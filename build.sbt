--- conflicted
+++ resolved
@@ -59,8 +59,6 @@
 def withoutScalaLang(moduleId: ModuleID): ModuleID = moduleId exclude("org.scala-lang", "*")
 
 // exclusion of the scala-library transitive dependency avoids eviction warnings during `update`.
-val scalaContinuationsLibraryDep = withoutScalaLang("org.scala-lang.plugins" %% "scala-continuations-library" % versionNumber("scala-continuations-library"))
-val scalaContinuationsPluginDep = withoutScalaLang("org.scala-lang.plugins" % ("scala-continuations-plugin_" + versionProps("scala.full.version")) % versionNumber("scala-continuations-plugin"))
 val scalaParserCombinatorsDep = withoutScalaLang("org.scala-lang.modules" %% "scala-parser-combinators" % versionNumber("scala-parser-combinators"))
 val scalaSwingDep = withoutScalaLang("org.scala-lang.modules" %% "scala-swing" % versionNumber("scala-swing"))
 val scalaXmlDep = withoutScalaLang("org.scala-lang.modules" %% "scala-xml" % versionNumber("scala-xml"))
@@ -172,11 +170,8 @@
   .settings(generatePropertiesFileSettings: _*)
   .settings(
     name := "scala-library",
-<<<<<<< HEAD
+    description := "Scala Standard Library",
     compileOrder := CompileOrder.Mixed, // needed for JFunction classes in scala.runtime.java8
-=======
-    description := "Scala Standard Library",
->>>>>>> 8eb1d4c2
     scalacOptions in Compile ++= Seq[String]("-sourcepath", (scalaSource in Compile).value.toString),
     scalacOptions in Compile in doc ++= {
       val libraryAuxDir = (baseDirectory in ThisBuild).value / "src/library-aux"
@@ -186,19 +181,11 @@
         "-doc-root-content", (sourceDirectory in Compile).value + "/rootdoc.txt"
       )
     },
-<<<<<<< HEAD
-    includeFilter in unmanagedResources in Compile := libIncludes)
-=======
-    includeFilter in unmanagedResources in Compile := "*.tmpl" | "*.xml" | "*.js" | "*.css" | "rootdoc.txt",
-    // Include forkjoin classes in scala-library.jar
-    mappings in Compile in packageBin ++=
-      (mappings in Compile in packageBin in LocalProject("forkjoin")).value
+    includeFilter in unmanagedResources in Compile := "*.tmpl" | "*.xml" | "*.js" | "*.css" | "rootdoc.txt"
   )
   .settings(filterDocSources("*.scala" -- (regexFileFilter(".*/runtime/.*\\$\\.scala") ||
                                            regexFileFilter(".*/runtime/ScalaRunTime\\.scala") ||
                                            regexFileFilter(".*/runtime/StringAdd\\.scala"))): _*)
-  .dependsOn(forkjoin)
->>>>>>> 8eb1d4c2
 
 lazy val reflect = configureAsSubproject(project)
   .settings(generatePropertiesFileSettings: _*)
@@ -318,21 +305,6 @@
   )
   .dependsOn(compiler)
 
-<<<<<<< HEAD
-=======
-// deprecated Scala Actors project
-lazy val actors = configureAsSubproject(project)
-  .settings(generatePropertiesFileSettings: _*)
-  .settings(
-    name := "scala-actors",
-    description := "Scala Actors Library"
-  )
-  .settings(filterDocSources("*.scala"): _*)
-  .dependsOn(library)
-
-lazy val forkjoin = configureAsForkOfJavaProject(project)
-
->>>>>>> 8eb1d4c2
 lazy val partestExtras = configureAsSubproject(Project("partest-extras", file(".") / "src" / "partest-extras"))
   .dependsOn(replJlineEmbedded)
   .settings(clearSourceAndResourceDirectories: _*)
@@ -377,11 +349,7 @@
   )
 
 lazy val test = project.
-<<<<<<< HEAD
-  dependsOn(compiler, interactive, repl, scalap, partestExtras, partestJavaAgent, scaladoc).
-=======
-  dependsOn(compiler, interactive, actors, replJlineEmbedded, scalap, partestExtras, partestJavaAgent, scaladoc).
->>>>>>> 8eb1d4c2
+  dependsOn(compiler, interactive, replJlineEmbedded, scalap, partestExtras, partestJavaAgent, scaladoc).
   configs(IntegrationTest).
   settings(disableDocsAndPublishingTasks: _*).
   settings(commonSettings: _*).
@@ -411,13 +379,8 @@
   )
 
 lazy val root = (project in file(".")).
-<<<<<<< HEAD
-  aggregate(library, reflect, compiler, interactive, repl,
+  aggregate(library, reflect, compiler, interactive, repl, replJline, replJlineEmbedded,
     scaladoc, scalap, partestExtras, junit).settings(
-=======
-  aggregate(library, forkjoin, reflect, compiler, interactive, repl, replJline, replJlineEmbedded,
-    scaladoc, scalap, actors, partestExtras, junit).settings(
->>>>>>> 8eb1d4c2
     sources in Compile := Seq.empty,
     onLoadMessage := """|*** Welcome to the sbt build definition for Scala! ***
       |This build definition has an EXPERIMENTAL status. If you are not
@@ -426,18 +389,18 @@
   )
 
 // The following subprojects' binaries are required for building "pack":
-lazy val distDependencies = Seq(replJline, replJlineEmbedded, compiler, library, partestExtras, partestJavaAgent, reflect, scalap, actors, scaladoc)
+lazy val distDependencies = Seq(replJline, replJlineEmbedded, compiler, library, partestExtras, partestJavaAgent, reflect, scalap, scaladoc)
 
 lazy val dist = (project in file("dist"))
   .settings(commonSettings)
   .settings(
-    libraryDependencies ++= Seq(scalaContinuationsLibraryDep, scalaContinuationsPluginDep, scalaSwingDep, jlineDep),
+    libraryDependencies ++= Seq(scalaSwingDep, jlineDep),
     mkBin := mkBinImpl.value,
     mkQuick <<= Def.task {} dependsOn ((distDependencies.map(products in Runtime in _) :+ mkBin): _*),
     mkPack <<= Def.task {} dependsOn (packageBin in Compile, mkBin),
     target := (baseDirectory in ThisBuild).value / "target" / thisProject.value.id,
     packageBin in Compile := {
-      val extraDeps = Set(scalaContinuationsLibraryDep, scalaContinuationsPluginDep, scalaSwingDep, scalaParserCombinatorsDep, scalaXmlDep)
+      val extraDeps = Set(scalaSwingDep, scalaParserCombinatorsDep, scalaXmlDep)
       val targetDir = (buildDirectory in ThisBuild).value / "pack" / "lib"
       def uniqueModule(m: ModuleID) = (m.organization, m.name.replaceFirst("_.*", ""))
       val extraModules = extraDeps.map(uniqueModule)
