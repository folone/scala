--- conflicted
+++ resolved
@@ -742,11 +742,10 @@
     /**
      * Nested modules which have no static owner when ModuleDefs are eliminated (refchecks) are
      * given the lateMETHOD flag, which makes them appear as methods after refchecks.
-<<<<<<< HEAD
      *
      * Note: the lateMETHOD flag is added lazily in the info transformer of the RefChecks phase.
      * This means that forcing the `sym.info` may change the value of `sym.isMethod`. Forcing the
-     * info is in the responsability of the caller. Doing it eagerly here was tried (0ccdb151f) but
+     * info is in the responsibility of the caller. Doing it eagerly here was tried (0ccdb151f) but
      * has proven to lead to bugs (SI-8907).
      *
      * Here's an example where one can see all four of FF FT TF TT for (isStatic, isMethod) at
@@ -761,26 +760,6 @@
      *   // -M  jvm           object Quux in trait A1
      *   // SM  jvm           object Quux in object A2
      *
-=======
-     *
-     * Note: the lateMETHOD flag is added lazily in the info transformer of the RefChecks phase.
-     * This means that forcing the `sym.info` may change the value of `sym.isMethod`. Forcing the
-     * info is in the responsibility of the caller. Doing it eagerly here was tried (0ccdb151f) but
-     * has proven to lead to bugs (SI-8907).
-     *
-     * Here's an example where one can see all four of FF FT TF TT for (isStatic, isMethod) at
-     * various phases.
-     *
-     *   trait A1 { case class Quux() }
-     *   object A2 extends A1 { object Flax }
-     *   // --  namer         object Quux in trait A1
-     *   // -M  flatten       object Quux in trait A1
-     *   // S-  flatten       object Flax in object A2
-     *   // -M  posterasure   object Quux in trait A1
-     *   // -M  jvm           object Quux in trait A1
-     *   // SM  jvm           object Quux in object A2
-     *
->>>>>>> ee291bdc
      * So "isModuleNotMethod" exists not for its achievement in brevity, but to encapsulate the
      * relevant condition.
      */
