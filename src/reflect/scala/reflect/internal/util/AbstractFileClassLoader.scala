/* NSC -- new Scala compiler
 * Copyright 2005-2013 LAMP/EPFL
 */

package scala
package reflect.internal.util

import scala.collection.{ mutable, immutable }
import scala.reflect.io.{ AbstractFile, Streamable }
import java.net.{ URL, URLConnection, URLStreamHandler }
import java.security.cert.Certificate
import java.security.{ ProtectionDomain, CodeSource }
import java.util.{ Collections => JCollections, Enumeration => JEnumeration }

<<<<<<< HEAD
/** A class loader that loads files from a {@link scala.tools.nsc.io.AbstractFile}.
=======
/** A class loader that loads files from a [[scala.reflect.io.AbstractFile]].
>>>>>>> ee291bdc
 *
 *  @author Lex Spoon
 */
class AbstractFileClassLoader(val root: AbstractFile, parent: ClassLoader)
    extends ClassLoader(parent)
    with ScalaClassLoader
{
  protected def classNameToPath(name: String): String =
    if (name endsWith ".class") name
    else s"${name.replace('.', '/')}.class"

  protected def findAbstractFile(name: String): AbstractFile = {
    var file: AbstractFile = root
    val pathParts          = name split '/'

    for (dirPart <- pathParts.init) {
      file = file.lookupName(dirPart, directory = true)
      if (file == null)
        return null
    }

    file.lookupName(pathParts.last, directory = false) match {
      case null   => null
      case file   => file
    }
  }

  protected def dirNameToPath(name: String): String =
    name.replace('.', '/')

  protected def findAbstractDir(name: String): AbstractFile = {
    var file: AbstractFile = root
    val pathParts          = dirNameToPath(name) split '/'

    for (dirPart <- pathParts) {
      file = file.lookupName(dirPart, directory = true)
      if (file == null)
        return null
    }

    file
  }

  override protected def findClass(name: String): Class[_] = {
    val bytes = classBytes(name)
    if (bytes.length == 0)
      throw new ClassNotFoundException(name)
    else
      defineClass(name, bytes, 0, bytes.length, protectionDomain)
  }
  override protected def findResource(name: String): URL = findAbstractFile(name) match {
    case null => null
    case file => new URL(null, s"memory:${file.path}", new URLStreamHandler {
      override def openConnection(url: URL): URLConnection = new URLConnection(url) {
        override def connect() = ()
        override def getInputStream = file.input
      }
    })
  }
  override protected def findResources(name: String): JEnumeration[URL] = findResource(name) match {
    case null => JCollections.enumeration(JCollections.emptyList[URL])  //JCollections.emptyEnumeration[URL]
    case url  => JCollections.enumeration(JCollections.singleton(url))
  }

  lazy val protectionDomain = {
    val cl = Thread.currentThread().getContextClassLoader()
    val resource = cl.getResource("scala/runtime/package.class")
    if (resource == null || resource.getProtocol != "jar") null else {
      val s = resource.getPath
      val n = s.lastIndexOf('!')
      if (n < 0) null else {
        val path = s.substring(0, n)
        new ProtectionDomain(new CodeSource(new URL(path), null.asInstanceOf[Array[Certificate]]), null, this, null)
      }
    }
  }

  private val packages = mutable.Map[String, Package]()

  override def definePackage(name: String, specTitle: String, specVersion: String, specVendor: String, implTitle: String, implVersion: String, implVendor: String, sealBase: URL): Package = {
    throw new UnsupportedOperationException()
  }

  override def getPackage(name: String): Package = findAbstractDir(name) match {
    case null => super.getPackage(name)
    case file => packages.getOrElseUpdate(name, {
      val ctor = classOf[Package].getDeclaredConstructor(classOf[String], classOf[String], classOf[String], classOf[String], classOf[String], classOf[String], classOf[String], classOf[URL], classOf[ClassLoader])
      ctor.setAccessible(true)
      ctor.newInstance(name, null, null, null, null, null, null, null, this)
    })
  }

  override def getPackages(): Array[Package] =
    root.iterator.filter(_.isDirectory).map(dir => getPackage(dir.name)).toArray
}<|MERGE_RESOLUTION|>--- conflicted
+++ resolved
@@ -12,11 +12,7 @@
 import java.security.{ ProtectionDomain, CodeSource }
 import java.util.{ Collections => JCollections, Enumeration => JEnumeration }
 
-<<<<<<< HEAD
-/** A class loader that loads files from a {@link scala.tools.nsc.io.AbstractFile}.
-=======
 /** A class loader that loads files from a [[scala.reflect.io.AbstractFile]].
->>>>>>> ee291bdc
  *
  *  @author Lex Spoon
  */
