/*                     __                                               *\
**     ________ ___   / /  ___     Scala API                            **
**    / __/ __// _ | / /  / _ |    (c) 2003-2011, LAMP/EPFL             **
**  __\ \/ /__/ __ |/ /__/ __ |    http://scala-lang.org/               **
** /____/\___/_/ |_/____/_/ | |                                         **
**                          |/                                          **
\*                                                                      */

package scala.collection
package immutable

import scala.annotation.unchecked.uncheckedVariance
import scala.compat.Platform
import scala.collection.generic._
import scala.collection.mutable.Builder
import scala.collection.parallel.immutable.ParVector

/** Companion object to the Vector class
 */
<<<<<<< HEAD
object Vector extends IndexedSeqFactory[Vector] {
=======
object Vector extends SeqFactory[Vector] {
  private[collection] class VectorReusableCBF extends GenericCanBuildFrom[Nothing] {
    override def apply() = newBuilder[Nothing]
  }

  private val VectorReusableCBF: GenericCanBuildFrom[Nothing] = new VectorReusableCBF

  @inline implicit def canBuildFrom[A]: CanBuildFrom[Coll, A, Vector[A]] =
    VectorReusableCBF.asInstanceOf[CanBuildFrom[Coll, A, Vector[A]]]
>>>>>>> 83c1b106
  def newBuilder[A]: Builder[A, Vector[A]] = new VectorBuilder[A]
  implicit def canBuildFrom[A]: CanBuildFrom[Coll, A, Vector[A]] =
    ReusableCBF.asInstanceOf[GenericCanBuildFrom[A]]
  private[immutable] val NIL = new Vector[Nothing](0, 0, 0)
  @inline override def empty[A]: Vector[A] = NIL
}

// in principle, most members should be private. however, access privileges must
// be carefully chosen to not prevent method inlining

/** Vector is a general-purpose, immutable data structure.  It provides random access and updates
 *  in effectively constant time, as well as very fast append and prepend.  Because vectors strike
 *  a good balance between fast random selections and fast random functional updates, they are
 *  currently the default implementation of immutable indexed sequences.  It is backed by a little
 *  endian bit-mapped vector trie with a branching factor of 32.  Locality is very good, but not
 *  contiguous, which is good for very large sequences.
 *
 *  @see [[http://docs.scala-lang.org/overviews/collections/concrete-immutable-collection-classes.html#vectors "Scala's Collection Library overview"]]
 *  section on `Vectors` for more information.
 *
 *  @tparam A the element type
 *
 *  @define Coll `Vector`
 *  @define coll vector
 *  @define thatinfo the class of the returned collection. In the standard library configuration,
 *    `That` is always `Vector[B]` because an implicit of type `CanBuildFrom[Vector, B, That]`
 *    is defined in object `Vector`.
 *  @define bfinfo an implicit value of class `CanBuildFrom` which determines the
 *    result class `That` from the current representation type `Repr`
 *    and the new element type `B`. This is usually the `canBuildFrom` value
 *    defined in object `Vector`.
 *  @define orderDependent
 *  @define orderDependentFold
 *  @define mayNotTerminateInf
 *  @define willNotTerminateInf
 */
final class Vector[+A](private[collection] val startIndex: Int, private[collection] val endIndex: Int, focus: Int)
extends AbstractSeq[A]
   with IndexedSeq[A]
   with GenericTraversableTemplate[A, Vector]
   with IndexedSeqLike[A, Vector[A]]
   with VectorPointer[A @uncheckedVariance]
   with Serializable
   with CustomParallelizable[A, ParVector[A]]
{ self =>

override def companion: GenericCompanion[Vector] = Vector

  //assert(startIndex >= 0, startIndex+"<0")
  //assert(startIndex <= endIndex, startIndex+">"+endIndex)
  //assert(focus >= 0, focus+"<0")
  //assert(focus <= endIndex, focus+">"+endIndex)

  private[immutable] var dirty = false

  def length = endIndex - startIndex

  override def par = new ParVector(this)

  override def toVector: Vector[A] = this

  override def lengthCompare(len: Int): Int = length - len

  private[collection] final def initIterator[B >: A](s: VectorIterator[B]) {
    s.initFrom(this)
    if (dirty) s.stabilize(focus)
    if (s.depth > 1) s.gotoPos(startIndex, startIndex ^ focus)
  }

  @inline override def iterator: VectorIterator[A] = {
    val s = new VectorIterator[A](startIndex, endIndex)
    initIterator(s)
    s
  }


  // can still be improved
  override /*SeqLike*/
  def reverseIterator: Iterator[A] = new AbstractIterator[A] {
    private var i = self.length
    def hasNext: Boolean = 0 < i
    def next(): A =
      if (0 < i) {
        i -= 1
        self(i)
      } else Iterator.empty.next
  }

  // TODO: reverse

  // TODO: check performance of foreach/map etc. should override or not?
  // Ideally, clients will inline calls to map all the way down, including the iterator/builder methods.
  // In principle, escape analysis could even remove the iterator/builder allocations and do it
  // with local variables exclusively. But we're not quite there yet ...

  @deprecated("this method is experimental and will be removed in a future release", "2.8.0")
  @inline def foreachFast[U](f: A => U): Unit = iterator.foreachFast(f)
  @deprecated("this method is experimental and will be removed in a future release", "2.8.0")
  @inline def mapFast[B, That](f: A => B)(implicit bf: CanBuildFrom[Vector[A], B, That]): That = {
    val b = bf(repr)
    foreachFast(x => b += f(x))
    b.result
  }


  def apply(index: Int): A = {
    val idx = checkRangeConvert(index)
    //println("get elem: "+index + "/"+idx + "(focus:" +focus+" xor:"+(idx^focus)+" depth:"+depth+")")
    getElem(idx, idx ^ focus)
  }

  private def checkRangeConvert(index: Int) = {
    val idx = index + startIndex
    if (0 <= index && idx < endIndex)
      idx
    else
      throw new IndexOutOfBoundsException(index.toString)
  }


  // SeqLike api

  @inline override def updated[B >: A, That](index: Int, elem: B)(implicit bf: CanBuildFrom[Vector[A], B, That]): That =
    if (bf eq IndexedSeq.ReusableCBF) updateAt(index, elem).asInstanceOf[That] // just ignore bf
    else super.updated(index, elem)(bf)

  @inline override def +:[B >: A, That](elem: B)(implicit bf: CanBuildFrom[Vector[A], B, That]): That =
    if (bf eq IndexedSeq.ReusableCBF) appendFront(elem).asInstanceOf[That] // just ignore bf
    else super.+:(elem)(bf)

  @inline override def :+[B >: A, That](elem: B)(implicit bf: CanBuildFrom[Vector[A], B, That]): That =
    if (bf eq IndexedSeq.ReusableCBF) appendBack(elem).asInstanceOf[That] // just ignore bf
    else super.:+(elem)(bf)

  override def take(n: Int): Vector[A] = {
    if (n <= 0)
      Vector.empty
    else if (startIndex + n < endIndex)
      dropBack0(startIndex + n)
    else
      this
  }

  override def drop(n: Int): Vector[A] = {
    if (n <= 0)
      this
    else if (startIndex + n < endIndex)
      dropFront0(startIndex + n)
    else
      Vector.empty
  }

  override def takeRight(n: Int): Vector[A] = {
    if (n <= 0)
      Vector.empty
    else if (endIndex - n > startIndex)
      dropFront0(endIndex - n)
    else
      this
  }

  override def dropRight(n: Int): Vector[A] = {
    if (n <= 0)
      this
    else if (endIndex - n > startIndex)
      dropBack0(endIndex - n)
    else
      Vector.empty
  }

  override /*IterableLike*/ def head: A = {
    if (isEmpty) throw new UnsupportedOperationException("empty.head")
    apply(0)
  }

  override /*TraversableLike*/ def tail: Vector[A] = {
    if (isEmpty) throw new UnsupportedOperationException("empty.tail")
    drop(1)
  }

  override /*TraversableLike*/ def last: A = {
    if (isEmpty) throw new UnsupportedOperationException("empty.last")
    apply(length-1)
  }

  override /*TraversableLike*/ def init: Vector[A] = {
    if (isEmpty) throw new UnsupportedOperationException("empty.init")
    dropRight(1)
  }

  override /*IterableLike*/ def slice(from: Int, until: Int): Vector[A] =
    take(until).drop(from)

  override /*IterableLike*/ def splitAt(n: Int): (Vector[A], Vector[A]) = (take(n), drop(n))


  // concat (stub)

  override def ++[B >: A, That](that: GenTraversableOnce[B])(implicit bf: CanBuildFrom[Vector[A], B, That]): That = {
    super.++(that.seq)
  }



  // semi-private api

  private[immutable] def updateAt[B >: A](index: Int, elem: B): Vector[B] = {
    val idx = checkRangeConvert(index)
    val s = new Vector[B](startIndex, endIndex, idx)
    s.initFrom(this)
    s.dirty = dirty
    s.gotoPosWritable(focus, idx, focus ^ idx)  // if dirty commit changes; go to new pos and prepare for writing
    s.display0(idx & 0x1f) = elem.asInstanceOf[AnyRef]
    s
  }


  private def gotoPosWritable(oldIndex: Int, newIndex: Int, xor: Int) = if (dirty) {
    gotoPosWritable1(oldIndex, newIndex, xor)
  } else {
    gotoPosWritable0(newIndex, xor)
    dirty = true
  }

  private def gotoFreshPosWritable(oldIndex: Int, newIndex: Int, xor: Int) = if (dirty) {
    gotoFreshPosWritable1(oldIndex, newIndex, xor)
  } else {
    gotoFreshPosWritable0(oldIndex, newIndex, xor)
    dirty = true
  }

  private[immutable] def appendFront[B>:A](value: B): Vector[B] = {
    if (endIndex != startIndex) {
      var blockIndex = (startIndex - 1) & ~31
      var lo = (startIndex - 1) & 31

      if (startIndex != blockIndex + 32) {
        val s = new Vector(startIndex - 1, endIndex, blockIndex)
        s.initFrom(this)
        s.dirty = dirty
        s.gotoPosWritable(focus, blockIndex, focus ^ blockIndex)
        s.display0(lo) = value.asInstanceOf[AnyRef]
        s
      } else {

        val freeSpace = ((1<<5*(depth)) - endIndex) // free space at the right given the current tree-structure depth
        val shift = freeSpace & ~((1<<5*(depth-1))-1) // number of elements by which we'll shift right (only move at top level)
        val shiftBlocks = freeSpace >>> 5*(depth-1) // number of top-level blocks

        //println("----- appendFront " + value + " at " + (startIndex - 1) + " reached block start")
        if (shift != 0) {
          // case A: we can shift right on the top level
          debug
          //println("shifting right by " + shiftBlocks + " at level " + (depth-1) + " (had "+freeSpace+" free space)")

          if (depth > 1) {
            val newBlockIndex = blockIndex + shift
            val newFocus = focus + shift
            val s = new Vector(startIndex - 1 + shift, endIndex + shift, newBlockIndex)
            s.initFrom(this)
            s.dirty = dirty
            s.shiftTopLevel(0, shiftBlocks) // shift right by n blocks
            s.debug
            s.gotoFreshPosWritable(newFocus, newBlockIndex, newFocus ^ newBlockIndex) // maybe create pos; prepare for writing
            s.display0(lo) = value.asInstanceOf[AnyRef]
            //assert(depth == s.depth)
            s
          } else {
            val newBlockIndex = blockIndex + 32
            val newFocus = focus

            //assert(newBlockIndex == 0)
            //assert(newFocus == 0)

            val s = new Vector(startIndex - 1 + shift, endIndex + shift, newBlockIndex)
            s.initFrom(this)
            s.dirty = dirty
            s.shiftTopLevel(0, shiftBlocks) // shift right by n elements
            s.gotoPosWritable(newFocus, newBlockIndex, newFocus ^ newBlockIndex) // prepare for writing
            s.display0(shift-1) = value.asInstanceOf[AnyRef]
            s.debug
            s
          }
        } else if (blockIndex < 0) {
          // case B: we need to move the whole structure
          val move = (1 << 5*(depth+1)) - (1 << 5*(depth))
          //println("moving right by " + move + " at level " + (depth-1) + " (had "+freeSpace+" free space)")

          val newBlockIndex = blockIndex + move
          val newFocus = focus + move


          val s = new Vector(startIndex - 1 + move, endIndex + move, newBlockIndex)
          s.initFrom(this)
          s.dirty = dirty
          s.debug
          s.gotoFreshPosWritable(newFocus, newBlockIndex, newFocus ^ newBlockIndex) // could optimize: we know it will create a whole branch
          s.display0(lo) = value.asInstanceOf[AnyRef]
          s.debug
          //assert(s.depth == depth+1)
          s
        } else {
          val newBlockIndex = blockIndex
          val newFocus = focus

          val s = new Vector(startIndex - 1, endIndex, newBlockIndex)
          s.initFrom(this)
          s.dirty = dirty
          s.gotoFreshPosWritable(newFocus, newBlockIndex, newFocus ^ newBlockIndex)
          s.display0(lo) = value.asInstanceOf[AnyRef]
          //assert(s.depth == depth)
          s
        }

      }
    } else {
      // empty vector, just insert single element at the back
      val elems = new Array[AnyRef](32)
      elems(31) = value.asInstanceOf[AnyRef]
      val s = new Vector(31,32,0)
      s.depth = 1
      s.display0 = elems
      s
    }
  }

  private[immutable] def appendBack[B>:A](value: B): Vector[B] = {
//    //println("------- append " + value)
//    debug()
    if (endIndex != startIndex) {
      var blockIndex = endIndex & ~31
      var lo = endIndex & 31

      if (endIndex != blockIndex) {
        //println("will make writable block (from "+focus+") at: " + blockIndex)
        val s = new Vector(startIndex, endIndex + 1, blockIndex)
        s.initFrom(this)
        s.dirty = dirty
        s.gotoPosWritable(focus, blockIndex, focus ^ blockIndex)
        s.display0(lo) = value.asInstanceOf[AnyRef]
        s
      } else {
        val shift = startIndex & ~((1<<5*(depth-1))-1)
        val shiftBlocks = startIndex >>> 5*(depth-1)

        //println("----- appendBack " + value + " at " + endIndex + " reached block end")

        if (shift != 0) {
          debug
          //println("shifting left by " + shiftBlocks + " at level " + (depth-1) + " (had "+startIndex+" free space)")
          if (depth > 1) {
            val newBlockIndex = blockIndex - shift
            val newFocus = focus - shift
            val s = new Vector(startIndex - shift, endIndex + 1 - shift, newBlockIndex)
            s.initFrom(this)
            s.dirty = dirty
            s.shiftTopLevel(shiftBlocks, 0) // shift left by n blocks
            s.debug
            s.gotoFreshPosWritable(newFocus, newBlockIndex, newFocus ^ newBlockIndex)
            s.display0(lo) = value.asInstanceOf[AnyRef]
            s.debug
            //assert(depth == s.depth)
            s
          } else {
            val newBlockIndex = blockIndex - 32
            val newFocus = focus

            //assert(newBlockIndex == 0)
            //assert(newFocus == 0)

            val s = new Vector(startIndex - shift, endIndex + 1 - shift, newBlockIndex)
            s.initFrom(this)
            s.dirty = dirty
            s.shiftTopLevel(shiftBlocks, 0) // shift right by n elements
            s.gotoPosWritable(newFocus, newBlockIndex, newFocus ^ newBlockIndex)
            s.display0(32 - shift) = value.asInstanceOf[AnyRef]
            s.debug
            s
          }
        } else {
          val newBlockIndex = blockIndex
          val newFocus = focus

          val s = new Vector(startIndex, endIndex + 1, newBlockIndex)
          s.initFrom(this)
          s.dirty = dirty
          s.gotoFreshPosWritable(newFocus, newBlockIndex, newFocus ^ newBlockIndex)
          s.display0(lo) = value.asInstanceOf[AnyRef]
          //assert(s.depth == depth+1) might or might not create new level!
          if (s.depth == depth+1) {
            //println("creating new level " + s.depth + " (had "+0+" free space)")
            s.debug
          }
          s
        }
      }
    } else {
      val elems = new Array[AnyRef](32)
      elems(0) = value.asInstanceOf[AnyRef]
      val s = new Vector(0,1,0)
      s.depth = 1
      s.display0 = elems
      s
    }
  }


  // low-level implementation (needs cleanup, maybe move to util class)

  private def shiftTopLevel(oldLeft: Int, newLeft: Int) = (depth - 1) match {
    case 0 =>
      display0 = copyRange(display0, oldLeft, newLeft)
    case 1 =>
      display1 = copyRange(display1, oldLeft, newLeft)
    case 2 =>
      display2 = copyRange(display2, oldLeft, newLeft)
    case 3 =>
      display3 = copyRange(display3, oldLeft, newLeft)
    case 4 =>
      display4 = copyRange(display4, oldLeft, newLeft)
    case 5 =>
      display5 = copyRange(display5, oldLeft, newLeft)
  }

  private def zeroLeft(array: Array[AnyRef], index: Int): Unit = {
    var i = 0; while (i < index) { array(i) = null; i+=1 }
  }

  private def zeroRight(array: Array[AnyRef], index: Int): Unit = {
    var i = index; while (i < array.length) { array(i) = null; i+=1 }
  }

  private def copyLeft(array: Array[AnyRef], right: Int): Array[AnyRef] = {
//    if (array eq null)
//      println("OUCH!!! " + right + "/" + depth + "/"+startIndex + "/" + endIndex + "/" + focus)
    val a2 = new Array[AnyRef](array.length)
    Platform.arraycopy(array, 0, a2, 0, right)
    a2
  }
  private def copyRight(array: Array[AnyRef], left: Int): Array[AnyRef] = {
    val a2 = new Array[AnyRef](array.length)
    Platform.arraycopy(array, left, a2, left, a2.length - left)
    a2
  }

  private def preClean(depth: Int) = {
    this.depth = depth
    (depth - 1) match {
      case 0 =>
        display1 = null
        display2 = null
        display3 = null
        display4 = null
        display5 = null
      case 1 =>
        display2 = null
        display3 = null
        display4 = null
        display5 = null
      case 2 =>
        display3 = null
        display4 = null
        display5 = null
      case 3 =>
        display4 = null
        display5 = null
      case 4 =>
        display5 = null
      case 5 =>
    }
  }

  // requires structure is at index cutIndex and writable at level 0
  private def cleanLeftEdge(cutIndex: Int) = {
    if (cutIndex < (1 << 5)) {
      zeroLeft(display0, cutIndex)
    } else
    if (cutIndex < (1 << 10)) {
      zeroLeft(display0, cutIndex & 0x1f)
      display1 = copyRight(display1, (cutIndex >>>  5))
    } else
    if (cutIndex < (1 << 15)) {
      zeroLeft(display0, cutIndex & 0x1f)
      display1 = copyRight(display1, (cutIndex >>>  5) & 0x1f)
      display2 = copyRight(display2, (cutIndex >>> 10))
    } else
    if (cutIndex < (1 << 20)) {
      zeroLeft(display0, cutIndex & 0x1f)
      display1 = copyRight(display1, (cutIndex >>>  5) & 0x1f)
      display2 = copyRight(display2, (cutIndex >>> 10) & 0x1f)
      display3 = copyRight(display3, (cutIndex >>> 15))
    } else
    if (cutIndex < (1 << 25)) {
      zeroLeft(display0, cutIndex & 0x1f)
      display1 = copyRight(display1, (cutIndex >>>  5) & 0x1f)
      display2 = copyRight(display2, (cutIndex >>> 10) & 0x1f)
      display3 = copyRight(display3, (cutIndex >>> 15) & 0x1f)
      display4 = copyRight(display4, (cutIndex >>> 20))
    } else
    if (cutIndex < (1 << 30)) {
      zeroLeft(display0, cutIndex & 0x1f)
      display1 = copyRight(display1, (cutIndex >>>  5) & 0x1f)
      display2 = copyRight(display2, (cutIndex >>> 10) & 0x1f)
      display3 = copyRight(display3, (cutIndex >>> 15) & 0x1f)
      display4 = copyRight(display4, (cutIndex >>> 20) & 0x1f)
      display5 = copyRight(display5, (cutIndex >>> 25))
    } else {
      throw new IllegalArgumentException()
    }
  }

  // requires structure is writable and at index cutIndex
  private def cleanRightEdge(cutIndex: Int) = {

    // we're actually sitting one block left if cutIndex lies on a block boundary
    // this means that we'll end up erasing the whole block!!

    if (cutIndex <= (1 << 5)) {
      zeroRight(display0, cutIndex)
    } else
    if (cutIndex <= (1 << 10)) {
      zeroRight(display0, ((cutIndex-1) & 0x1f) + 1)
      display1 = copyLeft(display1, (cutIndex >>>  5))
    } else
    if (cutIndex <= (1 << 15)) {
      zeroRight(display0, ((cutIndex-1) & 0x1f) + 1)
      display1 = copyLeft(display1, (((cutIndex-1) >>>  5) & 0x1f) + 1)
      display2 = copyLeft(display2, (cutIndex >>> 10))
    } else
    if (cutIndex <= (1 << 20)) {
      zeroRight(display0, ((cutIndex-1) & 0x1f) + 1)
      display1 = copyLeft(display1, (((cutIndex-1) >>>  5) & 0x1f) + 1)
      display2 = copyLeft(display2, (((cutIndex-1) >>> 10) & 0x1f) + 1)
      display3 = copyLeft(display3, (cutIndex >>> 15))
    } else
    if (cutIndex <= (1 << 25)) {
      zeroRight(display0, ((cutIndex-1) & 0x1f) + 1)
      display1 = copyLeft(display1, (((cutIndex-1) >>>  5) & 0x1f) + 1)
      display2 = copyLeft(display2, (((cutIndex-1) >>> 10) & 0x1f) + 1)
      display3 = copyLeft(display3, (((cutIndex-1) >>> 15) & 0x1f) + 1)
      display4 = copyLeft(display4, (cutIndex >>> 20))
    } else
    if (cutIndex <= (1 << 30)) {
      zeroRight(display0, ((cutIndex-1) & 0x1f) + 1)
      display1 = copyLeft(display1, (((cutIndex-1) >>>  5) & 0x1f) + 1)
      display2 = copyLeft(display2, (((cutIndex-1) >>> 10) & 0x1f) + 1)
      display3 = copyLeft(display3, (((cutIndex-1) >>> 15) & 0x1f) + 1)
      display4 = copyLeft(display4, (((cutIndex-1) >>> 20) & 0x1f) + 1)
      display5 = copyLeft(display5, (cutIndex >>> 25))
    } else {
      throw new IllegalArgumentException()
    }
  }

  private def requiredDepth(xor: Int) = {
    if (xor < (1 <<  5)) 1
    else if (xor < (1 << 10)) 2
    else if (xor < (1 << 15)) 3
    else if (xor < (1 << 20)) 4
    else if (xor < (1 << 25)) 5
    else if (xor < (1 << 30)) 6
    else throw new IllegalArgumentException()
  }

  private def dropFront0(cutIndex: Int): Vector[A] = {
    var blockIndex = cutIndex & ~31
    var lo = cutIndex & 31

    val xor = cutIndex ^ (endIndex - 1)
    val d = requiredDepth(xor)
    val shift = (cutIndex & ~((1 << (5*d))-1))

    //println("cut front at " + cutIndex + ".." + endIndex + " (xor: "+xor+" shift: " + shift + " d: " + d +")")

/*
    val s = new Vector(cutIndex-shift, endIndex-shift, blockIndex-shift)
    s.initFrom(this)
    if (s.depth > 1)
      s.gotoPos(blockIndex, focus ^ blockIndex)
    s.depth = d
    s.stabilize(blockIndex-shift)
    s.cleanLeftEdge(cutIndex-shift)
    s
*/

    // need to init with full display iff going to cutIndex requires swapping block at level >= d

    val s = new Vector(cutIndex-shift, endIndex-shift, blockIndex-shift)
    s.initFrom(this)
    s.dirty = dirty
    s.gotoPosWritable(focus, blockIndex, focus ^ blockIndex)
    s.preClean(d)
    s.cleanLeftEdge(cutIndex - shift)
    s
  }

  private def dropBack0(cutIndex: Int): Vector[A] = {
    var blockIndex = (cutIndex - 1) & ~31
    var lo = ((cutIndex - 1) & 31) + 1

    val xor = startIndex ^ (cutIndex - 1)
    val d = requiredDepth(xor)
    val shift = (startIndex & ~((1 << (5*d))-1))

/*
    println("cut back at " + startIndex + ".." + cutIndex + " (xor: "+xor+" d: " + d +")")
    if (cutIndex == blockIndex + 32)
      println("OUCH!!!")
*/
    val s = new Vector(startIndex-shift, cutIndex-shift, blockIndex-shift)
    s.initFrom(this)
    s.dirty = dirty
    s.gotoPosWritable(focus, blockIndex, focus ^ blockIndex)
    s.preClean(d)
    s.cleanRightEdge(cutIndex-shift)
    s
  }

}


class VectorIterator[+A](_startIndex: Int, _endIndex: Int)
extends AbstractIterator[A]
   with Iterator[A]
   with VectorPointer[A @uncheckedVariance] {

  private var blockIndex: Int = _startIndex & ~31
  private var lo: Int = _startIndex & 31
  private var endIndex: Int = _endIndex

  private var endLo = math.min(endIndex - blockIndex, 32)

  def hasNext = _hasNext

  private var _hasNext = blockIndex + lo < endIndex

  def next(): A = {
    if (!_hasNext) throw new NoSuchElementException("reached iterator end")

    val res = display0(lo).asInstanceOf[A]
    lo += 1

    if (lo == endLo) {
      if (blockIndex + lo < endIndex) {
        val newBlockIndex = blockIndex+32
        gotoNextBlockStart(newBlockIndex, blockIndex ^ newBlockIndex)

        blockIndex = newBlockIndex
        endLo = math.min(endIndex - blockIndex, 32)
        lo = 0
      } else {
        _hasNext = false
      }
    }

    res
  }

  private[collection] def remainingElementCount: Int = (_endIndex - (blockIndex + lo)) max 0

  /** Creates a new vector which consists of elements remaining in this iterator.
   *  Such a vector can then be split into several vectors using methods like `take` and `drop`.
   */
  private[collection] def remainingVector: Vector[A] = {
    val v = new Vector(blockIndex + lo, _endIndex, blockIndex + lo)
    v.initFrom(this)
    v
  }

  @deprecated("this method is experimental and will be removed in a future release", "2.8.0")
  @inline def foreachFast[U](f: A =>  U) { while (hasNext) f(next()) }
}


final class VectorBuilder[A]() extends Builder[A,Vector[A]] with VectorPointer[A @uncheckedVariance] {

  // possible alternative: start with display0 = null, blockIndex = -32, lo = 32
  // to avoid allocating initial array if the result will be empty anyways

  display0 = new Array[AnyRef](32)
  depth = 1

  private var blockIndex = 0
  private var lo = 0

  def += (elem: A): this.type = {
    if (lo >= display0.length) {
      val newBlockIndex = blockIndex+32
      gotoNextBlockStartWritable(newBlockIndex, blockIndex ^ newBlockIndex)
      blockIndex = newBlockIndex
      lo = 0
    }
    display0(lo) = elem.asInstanceOf[AnyRef]
    lo += 1
    this
  }

  override def ++=(xs: TraversableOnce[A]): this.type =
    super.++=(xs)

  def result: Vector[A] = {
    val size = blockIndex + lo
    if (size == 0)
      return Vector.empty
    val s = new Vector[A](0, size, 0) // should focus front or back?
    s.initFrom(this)
    if (depth > 1) s.gotoPos(0, size - 1) // we're currently focused to size - 1, not size!
    s
  }

  def clear(): Unit = {
    display0 = new Array[AnyRef](32)
    depth = 1
    blockIndex = 0
    lo = 0
  }
}



private[immutable] trait VectorPointer[T] {
    private[immutable] var depth: Int = _
    private[immutable] var display0: Array[AnyRef] = _
    private[immutable] var display1: Array[AnyRef] = _
    private[immutable] var display2: Array[AnyRef] = _
    private[immutable] var display3: Array[AnyRef] = _
    private[immutable] var display4: Array[AnyRef] = _
    private[immutable] var display5: Array[AnyRef] = _

    // used
    private[immutable] final def initFrom[U](that: VectorPointer[U]): Unit = initFrom(that, that.depth)

    private[immutable] final def initFrom[U](that: VectorPointer[U], depth: Int) = {
      this.depth = depth
      (depth - 1) match {
        case -1 =>
        case 0 =>
          display0 = that.display0
        case 1 =>
          display1 = that.display1
          display0 = that.display0
        case 2 =>
          display2 = that.display2
          display1 = that.display1
          display0 = that.display0
        case 3 =>
          display3 = that.display3
          display2 = that.display2
          display1 = that.display1
          display0 = that.display0
        case 4 =>
          display4 = that.display4
          display3 = that.display3
          display2 = that.display2
          display1 = that.display1
          display0 = that.display0
        case 5 =>
          display5 = that.display5
          display4 = that.display4
          display3 = that.display3
          display2 = that.display2
          display1 = that.display1
          display0 = that.display0
      }
    }


    // requires structure is at pos oldIndex = xor ^ index
    private[immutable] final def getElem(index: Int, xor: Int): T = {
      if (xor < (1 << 5)) { // level = 0
        display0(index & 31).asInstanceOf[T]
      } else
      if (xor < (1 << 10)) { // level = 1
        display1((index >> 5) & 31).asInstanceOf[Array[AnyRef]](index & 31).asInstanceOf[T]
      } else
      if (xor < (1 << 15)) { // level = 2
        display2((index >> 10) & 31).asInstanceOf[Array[AnyRef]]((index >> 5) & 31).asInstanceOf[Array[AnyRef]](index & 31).asInstanceOf[T]
      } else
      if (xor < (1 << 20)) { // level = 3
        display3((index >> 15) & 31).asInstanceOf[Array[AnyRef]]((index >> 10) & 31).asInstanceOf[Array[AnyRef]]((index >> 5) & 31).asInstanceOf[Array[AnyRef]](index & 31).asInstanceOf[T]
      } else
      if (xor < (1 << 25)) { // level = 4
        display4((index >> 20) & 31).asInstanceOf[Array[AnyRef]]((index >> 15) & 31).asInstanceOf[Array[AnyRef]]((index >> 10) & 31).asInstanceOf[Array[AnyRef]]((index >> 5) & 31).asInstanceOf[Array[AnyRef]](index & 31).asInstanceOf[T]
      } else
      if (xor < (1 << 30)) { // level = 5
        display5((index >> 25) & 31).asInstanceOf[Array[AnyRef]]((index >> 20) & 31).asInstanceOf[Array[AnyRef]]((index >> 15) & 31).asInstanceOf[Array[AnyRef]]((index >> 10) & 31).asInstanceOf[Array[AnyRef]]((index >> 5) & 31).asInstanceOf[Array[AnyRef]](index & 31).asInstanceOf[T]
      } else { // level = 6
        throw new IllegalArgumentException()
      }
    }


    // go to specific position
    // requires structure is at pos oldIndex = xor ^ index,
    // ensures structure is at pos index
    private[immutable] final def gotoPos(index: Int, xor: Int): Unit = {
      if (xor < (1 << 5)) { // level = 0 (could maybe removed)
      } else
      if (xor < (1 << 10)) { // level = 1
        display0 = display1((index >> 5) & 31).asInstanceOf[Array[AnyRef]]
      } else
      if (xor < (1 << 15)) { // level = 2
        display1 = display2((index >> 10) & 31).asInstanceOf[Array[AnyRef]]
        display0 = display1((index >>  5) & 31).asInstanceOf[Array[AnyRef]]
      } else
      if (xor < (1 << 20)) { // level = 3
        display2 = display3((index >> 15) & 31).asInstanceOf[Array[AnyRef]]
        display1 = display2((index >> 10) & 31).asInstanceOf[Array[AnyRef]]
        display0 = display1((index >>  5) & 31).asInstanceOf[Array[AnyRef]]
      } else
      if (xor < (1 << 25)) { // level = 4
        display3 = display4((index >> 20) & 31).asInstanceOf[Array[AnyRef]]
        display2 = display3((index >> 15) & 31).asInstanceOf[Array[AnyRef]]
        display1 = display2((index >> 10) & 31).asInstanceOf[Array[AnyRef]]
        display0 = display1((index >>  5) & 31).asInstanceOf[Array[AnyRef]]
      } else
      if (xor < (1 << 30)) { // level = 5
        display4 = display5((index >> 25) & 31).asInstanceOf[Array[AnyRef]]
        display3 = display4((index >> 20) & 31).asInstanceOf[Array[AnyRef]]
        display2 = display3((index >> 15) & 31).asInstanceOf[Array[AnyRef]]
        display1 = display2((index >> 10) & 31).asInstanceOf[Array[AnyRef]]
        display0 = display1((index >>  5) & 31).asInstanceOf[Array[AnyRef]]
      } else { // level = 6
        throw new IllegalArgumentException()
      }
    }



    // USED BY ITERATOR

    // xor: oldIndex ^ index
    private[immutable] final def gotoNextBlockStart(index: Int, xor: Int): Unit = { // goto block start pos
      if (xor < (1 << 10)) { // level = 1
        display0 = display1((index >> 5) & 31).asInstanceOf[Array[AnyRef]]
      } else
      if (xor < (1 << 15)) { // level = 2
        display1 = display2((index >> 10) & 31).asInstanceOf[Array[AnyRef]]
        display0 = display1(0).asInstanceOf[Array[AnyRef]]
      } else
      if (xor < (1 << 20)) { // level = 3
        display2 = display3((index >> 15) & 31).asInstanceOf[Array[AnyRef]]
        display1 = display2(0).asInstanceOf[Array[AnyRef]]
        display0 = display1(0).asInstanceOf[Array[AnyRef]]
      } else
      if (xor < (1 << 25)) { // level = 4
        display3 = display4((index >> 20) & 31).asInstanceOf[Array[AnyRef]]
        display2 = display3(0).asInstanceOf[Array[AnyRef]]
        display1 = display2(0).asInstanceOf[Array[AnyRef]]
        display0 = display1(0).asInstanceOf[Array[AnyRef]]
      } else
      if (xor < (1 << 30)) { // level = 5
        display4 = display5((index >> 25) & 31).asInstanceOf[Array[AnyRef]]
        display3 = display4(0).asInstanceOf[Array[AnyRef]]
        display2 = display3(0).asInstanceOf[Array[AnyRef]]
        display1 = display2(0).asInstanceOf[Array[AnyRef]]
        display0 = display1(0).asInstanceOf[Array[AnyRef]]
      } else { // level = 6
        throw new IllegalArgumentException()
      }
    }

    // USED BY BUILDER

    // xor: oldIndex ^ index
    private[immutable] final def gotoNextBlockStartWritable(index: Int, xor: Int): Unit = { // goto block start pos
      if (xor < (1 << 10)) { // level = 1
        if (depth == 1) { display1 = new Array(32); display1(0) = display0; depth+=1}
        display0 = new Array(32)
        display1((index >>  5) & 31) = display0
      } else
      if (xor < (1 << 15)) { // level = 2
        if (depth == 2) { display2 = new Array(32); display2(0) = display1; depth+=1}
        display0 = new Array(32)
        display1 = new Array(32)
        display1((index >>  5) & 31) = display0
        display2((index >> 10) & 31) = display1
      } else
      if (xor < (1 << 20)) { // level = 3
        if (depth == 3) { display3 = new Array(32); display3(0) = display2; depth+=1}
        display0 = new Array(32)
        display1 = new Array(32)
        display2 = new Array(32)
        display1((index >>  5) & 31) = display0
        display2((index >> 10) & 31) = display1
        display3((index >> 15) & 31) = display2
      } else
      if (xor < (1 << 25)) { // level = 4
        if (depth == 4) { display4 = new Array(32); display4(0) = display3; depth+=1}
        display0 = new Array(32)
        display1 = new Array(32)
        display2 = new Array(32)
        display3 = new Array(32)
        display1((index >>  5) & 31) = display0
        display2((index >> 10) & 31) = display1
        display3((index >> 15) & 31) = display2
        display4((index >> 20) & 31) = display3
      } else
      if (xor < (1 << 30)) { // level = 5
        if (depth == 5) { display5 = new Array(32); display5(0) = display4; depth+=1}
        display0 = new Array(32)
        display1 = new Array(32)
        display2 = new Array(32)
        display3 = new Array(32)
        display4 = new Array(32)
        display1((index >>  5) & 31) = display0
        display2((index >> 10) & 31) = display1
        display3((index >> 15) & 31) = display2
        display4((index >> 20) & 31) = display3
        display5((index >> 25) & 31) = display4
      } else { // level = 6
        throw new IllegalArgumentException()
      }
    }



    // STUFF BELOW USED BY APPEND / UPDATE

    private[immutable] final def copyOf(a: Array[AnyRef]) = {
      //println("copy")
      if (a eq null) println ("NULL")
      val b = new Array[AnyRef](a.length)
      Platform.arraycopy(a, 0, b, 0, a.length)
      b
    }

    private[immutable] final def nullSlotAndCopy(array: Array[AnyRef], index: Int) = {
      //println("copy and null")
      val x = array(index)
      array(index) = null
      copyOf(x.asInstanceOf[Array[AnyRef]])
    }


    // make sure there is no aliasing
    // requires structure is at pos index
    // ensures structure is clean and at pos index and writable at all levels except 0

    private[immutable] final def stabilize(index: Int) = (depth - 1) match {
      case 5 =>
        display5 = copyOf(display5)
        display4 = copyOf(display4)
        display3 = copyOf(display3)
        display2 = copyOf(display2)
        display1 = copyOf(display1)
        display5((index >> 25) & 31) = display4
        display4((index >> 20) & 31) = display3
        display3((index >> 15) & 31) = display2
        display2((index >> 10) & 31) = display1
        display1((index >>  5) & 31) = display0
      case 4 =>
        display4 = copyOf(display4)
        display3 = copyOf(display3)
        display2 = copyOf(display2)
        display1 = copyOf(display1)
        display4((index >> 20) & 31) = display3
        display3((index >> 15) & 31) = display2
        display2((index >> 10) & 31) = display1
        display1((index >>  5) & 31) = display0
      case 3 =>
        display3 = copyOf(display3)
        display2 = copyOf(display2)
        display1 = copyOf(display1)
        display3((index >> 15) & 31) = display2
        display2((index >> 10) & 31) = display1
        display1((index >>  5) & 31) = display0
      case 2 =>
        display2 = copyOf(display2)
        display1 = copyOf(display1)
        display2((index >> 10) & 31) = display1
        display1((index >>  5) & 31) = display0
      case 1 =>
        display1 = copyOf(display1)
        display1((index >>  5) & 31) = display0
      case 0 =>
    }



    /// USED IN UPDATE AND APPEND BACK

    // prepare for writing at an existing position

    // requires structure is clean and at pos oldIndex = xor ^ newIndex,
    // ensures structure is dirty and at pos newIndex and writable at level 0
    private[immutable] final def gotoPosWritable0(newIndex: Int, xor: Int): Unit = (depth - 1) match {
      case 5 =>
        display5 = copyOf(display5)
        display4 = nullSlotAndCopy(display5, (newIndex >> 25) & 31).asInstanceOf[Array[AnyRef]]
        display3 = nullSlotAndCopy(display4, (newIndex >> 20) & 31).asInstanceOf[Array[AnyRef]]
        display2 = nullSlotAndCopy(display3, (newIndex >> 15) & 31).asInstanceOf[Array[AnyRef]]
        display1 = nullSlotAndCopy(display2, (newIndex >> 10) & 31).asInstanceOf[Array[AnyRef]]
        display0 = nullSlotAndCopy(display1, (newIndex >>  5) & 31).asInstanceOf[Array[AnyRef]]
      case 4 =>
        display4 = copyOf(display4)
        display3 = nullSlotAndCopy(display4, (newIndex >> 20) & 31).asInstanceOf[Array[AnyRef]]
        display2 = nullSlotAndCopy(display3, (newIndex >> 15) & 31).asInstanceOf[Array[AnyRef]]
        display1 = nullSlotAndCopy(display2, (newIndex >> 10) & 31).asInstanceOf[Array[AnyRef]]
        display0 = nullSlotAndCopy(display1, (newIndex >>  5) & 31).asInstanceOf[Array[AnyRef]]
      case 3 =>
        display3 = copyOf(display3)
        display2 = nullSlotAndCopy(display3, (newIndex >> 15) & 31).asInstanceOf[Array[AnyRef]]
        display1 = nullSlotAndCopy(display2, (newIndex >> 10) & 31).asInstanceOf[Array[AnyRef]]
        display0 = nullSlotAndCopy(display1, (newIndex >>  5) & 31).asInstanceOf[Array[AnyRef]]
      case 2 =>
        display2 = copyOf(display2)
        display1 = nullSlotAndCopy(display2, (newIndex >> 10) & 31).asInstanceOf[Array[AnyRef]]
        display0 = nullSlotAndCopy(display1, (newIndex >>  5) & 31).asInstanceOf[Array[AnyRef]]
      case 1 =>
        display1 = copyOf(display1)
        display0 = nullSlotAndCopy(display1, (newIndex >>  5) & 31).asInstanceOf[Array[AnyRef]]
      case 0 =>
        display0 = copyOf(display0)
    }


    // requires structure is dirty and at pos oldIndex,
    // ensures structure is dirty and at pos newIndex and writable at level 0
    private[immutable] final def gotoPosWritable1(oldIndex: Int, newIndex: Int, xor: Int): Unit = {
      if (xor < (1 <<  5)) { // level = 0
        display0 = copyOf(display0)
      } else
      if (xor < (1 << 10)) { // level = 1
        display1 = copyOf(display1)
        display1((oldIndex >> 5) & 31) = display0
        display0 = nullSlotAndCopy(display1, (newIndex >>  5) & 31)
      } else
      if (xor < (1 << 15)) { // level = 2
        display1 = copyOf(display1)
        display2 = copyOf(display2)
        display1((oldIndex >>  5) & 31) = display0
        display2((oldIndex >> 10) & 31) = display1
        display1 = nullSlotAndCopy(display2, (newIndex >> 10) & 31).asInstanceOf[Array[AnyRef]]
        display0 = nullSlotAndCopy(display1, (newIndex >>  5) & 31).asInstanceOf[Array[AnyRef]]
      } else
      if (xor < (1 << 20)) { // level = 3
        display1 = copyOf(display1)
        display2 = copyOf(display2)
        display3 = copyOf(display3)
        display1((oldIndex >>  5) & 31) = display0
        display2((oldIndex >> 10) & 31) = display1
        display3((oldIndex >> 15) & 31) = display2
        display2 = nullSlotAndCopy(display3, (newIndex >> 15) & 31).asInstanceOf[Array[AnyRef]]
        display1 = nullSlotAndCopy(display2, (newIndex >> 10) & 31).asInstanceOf[Array[AnyRef]]
        display0 = nullSlotAndCopy(display1, (newIndex >>  5) & 31).asInstanceOf[Array[AnyRef]]
      } else
      if (xor < (1 << 25)) { // level = 4
        display1 = copyOf(display1)
        display2 = copyOf(display2)
        display3 = copyOf(display3)
        display4 = copyOf(display4)
        display1((oldIndex >>  5) & 31) = display0
        display2((oldIndex >> 10) & 31) = display1
        display3((oldIndex >> 15) & 31) = display2
        display4((oldIndex >> 20) & 31) = display3
        display3 = nullSlotAndCopy(display4, (newIndex >> 20) & 31).asInstanceOf[Array[AnyRef]]
        display2 = nullSlotAndCopy(display3, (newIndex >> 15) & 31).asInstanceOf[Array[AnyRef]]
        display1 = nullSlotAndCopy(display2, (newIndex >> 10) & 31).asInstanceOf[Array[AnyRef]]
        display0 = nullSlotAndCopy(display1, (newIndex >>  5) & 31).asInstanceOf[Array[AnyRef]]
      } else
      if (xor < (1 << 30)) { // level = 5
        display1 = copyOf(display1)
        display2 = copyOf(display2)
        display3 = copyOf(display3)
        display4 = copyOf(display4)
        display5 = copyOf(display5)
        display1((oldIndex >>  5) & 31) = display0
        display2((oldIndex >> 10) & 31) = display1
        display3((oldIndex >> 15) & 31) = display2
        display4((oldIndex >> 20) & 31) = display3
        display5((oldIndex >> 25) & 31) = display4
        display4 = nullSlotAndCopy(display5, (newIndex >> 25) & 31).asInstanceOf[Array[AnyRef]]
        display3 = nullSlotAndCopy(display4, (newIndex >> 20) & 31).asInstanceOf[Array[AnyRef]]
        display2 = nullSlotAndCopy(display3, (newIndex >> 15) & 31).asInstanceOf[Array[AnyRef]]
        display1 = nullSlotAndCopy(display2, (newIndex >> 10) & 31).asInstanceOf[Array[AnyRef]]
        display0 = nullSlotAndCopy(display1, (newIndex >>  5) & 31).asInstanceOf[Array[AnyRef]]
      } else { // level = 6
        throw new IllegalArgumentException()
      }
    }


    // USED IN DROP

    private[immutable] final def copyRange(array: Array[AnyRef], oldLeft: Int, newLeft: Int) = {
      val elems = new Array[AnyRef](32)
      Platform.arraycopy(array, oldLeft, elems, newLeft, 32 - math.max(newLeft,oldLeft))
      elems
    }




    // USED IN APPEND
    // create a new block at the bottom level (and possibly nodes on its path) and prepares for writing

    // requires structure is clean and at pos oldIndex,
    // ensures structure is dirty and at pos newIndex and writable at level 0
    private[immutable] final def gotoFreshPosWritable0(oldIndex: Int, newIndex: Int, xor: Int): Unit = { // goto block start pos
      if (xor < (1 << 5)) { // level = 0
        //println("XXX clean with low xor")
      } else
      if (xor < (1 << 10)) { // level = 1
        if (depth == 1) {
          display1 = new Array(32)
          display1((oldIndex >>  5) & 31) = display0
          depth +=1
        }
        display0 = new Array(32)
      } else
      if (xor < (1 << 15)) { // level = 2
        if (depth == 2) {
          display2 = new Array(32)
          display2((oldIndex >> 10) & 31) = display1
          depth +=1
        }
        display1 = display2((newIndex >> 10) & 31).asInstanceOf[Array[AnyRef]]
        if (display1 == null) display1 = new Array(32)
        display0 = new Array(32)
      } else
      if (xor < (1 << 20)) { // level = 3
        if (depth == 3) {
          display3 = new Array(32)
          display3((oldIndex >> 15) & 31) = display2
          display2 = new Array(32)
          display1 = new Array(32)
          depth +=1
        }
        display2 = display3((newIndex >> 15) & 31).asInstanceOf[Array[AnyRef]]
        if (display2 == null) display2 = new Array(32)
        display1 = display2((newIndex >> 10) & 31).asInstanceOf[Array[AnyRef]]
        if (display1 == null) display1 = new Array(32)
        display0 = new Array(32)
      } else
      if (xor < (1 << 25)) { // level = 4
        if (depth == 4) {
          display4 = new Array(32)
          display4((oldIndex >> 20) & 31) = display3
          display3 = new Array(32)
          display2 = new Array(32)
          display1 = new Array(32)
          depth +=1
        }
        display3 = display4((newIndex >> 20) & 31).asInstanceOf[Array[AnyRef]]
        if (display3 == null) display3 = new Array(32)
        display2 = display3((newIndex >> 15) & 31).asInstanceOf[Array[AnyRef]]
        if (display2 == null) display2 = new Array(32)
        display1 = display2((newIndex >> 10) & 31).asInstanceOf[Array[AnyRef]]
        if (display1 == null) display1 = new Array(32)
        display0 = new Array(32)
      } else
      if (xor < (1 << 30)) { // level = 5
        if (depth == 5) {
          display5 = new Array(32)
          display5((oldIndex >>  25) & 31) = display4
          display4 = new Array(32)
          display3 = new Array(32)
          display2 = new Array(32)
          display1 = new Array(32)
          depth +=1
        }
        display4 = display5((newIndex >> 20) & 31).asInstanceOf[Array[AnyRef]]
        if (display4 == null) display4 = new Array(32)
        display3 = display4((newIndex >> 20) & 31).asInstanceOf[Array[AnyRef]]
        if (display3 == null) display3 = new Array(32)
        display2 = display3((newIndex >> 15) & 31).asInstanceOf[Array[AnyRef]]
        if (display2 == null) display2 = new Array(32)
        display1 = display2((newIndex >> 10) & 31).asInstanceOf[Array[AnyRef]]
        if (display1 == null) display1 = new Array(32)
        display0 = new Array(32)
      } else { // level = 6
        throw new IllegalArgumentException()
      }
    }


    // requires structure is dirty and at pos oldIndex,
    // ensures structure is dirty and at pos newIndex and writable at level 0
    private[immutable] final def gotoFreshPosWritable1(oldIndex: Int, newIndex: Int, xor: Int): Unit = {
      stabilize(oldIndex)
      gotoFreshPosWritable0(oldIndex, newIndex, xor)
    }




    // DEBUG STUFF

    private[immutable] def debug(): Unit = {
      return
/*
      //println("DISPLAY 5: " + display5 + " ---> " + (if (display5 ne null) display5.map(x=> if (x eq null) "." else x + "->" +x.asInstanceOf[Array[AnyRef]].mkString("")).mkString(" ") else "null"))
      //println("DISPLAY 4: " + display4 + " ---> " + (if (display4 ne null) display4.map(x=> if (x eq null) "." else x + "->" +x.asInstanceOf[Array[AnyRef]].mkString("")).mkString(" ") else "null"))
      //println("DISPLAY 3: " + display3 + " ---> " + (if (display3 ne null) display3.map(x=> if (x eq null) "." else x + "->" +x.asInstanceOf[Array[AnyRef]].mkString("")).mkString(" ") else "null"))
      //println("DISPLAY 2: " + display2 + " ---> " + (if (display2 ne null) display2.map(x=> if (x eq null) "." else x + "->" +x.asInstanceOf[Array[AnyRef]].mkString("")).mkString(" ") else "null"))
      //println("DISPLAY 1: " + display1 + " ---> " + (if (display1 ne null) display1.map(x=> if (x eq null) "." else x + "->" +x.asInstanceOf[Array[AnyRef]].mkString("")).mkString(" ") else "null"))
      //println("DISPLAY 0: " + display0 + " ---> " + (if (display0 ne null) display0.map(x=> if (x eq null) "." else x.toString).mkString(" ") else "null"))
*/
      //println("DISPLAY 5: " + (if (display5 ne null) display5.map(x=> if (x eq null) "." else x.asInstanceOf[Array[AnyRef]].deepMkString("[","","]")).mkString(" ") else "null"))
      //println("DISPLAY 4: " + (if (display4 ne null) display4.map(x=> if (x eq null) "." else x.asInstanceOf[Array[AnyRef]].deepMkString("[","","]")).mkString(" ") else "null"))
      //println("DISPLAY 3: " + (if (display3 ne null) display3.map(x=> if (x eq null) "." else x.asInstanceOf[Array[AnyRef]].deepMkString("[","","]")).mkString(" ") else "null"))
      //println("DISPLAY 2: " + (if (display2 ne null) display2.map(x=> if (x eq null) "." else x.asInstanceOf[Array[AnyRef]].deepMkString("[","","]")).mkString(" ") else "null"))
      //println("DISPLAY 1: " + (if (display1 ne null) display1.map(x=> if (x eq null) "." else x.asInstanceOf[Array[AnyRef]].deepMkString("[","","]")).mkString(" ") else "null"))
      //println("DISPLAY 0: " + (if (display0 ne null) display0.map(x=> if (x eq null) "." else x.toString).mkString(" ") else "null"))
    }


}
<|MERGE_RESOLUTION|>--- conflicted
+++ resolved
@@ -17,19 +17,7 @@
 
 /** Companion object to the Vector class
  */
-<<<<<<< HEAD
 object Vector extends IndexedSeqFactory[Vector] {
-=======
-object Vector extends SeqFactory[Vector] {
-  private[collection] class VectorReusableCBF extends GenericCanBuildFrom[Nothing] {
-    override def apply() = newBuilder[Nothing]
-  }
-
-  private val VectorReusableCBF: GenericCanBuildFrom[Nothing] = new VectorReusableCBF
-
-  @inline implicit def canBuildFrom[A]: CanBuildFrom[Coll, A, Vector[A]] =
-    VectorReusableCBF.asInstanceOf[CanBuildFrom[Coll, A, Vector[A]]]
->>>>>>> 83c1b106
   def newBuilder[A]: Builder[A, Vector[A]] = new VectorBuilder[A]
   implicit def canBuildFrom[A]: CanBuildFrom[Coll, A, Vector[A]] =
     ReusableCBF.asInstanceOf[GenericCanBuildFrom[A]]
