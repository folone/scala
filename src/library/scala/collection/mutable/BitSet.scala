/*                     __                                               *\
**     ________ ___   / /  ___     Scala API                            **
**    / __/ __// _ | / /  / _ |    (c) 2003-2013, LAMP/EPFL             **
**  __\ \/ /__/ __ |/ /__/ __ |    http://scala-lang.org/               **
** /____/\___/_/ |_/____/_/ | |                                         **
**                          |/                                          **
\*                                                                      */



package scala
package collection
package mutable

import generic._
import BitSetLike.{LogWL, MaxSize, updateArray}

/** A class for mutable bitsets.
 *
 *  $bitsetinfo
 *
 *  @see [[http://docs.scala-lang.org/overviews/collections/concrete-mutable-collection-classes.html#mutable_bitsets "Scala's Collection Library overview"]]
 *  section on `Mutable Bitsets` for more information.
 *
 *  @define Coll `BitSet`
 *  @define coll bitset
 *  @define thatinfo the class of the returned collection. In the standard library configuration,
 *    `That` is always `BitSet[B]` because an implicit of type `CanBuildFrom[BitSet, B, BitSet]`
 *    is defined in object `BitSet`.
 *  @define bfinfo an implicit value of class `CanBuildFrom` which determines the
 *    result class `That` from the current representation type `Repr`
 *    and the new element type `B`. This is usually the `canBuildFrom` value
 *    defined in object `BitSet`.
 *  @define orderDependent
 *  @define orderDependentFold
 *  @define mayNotTerminateInf
 *  @define willNotTerminateInf
 */
@SerialVersionUID(8483111450368547763L)
class BitSet(protected final var elems: Array[Long]) extends AbstractSet[Int]
                                                  with SortedSet[Int]
                                                  with scala.collection.BitSet
                                                  with BitSetLike[BitSet]
                                                  with SetLike[Int, BitSet]
                                                  with Serializable {

  override def empty = BitSet.empty

  /** Creates the bitset of a certain initial size.
   *
   *  @param initSize    initial size of the bitset.
   */
  def this(initSize: Int) = this(new Array[Long]((initSize + 63) >> 6 max 1))

  def this() = this(0)

  @deprecatedOverriding("Internal implementation does not admit sensible overriding of this method.", "2.11.0")
  protected def nwords = elems.length
  
  @deprecatedOverriding("Internal implementation does not admit sensible overriding of this method.", "2.11.0")
  protected def word(idx: Int): Long =
    if (idx < nwords) elems(idx) else 0L

  protected final def updateWord(idx: Int, w: Long) {
    ensureCapacity(idx)
    elems(idx) = w
  }

  protected final def ensureCapacity(idx: Int) {
    require(idx < MaxSize)
    if (idx >= nwords) {
      var newlen = nwords
      while (idx >= newlen) newlen = (newlen * 2) min MaxSize
      val elems1 = new Array[Long](newlen)
      Array.copy(elems, 0, elems1, 0, nwords)
      elems = elems1
    }
  }

  protected def fromBitMaskNoCopy(words: Array[Long]): BitSet = new BitSet(words)

  override def add(elem: Int): Boolean = {
    require(elem >= 0)
    if (contains(elem)) false
    else {
      val idx = elem >> LogWL
      updateWord(idx, word(idx) | (1L << elem))
      true
    }
  }

  override def remove(elem: Int): Boolean = {
    require(elem >= 0)
    if (contains(elem)) {
      val idx = elem >> LogWL
      updateWord(idx, word(idx) & ~(1L << elem))
      true
    } else false
  }

  @deprecatedOverriding("Override add to prevent += and add from exhibiting different behavior.", "2.11.0")
  def += (elem: Int): this.type = { add(elem); this }
  
  @deprecatedOverriding("Override add to prevent += and add from exhibiting different behavior.", "2.11.0")
  def -= (elem: Int): this.type = { remove(elem); this }

  /** Updates this bitset to the union with another bitset by performing a bitwise "or".
   *
   *  @param   other  the bitset to form the union with.
   *  @return  the bitset itself.
   */
  def |= (other: BitSet): this.type = {
    ensureCapacity(other.nwords - 1)
    for (i <- 0 until other.nwords)
      elems(i) = elems(i) | other.word(i)
    this
  }
  /** Updates this bitset to the intersection with another bitset by performing a bitwise "and".
   *
   *  @param   other  the bitset to form the intersection with.
   *  @return  the bitset itself.
   */
  def &= (other: BitSet): this.type = {
<<<<<<< HEAD
    ensureCapacity(other.nwords - 1)
    for (i <- 0 until other.nwords)
=======
    // Different from other operations: no need to ensure capacity because
    // anything beyond the capacity is 0.  Since we use other.word which is 0
    // off the end, we also don't need to make sure we stay in bounds there.
    for (i <- 0 until nwords)
>>>>>>> ee291bdc
      elems(i) = elems(i) & other.word(i)
    this
  }
  /** Updates this bitset to the symmetric difference with another bitset by performing a bitwise "xor".
   *
   *  @param   other  the bitset to form the symmetric difference with.
   *  @return  the bitset itself.
   */
  def ^= (other: BitSet): this.type = {
    ensureCapacity(other.nwords - 1)
    for (i <- 0 until other.nwords)
      elems(i) = elems(i) ^ other.word(i)
    this
  }
  /** Updates this bitset to the difference with another bitset by performing a bitwise "and-not".
   *
   *  @param   other  the bitset to form the difference with.
   *  @return  the bitset itself.
   */
  def &~= (other: BitSet): this.type = {
    ensureCapacity(other.nwords - 1)
    for (i <- 0 until other.nwords)
      elems(i) = elems(i) & ~other.word(i)
    this
  }

  override def clear() {
    elems = new Array[Long](elems.length)
  }

  /** Wraps this bitset as an immutable bitset backed by the array of bits
   *  of this bitset.
   *
   *  @note Subsequent changes in this bitset will be reflected in the returned immutable bitset.
   *
   *  @return an immutable set containing all the elements of this set.
   */
  @deprecated("If this BitSet contains a value that is 128 or greater, the result of this method is an 'immutable' " +
    "BitSet that shares state with this mutable BitSet. Thus, if the mutable BitSet is modified, it will violate the " +
    "immutability of the result.", "2.11.6")
  def toImmutable = immutable.BitSet.fromBitMaskNoCopy(elems)

  override def clone(): BitSet = {
    val elems1 = new Array[Long](elems.length)
    Array.copy(elems, 0, elems1, 0, elems.length)
    new BitSet(elems1)
  }
}

/** $factoryInfo
 *  @define coll bitset
 *  @define Coll `BitSet`
 */
object BitSet extends BitSetFactory[BitSet] {
  def empty: BitSet = new BitSet

  /** A growing builder for mutable Sets. */
  def newBuilder: Builder[Int, BitSet] = new GrowingBuilder[Int, BitSet](empty)

  /** $bitsetCanBuildFrom */
  implicit def canBuildFrom: CanBuildFrom[BitSet, Int, BitSet] = bitsetCanBuildFrom

  /** A bitset containing all the bits in an array */
  def fromBitMask(elems: Array[Long]): BitSet = {
    val len = elems.length
    val a = new Array[Long](len)
    Array.copy(elems, 0, a, 0, len)
    new BitSet(a)
  }

  /** A bitset containing all the bits in an array, wrapping the existing
   *  array without copying.
   */
  def fromBitMaskNoCopy(elems: Array[Long]): BitSet = new BitSet(elems)
}<|MERGE_RESOLUTION|>--- conflicted
+++ resolved
@@ -121,15 +121,10 @@
    *  @return  the bitset itself.
    */
   def &= (other: BitSet): this.type = {
-<<<<<<< HEAD
-    ensureCapacity(other.nwords - 1)
-    for (i <- 0 until other.nwords)
-=======
     // Different from other operations: no need to ensure capacity because
     // anything beyond the capacity is 0.  Since we use other.word which is 0
     // off the end, we also don't need to make sure we stay in bounds there.
     for (i <- 0 until nwords)
->>>>>>> ee291bdc
       elems(i) = elems(i) & other.word(i)
     this
   }
