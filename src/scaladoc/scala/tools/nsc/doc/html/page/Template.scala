--- conflicted
+++ resolved
@@ -107,11 +107,7 @@
 
           tpl.companion match {
             case Some(companion) if (companion.visibility.isPublic && companion.inSource != None) =>
-<<<<<<< HEAD
-              <a href={relativeLinkTo(companion)} title="Go to companion"><img alt={alt} src={ relativeLinkTo(List(src, "lib")) }/></a>
-=======
-              <a href={relativeLinkTo(companion)} title={docEntityKindToCompanionTitle(tpl)}><img src={ relativeLinkTo(List(docEntityKindToBigImage(tpl), "lib")) }/></a>
->>>>>>> fcc20fe4
+              <a href={relativeLinkTo(companion)} title={docEntityKindToCompanionTitle(tpl)}><img alt={alt} src={ relativeLinkTo(List(src, "lib")) }/></a>
             case _ =>
               <img alt={alt} src={ relativeLinkTo(List(src, "lib")) }/>
         }}
