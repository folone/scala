--- conflicted
+++ resolved
@@ -42,11 +42,7 @@
 
   override def print(pos: Position, msg: String, severity: Severity) {
     val prefix = (
-<<<<<<< HEAD
-      if (intp.colorsOk)
-=======
       if (replProps.colorOk)
->>>>>>> ee291bdc
         severityColor(severity) + clabel(severity) + RESET
       else
         clabel(severity)
