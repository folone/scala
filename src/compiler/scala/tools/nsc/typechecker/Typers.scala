/* NSC -- new Scala compiler
 * Copyright 2005-2012 LAMP/EPFL
 * @author  Martin Odersky
 */

// Added: Sat Oct 7 16:08:21 2006
//todo: use inherited type info also for vars and values

// Added: Thu Apr 12 18:23:58 2007
//todo: disallow C#D in superclass
//todo: treat :::= correctly
package scala.tools.nsc
package typechecker

import scala.collection.mutable
import scala.reflect.internal.util.{ BatchSourceFile, Statistics }
import mutable.ListBuffer
import symtab.Flags._

// Suggestion check whether we can do without priming scopes with symbols of outer scopes,
// like the IDE does.
/** This trait provides methods to assign types to trees.
 *
 *  @author  Martin Odersky
 *  @version 1.0
 */
trait Typers extends Modes with Adaptations with Tags {
  self: Analyzer =>

  import global._
  import definitions._
  import TypersStats._
  import patmat.DefaultOverrideMatchAttachment

  final def forArgMode(fun: Tree, mode: Int) =
    if (treeInfo.isSelfOrSuperConstrCall(fun)) mode | SCCmode
    else mode

  // namer calls typer.computeType(rhs) on DefDef / ValDef when tpt is empty. the result
  // is cached here and re-used in typedDefDef / typedValDef
  // Also used to cache imports type-checked by namer.
  val transformed = new mutable.HashMap[Tree, Tree]

  final val shortenImports = false

  def resetTyper() {
    //println("resetTyper called")
    resetContexts()
    resetImplicits()
    transformed.clear()
  }

  object UnTyper extends Traverser {
    override def traverse(tree: Tree) = {
      if (tree != EmptyTree) tree.tpe = null
      if (tree.hasSymbol) tree.symbol = NoSymbol
      super.traverse(tree)
    }
  }
/* needed for experimental version where early types can be type arguments
  class EarlyMap(clazz: Symbol) extends TypeMap {
    def apply(tp: Type): Type = tp match {
      case TypeRef(NoPrefix, sym, List()) if (sym hasFlag PRESUPER) =>
        TypeRef(ThisType(clazz), sym, List())
      case _ =>
        mapOver(tp)
    }
  }
*/

  sealed abstract class SilentResult[+T]
  case class SilentTypeError(err: AbsTypeError) extends SilentResult[Nothing] { }
  case class SilentResultValue[+T](value: T) extends SilentResult[T] { }

  def newTyper(context: Context): Typer = new NormalTyper(context)
  private class NormalTyper(context : Context) extends Typer(context)

  // A transient flag to mark members of anonymous classes
  // that are turned private by typedBlock
  private final val SYNTHETIC_PRIVATE = TRANS_FLAG

  private def isPastTyper = phase.id > currentRun.typerPhase.id

  // To enable decent error messages when the typer crashes.
  // TODO - this only catches trees which go through def typed,
  // but there are all kinds of back ways - typedClassDef, etc. etc.
  // Funnel everything through one doorway.
  var lastTreeToTyper: Tree = EmptyTree

  // when true:
  //  - we may virtualize matches (if -Xexperimental and there's a suitable __match in scope)
  //  - we synthesize PartialFunction implementations for `x => x match {...}` and `match {...}` when the expected type is PartialFunction
  // this is disabled by: -Xoldpatmat or interactive compilation (we run it for scaladoc due to SI-5933)
<<<<<<< HEAD
  @inline private def newPatternMatching = !settings.XoldPatmat.value && !forInteractive //&& !forScaladoc && (phase.id < currentRun.uncurryPhase.id)
=======
  private def newPatternMatching = opt.virtPatmat && !forInteractive //&& !forScaladoc && (phase.id < currentRun.uncurryPhase.id)
>>>>>>> c065bde5

  abstract class Typer(context0: Context) extends TyperDiagnostics with Adaptation with Tag with TyperContextErrors {
    import context0.unit
    import typeDebug.{ ptTree, ptBlock, ptLine }
    import TyperErrorGen._

    val infer = new Inferencer(context0) {
      override def isCoercible(tp: Type, pt: Type): Boolean = undoLog undo { // #3281
        tp.isError || pt.isError ||
        context0.implicitsEnabled && // this condition prevents chains of views
        inferView(EmptyTree, tp, pt, false) != EmptyTree
      }
    }

    /** Find implicit arguments and pass them to given tree.
     */
    def applyImplicitArgs(fun: Tree): Tree = fun.tpe match {
      case MethodType(params, _) =>
        val argResultsBuff = new ListBuffer[SearchResult]()
        val argBuff = new ListBuffer[Tree]()
        // paramFailed cannot be initialized with params.exists(_.tpe.isError) because that would
        // hide some valid errors for params preceding the erroneous one.
        var paramFailed = false

        def mkPositionalArg(argTree: Tree, paramName: Name) = argTree
        def mkNamedArg(argTree: Tree, paramName: Name) = atPos(argTree.pos)(new AssignOrNamedArg(Ident(paramName), (argTree)))
        var mkArg: (Tree, Name) => Tree = mkPositionalArg

        // DEPMETTODO: instantiate type vars that depend on earlier implicit args (see adapt (4.1))
        //
        // apply the substitutions (undet type param -> type) that were determined
        // by implicit resolution of implicit arguments on the left of this argument
        for(param <- params) {
          var paramTp = param.tpe
          for(ar <- argResultsBuff)
            paramTp = paramTp.subst(ar.subst.from, ar.subst.to)

          val res = if (paramFailed || (paramTp.isError && {paramFailed = true; true})) SearchFailure else inferImplicit(fun, paramTp, context.reportErrors, false, context)
          argResultsBuff += res

          if (res != SearchFailure) {
            argBuff += mkArg(res.tree, param.name)
          } else {
            mkArg = mkNamedArg // don't pass the default argument (if any) here, but start emitting named arguments for the following args
            if (!param.hasDefault && !paramFailed) {
              context.errBuffer.find(_.kind == ErrorKinds.Divergent) match {
                case Some(divergentImplicit) =>
                  // DivergentImplicit error has higher priority than "no implicit found"
                  // no need to issue the problem again if we are still in silent mode
                  if (context.reportErrors) {
                    context.issue(divergentImplicit)
                    context.condBufferFlush(_.kind  == ErrorKinds.Divergent)
                  }
                case None =>
                  NoImplicitFoundError(fun, param)
              }
              paramFailed = true
            }
            /* else {
             TODO: alternative (to expose implicit search failure more) -->
             resolve argument, do type inference, keep emitting positional args, infer type params based on default value for arg
             for (ar <- argResultsBuff) ar.subst traverse defaultVal
             val targs = exprTypeArgs(context.undetparams, defaultVal.tpe, paramTp)
             substExpr(tree, tparams, targs, pt)
            }*/
          }
        }

        val args = argBuff.toList
        for (ar <- argResultsBuff) {
          ar.subst traverse fun
          for (arg <- args) ar.subst traverse arg
        }

        new ApplyToImplicitArgs(fun, args) setPos fun.pos
      case ErrorType =>
        fun
    }

    def inferView(tree: Tree, from: Type, to: Type, reportAmbiguous: Boolean): Tree =
      inferView(tree, from, to, reportAmbiguous, true)

    /** Infer an implicit conversion (``view'') between two types.
     *  @param tree             The tree which needs to be converted.
     *  @param from             The source type of the conversion
     *  @param to               The target type of the conversion
     *  @param reportAmbiguous  Should ambiguous implicit errors be reported?
     *                          False iff we search for a view to find out
     *                          whether one type is coercible to another.
     *  @param saveErrors       Should ambiguous and divergent implicit errors that were buffered
     *                          during the inference of a view be put into the original buffer.
     *                          False iff we don't care about them.
     */
    def inferView(tree: Tree, from: Type, to: Type, reportAmbiguous: Boolean, saveErrors: Boolean): Tree = {
      debuglog("infer view from "+from+" to "+to)//debug
      if (isPastTyper) EmptyTree
      else from match {
        case MethodType(_, _) => EmptyTree
        case OverloadedType(_, _) => EmptyTree
        case PolyType(_, _) => EmptyTree
        case _ =>
          def wrapImplicit(from: Type): Tree = {
            val result = inferImplicit(tree, functionType(from :: Nil, to), reportAmbiguous, true, context, saveErrors)
            if (result.subst != EmptyTreeTypeSubstituter) {
              result.subst traverse tree
              notifyUndetparamsInferred(result.subst.from, result.subst.to)
            }
            result.tree
          }
          wrapImplicit(from) orElse wrapImplicit(byNameType(from))
      }
    }

    import infer._

    private var namerCache: Namer = null
    def namer = {
      if ((namerCache eq null) || namerCache.context != context)
        namerCache = newNamer(context)
      namerCache
    }

    var context = context0
    def context1 = context

    def dropExistential(tp: Type): Type = tp match {
      case ExistentialType(tparams, tpe) =>
        new SubstWildcardMap(tparams).apply(tp)
      case TypeRef(_, sym, _) if sym.isAliasType =>
        val tp0 = tp.normalize
        val tp1 = dropExistential(tp0)
        if (tp1 eq tp0) tp else tp1
      case _ => tp
    }

    /** Check that <code>tree</code> is a stable expression.
     *
     *  @param tree ...
     *  @return     ...
     */
    def checkStable(tree: Tree): Tree = (
      if (treeInfo.isExprSafeToInline(tree)) tree
      else if (tree.isErrorTyped) tree
      else UnstableTreeError(tree)
    )

    /** Would tree be a stable (i.e. a pure expression) if the type
     *  of its symbol was not volatile?
     */
    protected def isStableExceptVolatile(tree: Tree) = {
      tree.hasSymbol && tree.symbol != NoSymbol && tree.tpe.isVolatile &&
      { val savedTpe = tree.symbol.info
        val savedSTABLE = tree.symbol getFlag STABLE
        tree.symbol setInfo AnyRefClass.tpe
        tree.symbol setFlag STABLE
        val result = treeInfo.isExprSafeToInline(tree)
        tree.symbol setInfo savedTpe
        tree.symbol setFlag savedSTABLE
        result
      }
    }
    def isNonRefinementClassType(tpe: Type) = tpe match {
      case SingleType(_, sym) => sym.isModuleClass
      case TypeRef(_, sym, _) => sym.isClass && !sym.isRefinementClass
      case ErrorType          => true
      case _                  => false
    }
    private def errorNotClass(tpt: Tree, found: Type)  = { ClassTypeRequiredError(tpt, found); false }
    private def errorNotStable(tpt: Tree, found: Type) = { TypeNotAStablePrefixError(tpt, found); false }

    /** Check that `tpt` refers to a non-refinement class type */
    def checkClassType(tpt: Tree): Boolean = {
      val tpe = unwrapToClass(tpt.tpe)
      isNonRefinementClassType(tpe) || errorNotClass(tpt, tpe)
    }

    /** Check that `tpt` refers to a class type with a stable prefix. */
    def checkStablePrefixClassType(tpt: Tree): Boolean = {
      val tpe = unwrapToStableClass(tpt.tpe)
      def prefixIsStable = {
        def checkPre = tpe match {
          case TypeRef(pre, _, _) => pre.isStable || errorNotStable(tpt, pre)
          case _                  => false
        }
        // A type projection like X#Y can get by the stable check if the
        // prefix is singleton-bounded, so peek at the tree too.
        def checkTree = tpt match {
          case SelectFromTypeTree(qual, _)  => isSingleType(qual.tpe) || errorNotClass(tpt, tpe)
          case _                            => true
        }
        checkPre && checkTree
      }

      (    (isNonRefinementClassType(tpe) || errorNotClass(tpt, tpe))
        && (isPastTyper || prefixIsStable)
      )
    }

    /** Check that type <code>tp</code> is not a subtype of itself.
     *
     *  @param pos ...
     *  @param tp  ...
     *  @return    <code>true</code> if <code>tp</code> is not a subtype of itself.
     */
    def checkNonCyclic(pos: Position, tp: Type): Boolean = {
      def checkNotLocked(sym: Symbol) = {
        sym.initialize
        sym.lockOK || { CyclicAliasingOrSubtypingError(pos, sym); false }
      }
      tp match {
        case TypeRef(pre, sym, args) =>
          checkNotLocked(sym) &&
          ((!sym.isNonClassType) || checkNonCyclic(pos, appliedType(pre.memberInfo(sym), args), sym))
          // @M! info for a type ref to a type parameter now returns a polytype
          // @M was: checkNonCyclic(pos, pre.memberInfo(sym).subst(sym.typeParams, args), sym)

        case SingleType(pre, sym) =>
          checkNotLocked(sym)
/*
        case TypeBounds(lo, hi) =>
          var ok = true
          for (t <- lo) ok = ok & checkNonCyclic(pos, t)
          ok
*/
        case st: SubType =>
          checkNonCyclic(pos, st.supertype)
        case ct: CompoundType =>
          ct.parents forall (x => checkNonCyclic(pos, x))
        case _ =>
          true
      }
    }

    def checkNonCyclic(pos: Position, tp: Type, lockedSym: Symbol): Boolean = try {
      if (!lockedSym.lock(CyclicReferenceError(pos, lockedSym))) false
      else checkNonCyclic(pos, tp)
    } finally {
      lockedSym.unlock()
    }

    def checkNonCyclic(sym: Symbol) {
      if (!checkNonCyclic(sym.pos, sym.tpe)) sym.setInfo(ErrorType)
    }

    def checkNonCyclic(defn: Tree, tpt: Tree) {
      if (!checkNonCyclic(defn.pos, tpt.tpe, defn.symbol)) {
        tpt.tpe = ErrorType
        defn.symbol.setInfo(ErrorType)
      }
    }

    def checkParamsConvertible(tree: Tree, tpe0: Type) {
      def checkParamsConvertible0(tpe: Type) =
        tpe match {
          case MethodType(formals, restpe) =>
            /*
            if (formals.exists(_.typeSymbol == ByNameParamClass) && formals.length != 1)
              error(pos, "methods with `=>`-parameter can be converted to function values only if they take no other parameters")
            if (formals exists (isRepeatedParamType(_)))
              error(pos, "methods with `*`-parameters cannot be converted to function values");
            */
            if (tpe.isDependentMethodType)
              DependentMethodTpeConversionToFunctionError(tree, tpe)
            checkParamsConvertible(tree, restpe)
          case _ =>
        }
      checkParamsConvertible0(tpe0)
    }

    /** Check that type of given tree does not contain local or private
     *  components.
     */
    object checkNoEscaping extends TypeMap {
      private var owner: Symbol = _
      private var scope: Scope = _
      private var hiddenSymbols: List[Symbol] = _

      /** Check that type <code>tree</code> does not refer to private
       *  components unless itself is wrapped in something private
       *  (<code>owner</code> tells where the type occurs).
       *
       *  @param owner ...
       *  @param tree  ...
       *  @return      ...
       */
      def privates[T <: Tree](owner: Symbol, tree: T): T =
        check(owner, EmptyScope, WildcardType, tree)

      /** Check that type <code>tree</code> does not refer to entities
       *  defined in scope <code>scope</code>.
       *
       *  @param scope ...
       *  @param pt    ...
       *  @param tree  ...
       *  @return      ...
       */
      def locals[T <: Tree](scope: Scope, pt: Type, tree: T): T =
        check(NoSymbol, scope, pt, tree)

      private def check[T <: Tree](owner: Symbol, scope: Scope, pt: Type, tree: T): T = {
        this.owner = owner
        this.scope = scope
        hiddenSymbols = List()
        val tp1 = apply(tree.tpe)
        if (hiddenSymbols.isEmpty) tree setType tp1
        else if (hiddenSymbols exists (_.isErroneous)) HiddenSymbolWithError(tree)
        else if (isFullyDefined(pt)) tree setType pt
        else if (tp1.typeSymbol.isAnonymousClass)
          check(owner, scope, pt, tree setType tp1.typeSymbol.classBound)
        else if (owner == NoSymbol)
          tree setType packSymbols(hiddenSymbols.reverse, tp1)
        else if (!phase.erasedTypes) { // privates
          val badSymbol = hiddenSymbols.head
          SymbolEscapesScopeError(tree, badSymbol)
        } else tree
      }

      def addHidden(sym: Symbol) =
        if (!(hiddenSymbols contains sym)) hiddenSymbols = sym :: hiddenSymbols

      override def apply(t: Type): Type = {
        def checkNoEscape(sym: Symbol) {
          if (sym.isPrivate && !sym.hasFlag(SYNTHETIC_PRIVATE)) {
            var o = owner
            while (o != NoSymbol && o != sym.owner && o != sym.owner.linkedClassOfClass &&
                   !o.isLocal && !o.isPrivate &&
                   !o.privateWithin.hasTransOwner(sym.owner))
              o = o.owner
            if (o == sym.owner || o == sym.owner.linkedClassOfClass)
              addHidden(sym)
          } else if (sym.owner.isTerm && !sym.isTypeParameterOrSkolem) {
            var e = scope.lookupEntry(sym.name)
            var found = false
            while (!found && (e ne null) && e.owner == scope) {
              if (e.sym == sym) {
                found = true
                addHidden(sym)
              } else {
                e = scope.lookupNextEntry(e)
              }
            }
          }
        }
        mapOver(
          t match {
            case TypeRef(_, sym, args) =>
              checkNoEscape(sym)
              if (!hiddenSymbols.isEmpty && hiddenSymbols.head == sym &&
                  sym.isAliasType && sameLength(sym.typeParams, args)) {
                hiddenSymbols = hiddenSymbols.tail
                t.normalize
              } else t
            case SingleType(_, sym) =>
              checkNoEscape(sym)
              t
            case _ =>
              t
          })
      }
    }

    def reenterValueParams(vparamss: List[List[ValDef]]) {
      for (vparams <- vparamss)
        for (vparam <- vparams)
          vparam.symbol = context.scope enter vparam.symbol
    }

    def reenterTypeParams(tparams: List[TypeDef]): List[Symbol] =
      for (tparam <- tparams) yield {
        tparam.symbol = context.scope enter tparam.symbol
        tparam.symbol.deSkolemize
      }

    /** The qualifying class
     *  of a this or super with prefix <code>qual</code>.
     *  packageOk is equal false when qualifying class symbol
     */
    def qualifyingClass(tree: Tree, qual: Name, packageOK: Boolean) =
      context.enclClass.owner.ownerChain.find(o => qual.isEmpty || o.isClass && o.name == qual) match {
        case Some(c) if packageOK || !c.isPackageClass => c
        case _                                         => QualifyingClassError(tree, qual) ; NoSymbol
      }

    /** The typer for an expression, depending on where we are. If we are before a superclass
     *  call, this is a typer over a constructor context; otherwise it is the current typer.
     */
    final def constrTyperIf(inConstr: Boolean): Typer =
      if (inConstr) {
        assert(context.undetparams.isEmpty, context.undetparams)
        newTyper(context.makeConstructorContext)
      } else this

    @inline
    final def withCondConstrTyper[T](inConstr: Boolean)(f: Typer => T): T =
      if (inConstr) {
        assert(context.undetparams.isEmpty, context.undetparams)
        val c = context.makeConstructorContext
        typerWithLocalContext(c)(f)
      } else {
        f(this)
      }

    @inline
    final def typerWithCondLocalContext[T](c: => Context)(cond: Boolean)(f: Typer => T): T =
      if (cond) typerWithLocalContext(c)(f) else f(this)

    @inline
    final def typerWithLocalContext[T](c: Context)(f: Typer => T): T = {
      val res = f(newTyper(c))
      if (c.hasErrors)
        context.updateBuffer(c.flushAndReturnBuffer())
      res
    }

    @inline
    final def typerReportAnyContextErrors[T](c: Context)(f: Typer => T): T = {
      val res = f(newTyper(c))
      if (c.hasErrors)
        context.issue(c.errBuffer.head)
      res
    }

    @inline
    final def withSavedContext[T](c: Context)(f: => T) = {
      val savedErrors = c.flushAndReturnBuffer()
      val res = f
      c.updateBuffer(savedErrors)
      res
    }

    /** The typer for a label definition. If this is part of a template we
     *  first have to enter the label definition.
     */
    def labelTyper(ldef: LabelDef): Typer =
      if (ldef.symbol == NoSymbol) { // labeldef is part of template
        val typer1 = newTyper(context.makeNewScope(ldef, context.owner))
        typer1.enterLabelDef(ldef)
        typer1
      } else this

    final val xtypes = false

    /** Is symbol defined and not stale?
     */
    def reallyExists(sym: Symbol) = {
      if (isStale(sym)) sym.setInfo(NoType)
      sym.exists
    }

    /** A symbol is stale if it is toplevel, to be loaded from a classfile, and
     *  the classfile is produced from a sourcefile which is compiled in the current run.
     */
    def isStale(sym: Symbol): Boolean = {
      sym.rawInfo.isInstanceOf[loaders.ClassfileLoader] && {
        sym.rawInfo.load(sym)
        (sym.sourceFile ne null) &&
        (currentRun.compiledFiles contains sym.sourceFile.path)
      }
    }

    /** Does the context of tree <code>tree</code> require a stable type?
     */
    private def isStableContext(tree: Tree, mode: Int, pt: Type) =
      isNarrowable(tree.tpe) && ((mode & (EXPRmode | LHSmode)) == EXPRmode) &&
      (xtypes ||
      (pt.isStable ||
       (mode & QUALmode) != 0 && !tree.symbol.isConstant ||
       pt.typeSymbol.isAbstractType && pt.bounds.lo.isStable && !(tree.tpe <:< pt)) ||
       pt.typeSymbol.isRefinementClass && !(tree.tpe <:< pt))

    /** Make symbol accessible. This means:
     *  If symbol refers to package object, insert `.package` as second to last selector.
     *  (exception for some symbols in scala package which are dealiased immediately)
     *  Call checkAccessible, which sets tree's attributes.
     *  Also note that checkAccessible looks up sym on pre without checking that pre is well-formed
     *  (illegal type applications in pre will be skipped -- that's why typedSelect wraps the resulting tree in a TreeWithDeferredChecks)
     *  @return modified tree and new prefix type
     */
    private def makeAccessible(tree: Tree, sym: Symbol, pre: Type, site: Tree): (Tree, Type) =
      if (isInPackageObject(sym, pre.typeSymbol)) {
        if (pre.typeSymbol == ScalaPackageClass && sym.isTerm) {
          // short cut some aliases. It seems pattern matching needs this
          // to notice exhaustiveness and to generate good code when
          // List extractors are mixed with :: patterns. See Test5 in lists.scala.
          def dealias(sym: Symbol) =
            (atPos(tree.pos.makeTransparent) {gen.mkAttributedRef(sym)} setPos tree.pos, sym.owner.thisType)
          sym.name match {
            case nme.List => return dealias(ListModule)
            case nme.Seq  => return dealias(SeqModule)
            case nme.Nil  => return dealias(NilModule)
            case _ =>
          }
        }
        val qual = typedQualifier { atPos(tree.pos.makeTransparent) {
          tree match {
            case Ident(_) => Ident(nme.PACKAGEkw)
            case Select(qual, _) => Select(qual, nme.PACKAGEkw)
            case SelectFromTypeTree(qual, _) => Select(qual, nme.PACKAGEkw)
          }
        }}
        val tree1 = atPos(tree.pos) {
          tree match {
            case Ident(name) => Select(qual, name)
            case Select(_, name) => Select(qual, name)
            case SelectFromTypeTree(_, name) => SelectFromTypeTree(qual, name)
          }
        }
        (checkAccessible(tree1, sym, qual.tpe, qual), qual.tpe)
      } else {
        (checkAccessible(tree, sym, pre, site), pre)
      }

    /** Is `sym` defined in package object of package `pkg`?
     */
    private def isInPackageObject(sym: Symbol, pkg: Symbol) = {
      def isInPkgObj(sym: Symbol) =
        !sym.owner.isPackage && {
          sym.owner.isPackageObjectClass &&
            sym.owner.owner == pkg ||
            pkg.isInitialized && {
              // need to be careful here to not get a cyclic reference during bootstrap
              val pkgobj = pkg.info.member(nme.PACKAGEkw)
              pkgobj.isInitialized &&
                (pkgobj.info.member(sym.name).alternatives contains sym)
            }
        }
      pkg.isPackageClass && {
        if (sym.isOverloaded) sym.alternatives forall isInPkgObj
        else isInPkgObj(sym)
      }
    }

    /** Post-process an identifier or selection node, performing the following:
     *  1. Check that non-function pattern expressions are stable
     *  2. Check that packages and static modules are not used as values
     *  3. Turn tree type into stable type if possible and required by context.
     *  4. Give getClass calls a more precise type based on the type of the target of the call.
     */
    private def stabilize(tree: Tree, pre: Type, mode: Int, pt: Type): Tree = {
      if (tree.symbol.isOverloaded && !inFunMode(mode))
        inferExprAlternative(tree, pt)

      val sym = tree.symbol
      def fail() = NotAValueError(tree, sym)

      if (tree.isErrorTyped) tree
      else if ((mode & (PATTERNmode | FUNmode)) == PATTERNmode && tree.isTerm) { // (1)
        if (sym.isValue) {
          val tree1 = checkStable(tree)
          // A module reference in a pattern has type Foo.type, not "object Foo"
          if (sym.isModule && !sym.isMethod) tree1 setType singleType(pre, sym)
          else tree1
        }
        else fail()
      } else if ((mode & (EXPRmode | QUALmode)) == EXPRmode && !sym.isValue && !phase.erasedTypes) { // (2)
        fail()
      } else {
        if (sym.isStable && pre.isStable && !isByNameParamType(tree.tpe) &&
            (isStableContext(tree, mode, pt) || sym.isModule && !sym.isMethod))
          tree.setType(singleType(pre, sym))
        // To fully benefit from special casing the return type of
        // getClass, we have to catch it immediately so expressions
        // like x.getClass().newInstance() are typed with the type of x.
        else if (  tree.symbol.name == nme.getClass_
                && tree.tpe.params.isEmpty
                // TODO: If the type of the qualifier is inaccessible, we can cause private types
                // to escape scope here, e.g. pos/t1107.  I'm not sure how to properly handle this
                // so for now it requires the type symbol be public.
                && pre.typeSymbol.isPublic)
          tree setType MethodType(Nil, getClassReturnType(pre))
        else
          tree
      }
    }

    private def isNarrowable(tpe: Type): Boolean = unwrapWrapperTypes(tpe) match {
      case TypeRef(_, _, _) | RefinedType(_, _) => true
      case _                                    => !phase.erasedTypes
    }

    /**
     *  @param tree ...
     *  @param mode ...
     *  @param pt   ...
     *  @return     ...
     */
    def stabilizeFun(tree: Tree, mode: Int, pt: Type): Tree = {
      val sym = tree.symbol
      val pre = tree match {
        case Select(qual, _) => qual.tpe
        case _ => NoPrefix
      }
      if (tree.tpe.isInstanceOf[MethodType] && pre.isStable && sym.tpe.params.isEmpty &&
          (isStableContext(tree, mode, pt) || sym.isModule))
        tree.setType(MethodType(List(), singleType(pre, sym))) // TODO: should this be a NullaryMethodType?
      else tree
    }

    /** The member with given name of given qualifier tree */
    def member(qual: Tree, name: Name) = {
      def callSiteWithinClass(clazz: Symbol) = context.enclClass.owner hasTransOwner clazz
      val includeLocals = qual.tpe match {
        case ThisType(clazz) if callSiteWithinClass(clazz)                => true
        case SuperType(clazz, _) if callSiteWithinClass(clazz.typeSymbol) => true
        case _                                                            => phase.next.erasedTypes
      }
      if (includeLocals) qual.tpe member name
      else qual.tpe nonLocalMember name
    }

    def silent[T](op: Typer => T,
                  reportAmbiguousErrors: Boolean = context.ambiguousErrors,
                  newtree: Tree = context.tree): SilentResult[T] = {
      val rawTypeStart = if (Statistics.canEnable) Statistics.startCounter(rawTypeFailed) else null
      val findMemberStart = if (Statistics.canEnable) Statistics.startCounter(findMemberFailed) else null
      val subtypeStart = if (Statistics.canEnable) Statistics.startCounter(subtypeFailed) else null
      val failedSilentStart = if (Statistics.canEnable) Statistics.startTimer(failedSilentNanos) else null
      def stopStats() = {
        if (Statistics.canEnable) Statistics.stopCounter(rawTypeFailed, rawTypeStart)
        if (Statistics.canEnable) Statistics.stopCounter(findMemberFailed, findMemberStart)
        if (Statistics.canEnable) Statistics.stopCounter(subtypeFailed, subtypeStart)
        if (Statistics.canEnable) Statistics.stopTimer(failedSilentNanos, failedSilentStart)
      }
      try {
        if (context.reportErrors ||
            reportAmbiguousErrors != context.ambiguousErrors ||
            newtree != context.tree) {
          val context1 = context.makeSilent(reportAmbiguousErrors, newtree)
          context1.undetparams = context.undetparams
          context1.savedTypeBounds = context.savedTypeBounds
          context1.namedApplyBlockInfo = context.namedApplyBlockInfo
          val typer1 = newTyper(context1)
          val result = op(typer1)
          context.undetparams = context1.undetparams
          context.savedTypeBounds = context1.savedTypeBounds
          context.namedApplyBlockInfo = context1.namedApplyBlockInfo
          if (context1.hasErrors) {
            stopStats()
            SilentTypeError(context1.errBuffer.head)
          } else SilentResultValue(result)
        } else {
          assert(context.bufferErrors || isPastTyper, "silent mode is not available past typer")
          withSavedContext(context){
            val res = op(this)
            val errorsToReport = context.flushAndReturnBuffer()
            if (errorsToReport.isEmpty) SilentResultValue(res) else SilentTypeError(errorsToReport.head)
          }
        }
      } catch {
        case ex: CyclicReference => throw ex
        case ex: TypeError =>
          // fallback in case TypeError is still thrown
          // @H this happens for example in cps annotation checker
          stopStats()
          SilentTypeError(TypeErrorWrapper(ex))
      }
    }

    /** Check whether feature given by `featureTrait` is enabled.
     *  If it is not, issue an error or a warning depending on whether the feature is required.
     *  @param  construct  A string expression that is substituted for "#" in the feature description string
     *  @param  immediate  When set, feature check is run immediately, otherwise it is run
     *                     at the end of the typechecking run for the enclosing unit. This
     *                     is done to avoid potential cyclic reference errors by implicits
     *                     that are forced too early.
     *  @return if feature check is run immediately: true if feature is enabled, false otherwise
     *          if feature check is delayed or suppressed because we are past typer: true
     */
    def checkFeature(pos: Position, featureTrait: Symbol, construct: => String = "", immediate: Boolean = false): Boolean =
      if (isPastTyper) true
      else {
        val nestedOwners =
          featureTrait.owner.ownerChain.takeWhile(_ != languageFeatureModule.moduleClass).reverse
        val featureName = (nestedOwners map (_.name + ".")).mkString + featureTrait.name
        def action(): Boolean = {
          def hasImport = inferImplicit(EmptyTree: Tree, featureTrait.tpe, true, false, context) != SearchFailure
          def hasOption = settings.language.value exists (s => s == featureName || s == "_")
          val OK = hasImport || hasOption
          if (!OK) {
            val Some(AnnotationInfo(_, List(Literal(Constant(featureDesc: String)), Literal(Constant(required: Boolean))), _)) =
              featureTrait getAnnotation LanguageFeatureAnnot
            val req = if (required) "needs to" else "should"
            var raw = featureDesc + " " + req + " be enabled\n" +
              "by making the implicit value language." + featureName + " visible."
            if (!(currentRun.reportedFeature contains featureTrait))
              raw += "\nThis can be achieved by adding the import clause 'import scala.language." + featureName + "'\n" +
                "or by setting the compiler option -language:" + featureName + ".\n" +
                "See the Scala docs for value scala.language." + featureName + " for a discussion\n" +
                "why the feature " + req + " be explicitly enabled."
            currentRun.reportedFeature += featureTrait
            val msg = raw replace ("#", construct)
            if (required) unit.error(pos, msg)
            else currentRun.featureWarnings.warn(pos, msg)
          }
          OK
        }
        if (immediate) {
          action()
        } else {
          unit.toCheck += action
          true
        }
      }

    def checkExistentialsFeature(pos: Position, tpe: Type, prefix: String) = tpe match {
      case extp: ExistentialType if !extp.isRepresentableWithWildcards =>
        checkFeature(pos, ExistentialsFeature, prefix+" "+tpe)
      case _ =>
    }

    /** Perform the following adaptations of expression, pattern or type `tree` wrt to
     *  given mode `mode` and given prototype `pt`:
     *  (-1) For expressions with annotated types, let AnnotationCheckers decide what to do
     *  (0) Convert expressions with constant types to literals (unless in interactive/scaladoc mode)
     *  (1) Resolve overloading, unless mode contains FUNmode
     *  (2) Apply parameterless functions
     *  (3) Apply polymorphic types to fresh instances of their type parameters and
     *      store these instances in context.undetparams,
     *      unless followed by explicit type application.
     *  (4) Do the following to unapplied methods used as values:
     *  (4.1) If the method has only implicit parameters pass implicit arguments
     *  (4.2) otherwise, if `pt` is a function type and method is not a constructor,
     *        convert to function by eta-expansion,
     *  (4.3) otherwise, if the method is nullary with a result type compatible to `pt`
     *        and it is not a constructor, apply it to ()
     *  otherwise issue an error
     *  (5) Convert constructors in a pattern as follows:
     *  (5.1) If constructor refers to a case class factory, set tree's type to the unique
     *        instance of its primary constructor that is a subtype of the expected type.
     *  (5.2) If constructor refers to an extractor, convert to application of
     *        unapply or unapplySeq method.
     *
     *  (6) Convert all other types to TypeTree nodes.
     *  (7) When in TYPEmode but not FUNmode or HKmode, check that types are fully parameterized
     *      (7.1) In HKmode, higher-kinded types are allowed, but they must have the expected kind-arity
     *  (8) When in both EXPRmode and FUNmode, add apply method calls to values of object type.
     *  (9) If there are undetermined type variables and not POLYmode, infer expression instance
     *  Then, if tree's type is not a subtype of expected type, try the following adaptations:
     *  (10) If the expected type is Byte, Short or Char, and the expression
     *      is an integer fitting in the range of that type, convert it to that type.
     *  (11) Widen numeric literals to their expected type, if necessary
     *  (12) When in mode EXPRmode, convert E to { E; () } if expected type is scala.Unit.
     *  (13) When in mode EXPRmode, apply AnnotationChecker conversion if expected type is annotated.
     *  (14) When in mode EXPRmode, apply a view
     *  If all this fails, error
     */
    protected def adapt(tree: Tree, mode: Int, pt: Type, original: Tree = EmptyTree): Tree = {

      def adaptToImplicitMethod(mt: MethodType): Tree = {
        if (context.undetparams.nonEmpty) { // (9) -- should revisit dropped condition `(mode & POLYmode) == 0`
          // dropped so that type args of implicit method are inferred even if polymorphic expressions are allowed
          // needed for implicits in 2.8 collection library -- maybe once #3346 is fixed, we can reinstate the condition?
            context.undetparams = inferExprInstance(tree, context.extractUndetparams(), pt,
              // approximate types that depend on arguments since dependency on implicit argument is like dependency on type parameter
              mt.approximate,
              keepNothings = false,
              useWeaklyCompatible = true) // #3808
        }

        // avoid throwing spurious DivergentImplicit errors
        if (context.hasErrors)
          return setError(tree)

        withCondConstrTyper(treeInfo.isSelfOrSuperConstrCall(tree)){ typer1 =>
          if (original != EmptyTree && pt != WildcardType)
            typer1.silent(tpr => {
              val withImplicitArgs = tpr.applyImplicitArgs(tree)
              if (tpr.context.hasErrors) tree // silent will wrap it in SilentTypeError anyway
              else tpr.typed(withImplicitArgs, mode, pt)
            }) match {
              case SilentResultValue(result) =>
                result
              case _ =>
                debuglog("fallback on implicits: " + tree + "/" + resetAllAttrs(original))
                val tree1 = typed(resetAllAttrs(original), mode, WildcardType)
                tree1.tpe = addAnnotations(tree1, tree1.tpe)
                if (tree1.isEmpty) tree1 else adapt(tree1, mode, pt, EmptyTree)
            }
          else
            typer1.typed(typer1.applyImplicitArgs(tree), mode, pt)
        }
      }

      def instantiateToMethodType(mt: MethodType): Tree = {
        val meth = tree match {
          // a partial named application is a block (see comment in EtaExpansion)
          case Block(_, tree1) => tree1.symbol
          case _               => tree.symbol
        }
        if (!meth.isConstructor && !meth.isTermMacro && isFunctionType(pt)) { // (4.2)
          debuglog("eta-expanding " + tree + ":" + tree.tpe + " to " + pt)
          checkParamsConvertible(tree, tree.tpe)
          val tree0 = etaExpand(context.unit, tree, this)
          // println("eta "+tree+" ---> "+tree0+":"+tree0.tpe+" undet: "+context.undetparams+ " mode: "+Integer.toHexString(mode))

          if (context.undetparams.nonEmpty) {
            // #2624: need to infer type arguments for eta expansion of a polymorphic method
            // context.undetparams contains clones of meth.typeParams (fresh ones were generated in etaExpand)
            // need to run typer on tree0, since etaExpansion sets the tpe's of its subtrees to null
            // can't type with the expected type, as we can't recreate the setup in (3) without calling typed
            // (note that (3) does not call typed to do the polymorphic type instantiation --
            //  it is called after the tree has been typed with a polymorphic expected result type)
            instantiate(typed(tree0, mode, WildcardType), mode, pt)
          } else
            typed(tree0, mode, pt)
        } else if (!meth.isConstructor && mt.params.isEmpty) { // (4.3)
          adapt(typed(Apply(tree, List()) setPos tree.pos), mode, pt, original)
        } else if (context.implicitsEnabled) {
          MissingArgsForMethodTpeError(tree, meth)
        } else {
          setError(tree)
        }
      }

      def adaptType(): Tree = {
        if (inFunMode(mode)) {
          // todo. the commented line below makes sense for typechecking, say, TypeApply(Ident(`some abstract type symbol`), List(...))
          // because otherwise Ident will have its tpe set to a TypeRef, not to a PolyType, and `typedTypeApply` will fail
          // but this needs additional investigation, because it crashes t5228, gadts1 and maybe something else
          // tree setType tree.tpe.normalize
          tree
        } else if (tree.hasSymbol && !tree.symbol.typeParams.isEmpty && !inHKMode(mode) &&
          !(tree.symbol.isJavaDefined && context.unit.isJava)) { // (7)
          // @M When not typing a higher-kinded type ((mode & HKmode) == 0)
          // or raw type (tree.symbol.isJavaDefined && context.unit.isJava), types must be of kind *,
          // and thus parameterized types must be applied to their type arguments
          // @M TODO: why do kind-* tree's have symbols, while higher-kinded ones don't?
          MissingTypeParametersError(tree)
        } else if ( // (7.1) @M: check kind-arity
        // @M: removed check for tree.hasSymbol and replace tree.symbol by tree.tpe.symbol (TypeTree's must also be checked here, and they don't directly have a symbol)
        (inHKMode(mode)) &&
          // @M: don't check tree.tpe.symbol.typeParams. check tree.tpe.typeParams!!!
          // (e.g., m[Int] --> tree.tpe.symbol.typeParams.length == 1, tree.tpe.typeParams.length == 0!)
          !sameLength(tree.tpe.typeParams, pt.typeParams) &&
          !(tree.tpe.typeSymbol == AnyClass ||
            tree.tpe.typeSymbol == NothingClass ||
            pt == WildcardType)) {
          // Check that the actual kind arity (tree.symbol.typeParams.length) conforms to the expected
          // kind-arity (pt.typeParams.length). Full checks are done in checkKindBounds in Infer.
          // Note that we treat Any and Nothing as kind-polymorphic.
          // We can't perform this check when typing type arguments to an overloaded method before the overload is resolved
          // (or in the case of an error type) -- this is indicated by pt == WildcardType (see case TypeApply in typed1).
          KindArityMismatchError(tree, pt)
        } else tree match { // (6)
          case TypeTree() => tree
          case _          => TypeTree(tree.tpe) setOriginal tree
        }
      }

      /**
       * To deal with the type slack between actual (run-time) types and statically known types, for each abstract type T,
       * reflect its variance as a skolem that is upper-bounded by T (covariant position), or lower-bounded by T (contravariant).
       *
       * Consider the following example:
       *
       *  class AbsWrapperCov[+A]
       *  case class Wrapper[B](x: Wrapped[B]) extends AbsWrapperCov[B]
       *
       *  def unwrap[T](x: AbsWrapperCov[T]): Wrapped[T] = x match {
       *    case Wrapper(wrapped) => // Wrapper's type parameter must not be assumed to be equal to T, it's *upper-bounded* by it
       *      wrapped // : Wrapped[_ <: T]
       *  }
       *
       * this method should type check if and only if Wrapped is covariant in its type parameter
       *
       * when inferring Wrapper's type parameter B from x's type AbsWrapperCov[T],
       * we must take into account that x's actual type is AbsWrapperCov[Tactual] forSome {type Tactual <: T}
       * as AbsWrapperCov is covariant in A -- in other words, we must not assume we know T exactly, all we know is its upper bound
       *
       * since method application is the only way to generate this slack between run-time and compile-time types (TODO: right!?),
       * we can simply replace skolems that represent method type parameters as seen from the method's body
       * by other skolems that are (upper/lower)-bounded by that type-parameter skolem
       * (depending on the variance position of the skolem in the statically assumed type of the scrutinee, pt)
       *
       * see test/files/../t5189*.scala
       */
      def adaptConstrPattern(): Tree = { // (5)
        def hasUnapplyMember(tp: Type) = reallyExists(unapplyMember(tp))
        val overloadedExtractorOfObject = tree.symbol filter (sym => hasUnapplyMember(sym.tpe))
        // if the tree's symbol's type does not define an extractor, maybe the tree's type does
        // this is the case when we encounter an arbitrary tree as the target of an unapply call (rather than something that looks like a constructor call)
        // (for now, this only happens due to wrapClassTagUnapply, but when we support parameterized extractors, it will become more common place)
        val extractor = overloadedExtractorOfObject orElse unapplyMember(tree.tpe)
        if (extractor != NoSymbol) {
          // if we did some ad-hoc overloading resolution, update the tree's symbol
          // do not update the symbol if the tree's symbol's type does not define an unapply member
          // (e.g. since it's some method that returns an object with an unapply member)
          if (overloadedExtractorOfObject != NoSymbol)
            tree setSymbol overloadedExtractorOfObject

          tree.tpe match {
            case OverloadedType(pre, alts) => tree.tpe = overloadedType(pre, alts filter (alt => hasUnapplyMember(alt.tpe)))
            case _ =>
          }
          val unapply = unapplyMember(extractor.tpe)
          val clazz = unapplyParameterType(unapply)

          if (unapply.isCase && clazz.isCase && !(clazz.ancestors exists (_.isCase))) {
            // convert synthetic unapply of case class to case class constructor
            val prefix = tree.tpe.prefix
            val tree1 = TypeTree(clazz.primaryConstructor.tpe.asSeenFrom(prefix, clazz.owner))
              .setOriginal(tree)

            val skolems = new mutable.ListBuffer[TypeSymbol]
            object variantToSkolem extends VariantTypeMap {
              def apply(tp: Type) = mapOver(tp) match {
                case TypeRef(NoPrefix, tpSym, Nil) if variance != 0 && tpSym.isTypeParameterOrSkolem && tpSym.owner.isTerm =>
                  val bounds = if (variance == 1) TypeBounds.upper(tpSym.tpe) else TypeBounds.lower(tpSym.tpe)
                  // origin must be the type param so we can deskolemize
                  val skolem = context.owner.newGADTSkolem(unit.freshTypeName("?"+tpSym.name), tpSym, bounds)
                  // println("mapping "+ tpSym +" to "+ skolem + " : "+ bounds +" -- pt= "+ pt +" in "+ context.owner +" at "+ context.tree )
                  skolems += skolem
                  skolem.tpe
                case tp1 => tp1
              }
            }

            // have to open up the existential and put the skolems in scope
            // can't simply package up pt in an ExistentialType, because that takes us back to square one (List[_ <: T] == List[T] due to covariance)
            val ptSafe   = variantToSkolem(pt) // TODO: pt.skolemizeExistential(context.owner, tree) ?
            val freeVars = skolems.toList

            // use "tree" for the context, not context.tree: don't make another CaseDef context,
            // as instantiateTypeVar's bounds would end up there
            val ctorContext = context.makeNewScope(tree, context.owner)
            freeVars foreach ctorContext.scope.enter
            newTyper(ctorContext).infer.inferConstructorInstance(tree1, clazz.typeParams, ptSafe)

            // simplify types without losing safety,
            // so that error messages don't unnecessarily refer to skolems
            val extrapolate = new ExistentialExtrapolation(freeVars) extrapolate (_: Type)
            val extrapolated = tree1.tpe match {
              case MethodType(ctorArgs, res) => // ctorArgs are actually in a covariant position, since this is the type of the subpatterns of the pattern represented by this Apply node
                ctorArgs foreach (p => p.info = extrapolate(p.info)) // no need to clone, this is OUR method type
                copyMethodType(tree1.tpe, ctorArgs, extrapolate(res))
              case tp => tp
            }

            // once the containing CaseDef has been type checked (see typedCase),
            // tree1's remaining type-slack skolems will be deskolemized (to the method type parameter skolems)
            tree1 setType extrapolated
          } else {
            tree
          }
        } else {
          CaseClassConstructorError(tree)
        }
      }

      def insertApply(): Tree = {
        assert(!inHKMode(mode), modeString(mode)) //@M
        val qual = adaptToName(tree, nme.apply) match {
          case id @ Ident(_) =>
            val pre = if (id.symbol.owner.isPackageClass) id.symbol.owner.thisType
            else if (id.symbol.owner.isClass)
              context.enclosingSubClassContext(id.symbol.owner).prefix
            else NoPrefix
            stabilize(id, pre, EXPRmode | QUALmode, WildcardType)
          case sel @ Select(qualqual, _) =>
            stabilize(sel, qualqual.tpe, EXPRmode | QUALmode, WildcardType)
          case other =>
            other
        }
        typed(atPos(tree.pos)(Select(qual setPos tree.pos.makeTransparent, nme.apply)), mode, pt)
      }

      // begin adapt
      tree.tpe match {
        case atp @ AnnotatedType(_, _, _) if canAdaptAnnotations(tree, mode, pt) => // (-1)
          adaptAnnotations(tree, mode, pt)
        case ct @ ConstantType(value) if inNoModes(mode, TYPEmode | FUNmode) && (ct <:< pt) && !forScaladoc && !forInteractive => // (0)
          val sym = tree.symbol
          if (sym != null && sym.isDeprecated) {
            val msg = sym.toString + sym.locationString + " is deprecated: " + sym.deprecationMessage.getOrElse("")
            unit.deprecationWarning(tree.pos, msg)
          }
          treeCopy.Literal(tree, value)
        case OverloadedType(pre, alts) if !inFunMode(mode) => // (1)
          inferExprAlternative(tree, pt)
          adapt(tree, mode, pt, original)
        case NullaryMethodType(restpe) => // (2)
          adapt(tree setType restpe, mode, pt, original)
        case TypeRef(_, ByNameParamClass, List(arg)) if ((mode & EXPRmode) != 0) => // (2)
          adapt(tree setType arg, mode, pt, original)
        case tr @ TypeRef(_, sym, _) if sym.isAliasType && tr.normalize.isInstanceOf[ExistentialType] &&
          ((mode & (EXPRmode | LHSmode)) == EXPRmode) =>
          adapt(tree setType tr.normalize.skolemizeExistential(context.owner, tree), mode, pt, original)
        case et @ ExistentialType(_, _) if ((mode & (EXPRmode | LHSmode)) == EXPRmode) =>
          adapt(tree setType et.skolemizeExistential(context.owner, tree), mode, pt, original)
        case PolyType(tparams, restpe) if inNoModes(mode, TAPPmode | PATTERNmode | HKmode) => // (3)
          // assert((mode & HKmode) == 0) //@M a PolyType in HKmode represents an anonymous type function,
          // we're in HKmode since a higher-kinded type is expected --> hence, don't implicitly apply it to type params!
          // ticket #2197 triggered turning the assert into a guard
          // I guess this assert wasn't violated before because type aliases weren't expanded as eagerly
          //  (the only way to get a PolyType for an anonymous type function is by normalisation, which applies eta-expansion)
          // -- are we sure we want to expand aliases this early?
          // -- what caused this change in behaviour??
          val tparams1 = cloneSymbols(tparams)
          val tree1 = if (tree.isType) tree
          else TypeApply(tree, tparams1 map (tparam =>
            TypeTree(tparam.tpeHK) setPos tree.pos.focus)) setPos tree.pos
          context.undetparams ++= tparams1
          notifyUndetparamsAdded(tparams1)
          adapt(tree1 setType restpe.substSym(tparams, tparams1), mode, pt, original)
        case mt: MethodType if mt.isImplicit && ((mode & (EXPRmode | FUNmode | LHSmode)) == EXPRmode) => // (4.1)
          adaptToImplicitMethod(mt)

        case mt: MethodType if (((mode & (EXPRmode | FUNmode | LHSmode)) == EXPRmode) &&
          (context.undetparams.isEmpty || inPolyMode(mode))) && !(tree.symbol != null && tree.symbol.isTermMacro) =>
          instantiateToMethodType(mt)

        case _ =>
          def applyPossible = {
            def applyMeth = member(adaptToName(tree, nme.apply), nme.apply)
            dyna.acceptsApplyDynamic(tree.tpe) || (
              if ((mode & TAPPmode) != 0)
                tree.tpe.typeParams.isEmpty && applyMeth.filter(!_.tpe.typeParams.isEmpty) != NoSymbol
              else
                applyMeth.filter(_.tpe.paramSectionCount > 0) != NoSymbol
            )
          }
          if (tree.isType)
            adaptType()
          else if (
              inExprModeButNot(mode, FUNmode) && !tree.isDef &&   // typechecking application
              tree.symbol != null && tree.symbol.isTermMacro)     // of a macro
            macroExpand(this, tree, mode, pt)
          else if ((mode & (PATTERNmode | FUNmode)) == (PATTERNmode | FUNmode))
            adaptConstrPattern()
          else if (inAllModes(mode, EXPRmode | FUNmode) &&
            !tree.tpe.isInstanceOf[MethodType] &&
            !tree.tpe.isInstanceOf[OverloadedType] &&
            applyPossible)
            insertApply()
          else if (!context.undetparams.isEmpty && !inPolyMode(mode)) { // (9)
            assert(!inHKMode(mode), modeString(mode)) //@M
            if (inExprModeButNot(mode, FUNmode) && pt.typeSymbol == UnitClass)
              instantiateExpectingUnit(tree, mode)
            else
              instantiate(tree, mode, pt)
          } else if (tree.tpe <:< pt) {
            tree
          } else {
            def fallBack: Tree = {
              if (inPatternMode(mode)) {
                if ((tree.symbol ne null) && tree.symbol.isModule)
                  inferModulePattern(tree, pt)
                if (isPopulated(tree.tpe, approximateAbstracts(pt)))
                  return tree
              }
              val tree1 = constfold(tree, pt) // (10) (11)
              if (tree1.tpe <:< pt) adapt(tree1, mode, pt, original)
              else {
                if (inExprModeButNot(mode, FUNmode)) {
                  pt.normalize match {
                    case TypeRef(_, sym, _) =>
                      // note: was if (pt.typeSymbol == UnitClass) but this leads to a potentially
                      // infinite expansion if pt is constant type ()
                      if (sym == UnitClass && tree.tpe <:< AnyClass.tpe) { // (12)
                        if (settings.warnValueDiscard.value)
                          context.unit.warning(tree.pos, "discarded non-Unit value")
                        return typed(atPos(tree.pos)(Block(List(tree), Literal(Constant()))), mode, pt)
                      } else if (isNumericValueClass(sym) && isNumericSubType(tree.tpe, pt)) {
                        if (settings.warnNumericWiden.value)
                          context.unit.warning(tree.pos, "implicit numeric widening")
                        return typed(atPos(tree.pos)(Select(tree, "to" + sym.name)), mode, pt)
                      }
                    case AnnotatedType(_, _, _) if canAdaptAnnotations(tree, mode, pt) => // (13)
                      return typed(adaptAnnotations(tree, mode, pt), mode, pt)
                    case _ =>
                  }
                  if (!context.undetparams.isEmpty) {
                    return instantiate(tree, mode, pt)
                  }
                  if (context.implicitsEnabled && !pt.isError && !tree.isErrorTyped) {
                    // (14); the condition prevents chains of views
                    debuglog("inferring view from " + tree.tpe + " to " + pt)
                    val coercion = inferView(tree, tree.tpe, pt, true)
                    // convert forward views of delegate types into closures wrapped around
                    // the delegate's apply method (the "Invoke" method, which was translated into apply)
                    if (forMSIL && coercion != null && isCorrespondingDelegate(tree.tpe, pt)) {
                      val meth: Symbol = tree.tpe.member(nme.apply)
                      debuglog("replacing forward delegate view with: " + meth + ":" + meth.tpe)
                      return typed(Select(tree, meth), mode, pt)
                    }
                    if (coercion != EmptyTree) {
                      def msg = "inferred view from " + tree.tpe + " to " + pt + " = " + coercion + ":" + coercion.tpe
                      if (settings.logImplicitConv.value)
                        unit.echo(tree.pos, msg)

                      debuglog(msg)
                      val silentContext = context.makeImplicit(context.ambiguousErrors)
                      val res = newTyper(silentContext).typed(
                        new ApplyImplicitView(coercion, List(tree)) setPos tree.pos, mode, pt)
                      if (silentContext.hasErrors) context.issue(silentContext.errBuffer.head) else return res
                    }
                  }
                }
                if (settings.debug.value) {
                  log("error tree = " + tree)
                  if (settings.explaintypes.value) explainTypes(tree.tpe, pt)
                }

                val found = tree.tpe
                if (!found.isErroneous && !pt.isErroneous) {
                  if ((!context.reportErrors && isPastTyper) || tree.attachments.get[MacroExpansionAttachment].isDefined) {
                    val (bound, req) = pt match {
                      case ExistentialType(qs, tpe) => (qs, tpe)
                      case _ => (Nil, pt)
                    }
                    val boundOrSkolems = bound ++ pt.skolemsExceptMethodTypeParams
                    if (boundOrSkolems.nonEmpty) {
                      // Ignore type errors raised in later phases that are due to mismatching types with existential skolems
                      // We have lift crashing in 2.9 with an adapt failure in the pattern matcher.
                      // Here's my hypothsis why this happens. The pattern matcher defines a variable of type
                      //
                      //   val x: T = expr
                      //
                      // where T is the type of expr, but T contains existential skolems ts.
                      // In that case, this value definition does not typecheck.
                      // The value definition
                      //
                      //   val x: T forSome { ts } = expr
                      //
                      // would typecheck. Or one can simply leave out the type of the `val`:
                      //
                      //   val x = expr
                      //
                      // SI-6029 shows another case where we also fail (in uncurry), but this time the expected
                      // type is an existential type.
                      //
                      // The reason for both failures have to do with the way we (don't) transform
                      // skolem types along with the trees that contain them. We'd need a
                      // radically different approach to do it. But before investing a lot of time to
                      // to do this (I have already sunk 3 full days with in the end futile attempts
                      // to consistently transform skolems and fix 6029), I'd like to
                      // investigate ways to avoid skolems completely.
                      //
                      // upd. The same problem happens when we try to typecheck the result of macro expansion against its expected type
                      // (which is the return type of the macro definition instantiated in the context of expandee):
                      //
                      //   Test.scala:2: error: type mismatch;
                      //     found   : $u.Expr[Class[_ <: Object]]
                      //     required: reflect.runtime.universe.Expr[Class[?0(in value <local Test>)]] where type ?0(in value <local Test>) <: Object
                      //     scala.reflect.runtime.universe.reify(new Object().getClass)
                      //                                         ^
                      // Therefore following Martin's advice I use this logic to recover from skolem errors after macro expansions
                      // (by adding the ` || tree.attachments.get[MacroExpansionAttachment].isDefined` clause to the conditional above).
                      //
                      log("recovering from existential or skolem type error in tree \n" + tree + "\nwith type " + tree.tpe + "\n expected type = " + pt + "\n context = " + context.tree)
                      return adapt(tree, mode, deriveTypeWithWildcards(boundOrSkolems)(pt))
                    }
                  }
                  // create an actual error
                  AdaptTypeError(tree, found, pt)
                }
                setError(tree)
              }
            }
            fallBack
          }
      }
    }

    def instantiate(tree: Tree, mode: Int, pt: Type): Tree = {
      inferExprInstance(tree, context.extractUndetparams(), pt)
      adapt(tree, mode, pt)
    }
    /** If the expected type is Unit: try instantiating type arguments
     *  with expected type Unit, but if that fails, try again with pt = WildcardType
     *  and discard the expression.
     */
    def instantiateExpectingUnit(tree: Tree, mode: Int): Tree = {
      val savedUndetparams = context.undetparams
      silent(_.instantiate(tree, mode, UnitClass.tpe)) match {
        case SilentResultValue(t) => t
        case _ =>
          context.undetparams = savedUndetparams
          val valueDiscard = atPos(tree.pos)(Block(List(instantiate(tree, mode, WildcardType)), Literal(Constant())))
          typed(valueDiscard, mode, UnitClass.tpe)
      }
    }

    private def isAdaptableWithView(qual: Tree) = {
      val qtpe = qual.tpe.widen
      (    !isPastTyper
        && qual.isTerm
        && !qual.isInstanceOf[Super]
        && ((qual.symbol eq null) || !qual.symbol.isTerm || qual.symbol.isValue)
        && !qtpe.isError
        && !qtpe.typeSymbol.isBottomClass
        && qtpe != WildcardType
        && !qual.isInstanceOf[ApplyImplicitView] // don't chain views
        && (context.implicitsEnabled || context.enrichmentEnabled)
        // Elaborating `context.implicitsEnabled`:
        // don't try to adapt a top-level type that's the subject of an implicit search
        // this happens because, if isView, typedImplicit tries to apply the "current" implicit value to
        // a value that needs to be coerced, so we check whether the implicit value has an `apply` method.
        // (If we allow this, we get divergence, e.g., starting at `conforms` during ant quick.bin)
        // Note: implicit arguments are still inferred (this kind of "chaining" is allowed)
      )
    }

    def adaptToMember(qual: Tree, searchTemplate: Type, reportAmbiguous: Boolean = true, saveErrors: Boolean = true): Tree = {
      if (isAdaptableWithView(qual)) {
        qual.tpe.widen.normalize match {
          case et: ExistentialType =>
            qual setType et.skolemizeExistential(context.owner, qual) // open the existential
          case _ =>
        }
        inferView(qual, qual.tpe, searchTemplate, reportAmbiguous, saveErrors) match {
          case EmptyTree  => qual
          case coercion   =>
            if (settings.logImplicitConv.value)
              unit.echo(qual.pos,
                "applied implicit conversion from %s to %s = %s".format(
                  qual.tpe, searchTemplate, coercion.symbol.defString))

            typedQualifier(atPos(qual.pos)(new ApplyImplicitView(coercion, List(qual))))
        }
      }
      else qual
    }

    /** Try to apply an implicit conversion to `qual` to that it contains
     *  a method `name` which can be applied to arguments `args` with expected type `pt`.
     *  If `pt` is defined, there is a fallback to try again with pt = ?.
     *  This helps avoiding propagating result information too far and solves
     *  #1756.
     *  If no conversion is found, return `qual` unchanged.
     *
     */
    def adaptToArguments(qual: Tree, name: Name, args: List[Tree], pt: Type, reportAmbiguous: Boolean, saveErrors: Boolean): Tree = {
      def doAdapt(restpe: Type) =
        //util.trace("adaptToArgs "+qual+", name = "+name+", argtpes = "+(args map (_.tpe))+", pt = "+pt+" = ")
        adaptToMember(qual, HasMethodMatching(name, args map (_.tpe), restpe), reportAmbiguous, saveErrors)
      if (pt != WildcardType) {
        silent(_ => doAdapt(pt)) match {
          case SilentResultValue(result) if result != qual =>
            result
          case _ =>
            debuglog("fallback on implicits in adaptToArguments: "+qual+" . "+name)
            doAdapt(WildcardType)
        }
      } else
        doAdapt(pt)
    }

    /** Try to apply an implicit conversion to `qual` so that it contains
     *  a method `name`. If that's ambiguous try taking arguments into
     *  account using `adaptToArguments`.
     */
    def adaptToMemberWithArgs(tree: Tree, qual: Tree, name: Name, mode: Int, reportAmbiguous: Boolean, saveErrors: Boolean): Tree = {
      def onError(reportError: => Tree): Tree = {
        context.tree match {
          case Apply(tree1, args) if (tree1 eq tree) && args.nonEmpty =>
            silent(_.typedArgs(args, mode)) match {
              case SilentResultValue(xs) =>
                val args = xs.asInstanceOf[List[Tree]]
                if (args exists (_.isErrorTyped))
                  reportError
                else
                  adaptToArguments(qual, name, args, WildcardType, reportAmbiguous, saveErrors)
              case _            =>
                reportError
            }
          case _ =>
            reportError
        }
      }
      silent(_.adaptToMember(qual, HasMember(name), false)) match {
          case SilentResultValue(res) => res
          case SilentTypeError(err) => onError({if (reportAmbiguous) { context.issue(err) }; setError(tree)})
      }
    }

    /** Try to apply an implicit conversion to `qual` to that it contains a
     *  member `name` of arbitrary type.
     *  If no conversion is found, return `qual` unchanged.
     */
    def adaptToName(qual: Tree, name: Name) =
      if (member(qual, name) != NoSymbol) qual
      else adaptToMember(qual, HasMember(name))

    private def typePrimaryConstrBody(clazz : Symbol, cbody: Tree, tparams: List[Symbol], enclTparams: List[Symbol], vparamss: List[List[ValDef]]): Tree = {
      // XXX: see about using the class's symbol....
      enclTparams foreach (sym => context.scope.enter(sym))
      namer.enterValueParams(vparamss)
      typed(cbody)
    }

    private def validateNoCaseAncestor(clazz: Symbol) = {
      if (!phase.erasedTypes) {
        for (ancestor <- clazz.ancestors find (_.isCase)) {
          unit.error(clazz.pos, (
            "case %s has case ancestor %s, but case-to-case inheritance is prohibited."+
            " To overcome this limitation, use extractors to pattern match on non-leaf nodes."
          ).format(clazz, ancestor.fullName))
        }
      }
    }

    private def validateDerivedValueClass(clazz: Symbol, body: List[Tree]) = {
      if (clazz.isTrait)
        unit.error(clazz.pos, "only classes (not traits) are allowed to extend AnyVal")
      if (!clazz.isStatic)
        unit.error(clazz.pos, "value class may not be a "+
          (if (clazz.owner.isTerm) "local class" else "member of another class"))
      if (!clazz.isPrimitiveValueClass) {
        clazz.info.decls.toList.filter(acc => acc.isMethod && (acc hasFlag PARAMACCESSOR)) match {
          case List(acc) =>
            def isUnderlyingAcc(sym: Symbol) =
              sym == acc || acc.hasAccessorFlag && sym == acc.accessed
            if (acc.accessBoundary(clazz) != rootMirror.RootClass)
              unit.error(acc.pos, "value class needs to have a publicly accessible val parameter")
            else if (acc.tpe.typeSymbol.isDerivedValueClass)
              unit.error(acc.pos, "value class may not wrap another user-defined value class")
            for (stat <- body)
              if (!treeInfo.isAllowedInUniversalTrait(stat) && !isUnderlyingAcc(stat.symbol))
                unit.error(stat.pos,
                  if (stat.symbol != null && (stat.symbol hasFlag PARAMACCESSOR)) "illegal parameter for value class"
                  else "this statement is not allowed in value class: " + stat)
          case x =>
            unit.error(clazz.pos, "value class needs to have exactly one public val parameter")
        }
      }

      def valueClassMayNotHave(at: Tree, what: String) = unit.error(at.pos, s"value class may not have $what")
      body.foreach {
        case dd: DefDef if dd.symbol.isAuxiliaryConstructor => valueClassMayNotHave(dd, "secondary constructors")
        case t => t.foreach {
          case md: ModuleDef => valueClassMayNotHave(md, "nested module definitions")
          case cd: ClassDef  => valueClassMayNotHave(cd, "nested class definitions")
          case _             =>
        }
      }
      for (tparam <- clazz.typeParams)
        if (tparam hasAnnotation definitions.SpecializedClass)
          unit.error(tparam.pos, "type parameter of value class may not be specialized")
    }

    def parentTypes(templ: Template): List[Tree] =
      if (templ.parents.isEmpty) List(atPos(templ.pos)(TypeTree(AnyRefClass.tpe)))
      else try {
        val clazz = context.owner
        // Normalize supertype and mixins so that supertype is always a class, not a trait.
        var supertpt = typedTypeConstructor(templ.parents.head)
        val firstParent = supertpt.tpe.typeSymbol
        var mixins = templ.parents.tail map typedType
        // If first parent is a trait, make it first mixin and add its superclass as first parent
        while ((supertpt.tpe.typeSymbol ne null) && supertpt.tpe.typeSymbol.initialize.isTrait) {
          val supertpt1 = typedType(supertpt)
          if (!supertpt1.isErrorTyped) {
            mixins = supertpt1 :: mixins
            supertpt = TypeTree(supertpt1.tpe.firstParent) setPos supertpt.pos.focus
          }
        }
        if (supertpt.tpe.typeSymbol == AnyClass && firstParent.isTrait)
          supertpt.tpe = AnyRefClass.tpe

        // Determine
        //  - supertparams: Missing type parameters from supertype
        //  - supertpe: Given supertype, polymorphic in supertparams
        val supertparams = if (supertpt.hasSymbol) supertpt.symbol.typeParams else List()
        var supertpe = supertpt.tpe
        if (!supertparams.isEmpty)
          supertpe = PolyType(supertparams, appliedType(supertpe, supertparams map (_.tpeHK)))

        // A method to replace a super reference by a New in a supercall
        def transformSuperCall(scall: Tree): Tree = (scall: @unchecked) match {
          case Apply(fn, args) =>
            treeCopy.Apply(scall, transformSuperCall(fn), args map (_.duplicate))
          case Select(Super(_, _), nme.CONSTRUCTOR) =>
            treeCopy.Select(
              scall,
              atPos(supertpt.pos.focus)(New(TypeTree(supertpe)) setType supertpe),
              nme.CONSTRUCTOR)
        }

        treeInfo.firstConstructor(templ.body) match {
          case constr @ DefDef(_, _, _, vparamss, _, cbody @ Block(cstats, cunit)) =>
            // Convert constructor body to block in environment and typecheck it
            val (preSuperStats, superCall) = {
              val (stats, rest) = cstats span (x => !treeInfo.isSuperConstrCall(x))
              (stats map (_.duplicate), if (rest.isEmpty) EmptyTree else rest.head.duplicate)
            }
            val cstats1 = if (superCall == EmptyTree) preSuperStats else preSuperStats :+ superCall
            val cbody1 = treeCopy.Block(cbody, preSuperStats, superCall match {
              case Apply(_, _) if supertparams.nonEmpty => transformSuperCall(superCall)
              case _                                    => cunit.duplicate
            })
            val outercontext = context.outer

            assert(clazz != NoSymbol, templ)
            val cscope = outercontext.makeNewScope(constr, outercontext.owner)
            val cbody2 = newTyper(cscope) // called both during completion AND typing.
                .typePrimaryConstrBody(clazz,
                  cbody1, supertparams, clazz.unsafeTypeParams, vparamss map (_.map(_.duplicate)))

            superCall match {
              case Apply(_, _) =>
                val sarg = treeInfo.firstArgument(superCall)
                if (sarg != EmptyTree && supertpe.typeSymbol != firstParent)
                  ConstrArgsInTraitParentTpeError(sarg, firstParent)
                if (!supertparams.isEmpty)
                  supertpt = TypeTree(cbody2.tpe) setPos supertpt.pos.focus
              case _ =>
                if (!supertparams.isEmpty)
                  MissingTypeArgumentsParentTpeError(supertpt)
            }

            val preSuperVals = treeInfo.preSuperFields(templ.body)
            if (preSuperVals.isEmpty && preSuperStats.nonEmpty)
              debugwarn("Wanted to zip empty presuper val list with " + preSuperStats)
            else
              map2(preSuperStats, preSuperVals)((ldef, gdef) => gdef.tpt.tpe = ldef.symbol.tpe)

          case _ =>
            if (!supertparams.isEmpty)
              MissingTypeArgumentsParentTpeError(supertpt)
        }
/* experimental: early types as type arguments
        val hasEarlyTypes = templ.body exists (treeInfo.isEarlyTypeDef)
        val earlyMap = new EarlyMap(clazz)
        List.mapConserve(supertpt :: mixins){ tpt =>
          val tpt1 = checkNoEscaping.privates(clazz, tpt)
          if (hasEarlyTypes) tpt1 else tpt1 setType earlyMap(tpt1.tpe)
        }
*/

        //Console.println("parents("+clazz") = "+supertpt :: mixins);//DEBUG

        // Certain parents are added in the parser before it is known whether
        // that class also declared them as parents.  For instance, this is an
        // error unless we take corrective action here:
        //
        //   case class Foo() extends Serializable
        //
        // So we strip the duplicates before typer.
        def fixDuplicates(remaining: List[Tree]): List[Tree] = remaining match {
          case Nil      => Nil
          case x :: xs  =>
            val sym = x.symbol
            x :: fixDuplicates(
              if (isPossibleSyntheticParent(sym)) xs filterNot (_.symbol == sym)
              else xs
            )
        }

        fixDuplicates(supertpt :: mixins) mapConserve (tpt => checkNoEscaping.privates(clazz, tpt))
      }
      catch {
        case ex: TypeError =>
          // fallback in case of cyclic errors
          // @H none of the tests enter here but I couldn't rule it out
          log("Type error calculating parents in template " + templ)
          log("Error: " + ex)
          ParentTypesError(templ, ex)
          List(TypeTree(AnyRefClass.tpe))
      }

    /** <p>Check that</p>
     *  <ul>
     *    <li>all parents are class types,</li>
     *    <li>first parent class is not a mixin; following classes are mixins,</li>
     *    <li>final classes are not inherited,</li>
     *    <li>
     *      sealed classes are only inherited by classes which are
     *      nested within definition of base class, or that occur within same
     *      statement sequence,
     *    </li>
     *    <li>self-type of current class is a subtype of self-type of each parent class.</li>
     *    <li>no two parents define same symbol.</li>
     *  </ul>
     */
    def validateParentClasses(parents: List[Tree], selfType: Type) {
      val pending = ListBuffer[AbsTypeError]()
      def validateDynamicParent(parent: Symbol) =
        if (parent == DynamicClass) checkFeature(parent.pos, DynamicsFeature)

      def validateParentClass(parent: Tree, superclazz: Symbol) =
        if (!parent.isErrorTyped) {
          val psym = parent.tpe.typeSymbol.initialize

          checkStablePrefixClassType(parent)

          if (psym != superclazz) {
            if (psym.isTrait) {
              val ps = psym.info.parents
              if (!ps.isEmpty && !superclazz.isSubClass(ps.head.typeSymbol))
                pending += ParentSuperSubclassError(parent, superclazz, ps.head.typeSymbol, psym)
            } else {
              pending += ParentNotATraitMixinError(parent, psym)
            }
          }

          if (psym.isFinal)
            pending += ParentFinalInheritanceError(parent, psym)

          if (psym.hasDeprecatedInheritanceAnnotation) {
            val suffix = psym.deprecatedInheritanceMessage map (": " + _) getOrElse ""
            val msg = s"inheritance from ${psym.fullLocationString} is deprecated$suffix"
            unit.deprecationWarning(parent.pos, msg)
          }

          if (psym.isSealed && !phase.erasedTypes)
            if (context.unit.source.file == psym.sourceFile)
              psym addChild context.owner
            else
              pending += ParentSealedInheritanceError(parent, psym)

          if (!(selfType <:< parent.tpe.typeOfThis) &&
              !phase.erasedTypes &&
              !context.owner.isSynthetic &&   // don't check synthetic concrete classes for virtuals (part of DEVIRTUALIZE)
              !settings.noSelfCheck.value &&  // setting to suppress this very check
              !selfType.isErroneous &&
              !parent.tpe.isErroneous)
          {
            //Console.println(context.owner);//DEBUG
            //Console.println(context.owner.unsafeTypeParams);//DEBUG
            //Console.println(List.fromArray(context.owner.info.closure));//DEBUG
            pending += ParentSelfTypeConformanceError(parent, selfType)
            if (settings.explaintypes.value) explainTypes(selfType, parent.tpe.typeOfThis)
          }

          if (parents exists (p => p != parent && p.tpe.typeSymbol == psym && !psym.isError))
            pending += ParentInheritedTwiceError(parent, psym)

          validateDynamicParent(psym)
        }

      if (!parents.isEmpty && parents.forall(!_.isErrorTyped)) {
        val superclazz = parents.head.tpe.typeSymbol
        for (p <- parents) validateParentClass(p, superclazz)
      }

/*
      if (settings.Xshowcls.value != "" &&
          settings.Xshowcls.value == context.owner.fullName)
        println("INFO "+context.owner+
                ", baseclasses = "+(context.owner.info.baseClasses map (_.fullName))+
                ", lin = "+(context.owner.info.baseClasses map (context.owner.thisType.baseType)))
*/
      pending.foreach(ErrorUtils.issueTypeError)
    }

    def checkFinitary(classinfo: ClassInfoType) {
      val clazz = classinfo.typeSymbol

      for (tparam <- clazz.typeParams) {
        if (classinfo.expansiveRefs(tparam) contains tparam) {
          val newinfo = ClassInfoType(
            classinfo.parents map (_.instantiateTypeParams(List(tparam), List(AnyRefClass.tpe))),
            classinfo.decls,
            clazz)
          clazz.setInfo {
            clazz.info match {
              case PolyType(tparams, _) => PolyType(tparams, newinfo)
              case _ => newinfo
            }
          }
          FinitaryError(tparam)
        }
      }
    }

    /**
     *  @param cdef ...
     *  @return     ...
     */
    def typedClassDef(cdef: ClassDef): Tree = {
//      attributes(cdef)
      val clazz = cdef.symbol
      val typedMods = typedModifiers(cdef.mods)
      assert(clazz != NoSymbol, cdef)
      reenterTypeParams(cdef.tparams)
      val tparams1 = cdef.tparams mapConserve (typedTypeDef)
      val impl1 = typerReportAnyContextErrors(context.make(cdef.impl, clazz, newScope)) {
        _.typedTemplate(cdef.impl, parentTypes(cdef.impl))
      }
      val impl2 = finishMethodSynthesis(impl1, clazz, context)
      if (clazz.isTrait && clazz.info.parents.nonEmpty && clazz.info.firstParent.normalize.typeSymbol == AnyClass)
        for (stat <- impl2.body)
          if (!treeInfo.isAllowedInUniversalTrait(stat))
            unit.error(stat.pos, "this statement is not allowed in universal trait extending from class Any: "+stat)
      if ((clazz != ClassfileAnnotationClass) &&
          (clazz isNonBottomSubClass ClassfileAnnotationClass))
        restrictionWarning(cdef.pos, unit,
          "subclassing Classfile does not\n"+
          "make your annotation visible at runtime.  If that is what\n"+
          "you want, you must write the annotation class in Java.")
      if (!isPastTyper) {
        for (ann <- clazz.getAnnotation(DeprecatedAttr)) {
          val m = companionSymbolOf(clazz, context)
          if (m != NoSymbol)
            m.moduleClass.addAnnotation(AnnotationInfo(ann.atp, ann.args, List()))
        }
      }
      treeCopy.ClassDef(cdef, typedMods, cdef.name, tparams1, impl2)
        .setType(NoType)
    }

    /**
     *  @param mdef ...
     *  @return     ...
     */
    def typedModuleDef(mdef: ModuleDef): Tree = {
      // initialize all constructors of the linked class: the type completer (Namer.methodSig)
      // might add default getters to this object. example: "object T; class T(x: Int = 1)"
      val linkedClass = companionSymbolOf(mdef.symbol, context)
      if (linkedClass != NoSymbol)
        linkedClass.info.decl(nme.CONSTRUCTOR).alternatives foreach (_.initialize)

      val clazz     = mdef.symbol.moduleClass
      val typedMods = typedModifiers(mdef.mods)
      assert(clazz != NoSymbol, mdef)
      val noSerializable = (
           (linkedClass eq NoSymbol)
        || linkedClass.isErroneous
        || !linkedClass.isSerializable
        || clazz.isSerializable
      )
      val impl1 = typerReportAnyContextErrors(context.make(mdef.impl, clazz, newScope)) {
        _.typedTemplate(mdef.impl, {
          parentTypes(mdef.impl) ++ (
            if (noSerializable) Nil
            else {
              clazz.makeSerializable()
              List(TypeTree(SerializableClass.tpe) setPos clazz.pos.focus)
            }
          )
        })
      }
      val impl2  = finishMethodSynthesis(impl1, clazz, context)

      treeCopy.ModuleDef(mdef, typedMods, mdef.name, impl2) setType NoType
    }
    /** In order to override this in the TreeCheckers Typer so synthetics aren't re-added
     *  all the time, it is exposed here the module/class typing methods go through it.
     *  ...but it turns out it's also the ideal spot for namer/typer coordination for
     *  the tricky method synthesis scenarios, so we'll make it that.
     */
    protected def finishMethodSynthesis(templ: Template, clazz: Symbol, context: Context): Template = {
      addSyntheticMethods(templ, clazz, context)
    }
    /** For flatMapping a list of trees when you want the DocDefs and Annotated
     *  to be transparent.
     */
    def rewrappingWrapperTrees(f: Tree => List[Tree]): Tree => List[Tree] = {
      case dd @ DocDef(comment, defn) => f(defn) map (stat => DocDef(comment, stat) setPos dd.pos)
      case Annotated(annot, defn)     => f(defn) map (stat => Annotated(annot, stat))
      case tree                       => f(tree)
    }

    protected def enterSyms(txt: Context, trees: List[Tree]) = {
      var txt0 = txt
      for (tree <- trees) txt0 = enterSym(txt0, tree)
    }

    protected def enterSym(txt: Context, tree: Tree): Context =
      if (txt eq context) namer.enterSym(tree)
      else newNamer(txt).enterSym(tree)

    /**
     *  @param templ    ...
     *  @param parents1 ...
     *    <li> <!-- 2 -->
     *      Check that inner classes do not inherit from Annotation
     *    </li>
     *  @return         ...
     */
    def typedTemplate(templ: Template, parents1: List[Tree]): Template = {
      val clazz = context.owner
      // complete lazy annotations
      val annots = clazz.annotations
      if (templ.symbol == NoSymbol)
        templ setSymbol clazz.newLocalDummy(templ.pos)
      val self1 = templ.self match {
        case vd @ ValDef(_, _, tpt, EmptyTree) =>
          val tpt1 = checkNoEscaping.privates(
            clazz.thisSym,
            treeCopy.TypeTree(tpt).setOriginal(tpt) setType vd.symbol.tpe
          )
          copyValDef(vd)(tpt = tpt1, rhs = EmptyTree) setType NoType
      }
      // was:
      //          val tpt1 = checkNoEscaping.privates(clazz.thisSym, typedType(tpt))
      //          treeCopy.ValDef(vd, mods, name, tpt1, EmptyTree) setType NoType
      // but this leads to cycles for existential self types ==> #2545
      if (self1.name != nme.WILDCARD)
        context.scope enter self1.symbol

      val selfType = (
        if (clazz.isAnonymousClass && !phase.erasedTypes)
          intersectionType(clazz.info.parents, clazz.owner)
        else
          clazz.typeOfThis
      )
      // the following is necessary for templates generated later
      assert(clazz.info.decls != EmptyScope, clazz)
      enterSyms(context.outer.make(templ, clazz, clazz.info.decls), templ.body)
      validateParentClasses(parents1, selfType)
      if (clazz.isCase)
        validateNoCaseAncestor(clazz)

      if ((clazz isSubClass ClassfileAnnotationClass) && !clazz.owner.isPackageClass)
        unit.error(clazz.pos, "inner classes cannot be classfile annotations")

      if (!phase.erasedTypes && !clazz.info.resultType.isError) // @S: prevent crash for duplicated type members
        checkFinitary(clazz.info.resultType.asInstanceOf[ClassInfoType])

      val body =
        if (isPastTyper || reporter.hasErrors) templ.body
        else templ.body flatMap rewrappingWrapperTrees(namer.addDerivedTrees(Typer.this, _))

      val body1 = typedStats(body, templ.symbol)

      if (clazz.info.firstParent.typeSymbol == AnyValClass)
        validateDerivedValueClass(clazz, body1)

      if (clazz.isTrait) {
        for (decl <- clazz.info.decls if decl.isTerm && decl.isEarlyInitialized) {
          unit.warning(decl.pos, "Implementation restriction: early definitions in traits are not initialized before the super class is initialized.")
        }
      }

      treeCopy.Template(templ, parents1, self1, body1) setType clazz.tpe
    }

    /** Remove definition annotations from modifiers (they have been saved
     *  into the symbol's ``annotations'' in the type completer / namer)
     *
     *  However reification does need annotation definitions to proceed.
     *  Unfortunately, AnnotationInfo doesn't provide enough info to reify it in general case.
     *  The biggest problem is with the "atp: Type" field, which cannot be reified in some situations
     *  that involve locally defined annotations. See more about that in Reifiers.scala.
     *
     *  That's why the original tree gets saved into ``original'' field of AnnotationInfo (happens elsewhere).
     *  The field doesn't get pickled/unpickled and exists only during a single compilation run.
     *  This simultaneously allows us to reify annotations and to preserve backward compatibility.
     */
    def typedModifiers(mods: Modifiers): Modifiers =
      mods.copy(annotations = Nil) setPositions mods.positions

    /**
     *  @param vdef ...
     *  @return     ...
     */
    def typedValDef(vdef: ValDef): ValDef = {
//      attributes(vdef)
      val sym = vdef.symbol.initialize
      val typer1 = constrTyperIf(sym.isParameter && sym.owner.isConstructor)
      val typedMods = typedModifiers(vdef.mods)

      // complete lazy annotations
      val annots = sym.annotations
      var tpt1 = checkNoEscaping.privates(sym, typer1.typedType(vdef.tpt))
      checkNonCyclic(vdef, tpt1)

      if (sym.hasAnnotation(definitions.VolatileAttr) && !sym.isMutable)
          VolatileValueError(vdef)

      val rhs1 =
        if (vdef.rhs.isEmpty) {
          if (sym.isVariable && sym.owner.isTerm && !isPastTyper)
            LocalVarUninitializedError(vdef)
          vdef.rhs
        } else {
          val tpt2 = if (sym.hasDefault) {
            // When typechecking default parameter, replace all type parameters in the expected type by Wildcard.
            // This allows defining "def foo[T](a: T = 1)"
            val tparams = sym.owner.skipConstructor.info.typeParams
            val subst = new SubstTypeMap(tparams, tparams map (_ => WildcardType)) {
              override def matches(sym: Symbol, sym1: Symbol) =
                if (sym.isSkolem) matches(sym.deSkolemize, sym1)
                else if (sym1.isSkolem) matches(sym, sym1.deSkolemize)
                else super[SubstTypeMap].matches(sym, sym1)
            }
            // allow defaults on by-name parameters
            if (sym hasFlag BYNAMEPARAM)
              if (tpt1.tpe.typeArgs.isEmpty) WildcardType // during erasure tpt1 is Function0
              else subst(tpt1.tpe.typeArgs(0))
            else subst(tpt1.tpe)
          } else tpt1.tpe
          newTyper(typer1.context.make(vdef, sym)).transformedOrTyped(vdef.rhs, EXPRmode | BYVALmode, tpt2)
        }
      treeCopy.ValDef(vdef, typedMods, vdef.name, tpt1, checkDead(rhs1)) setType NoType
    }

    /** Enter all aliases of local parameter accessors.
     *
     *  @param clazz    ...
     *  @param vparamss ...
     *  @param rhs      ...
     */
    def computeParamAliases(clazz: Symbol, vparamss: List[List[ValDef]], rhs: Tree) {
      debuglog(s"computing param aliases for $clazz:${clazz.primaryConstructor.tpe}:$rhs")
      def decompose(call: Tree): (Tree, List[Tree]) = call match {
        case Apply(fn, args) =>
          val (superConstr, args1) = decompose(fn)
          val params = fn.tpe.params
          val args2 = if (params.isEmpty || !isRepeatedParamType(params.last.tpe)) args
                      else args.take(params.length - 1) :+ EmptyTree
          assert(sameLength(args2, params) || call.isErrorTyped, "mismatch " + clazz + " " + (params map (_.tpe)) + " " + args2)//debug
          (superConstr, args1 ::: args2)
        case Block(stats, expr) if !stats.isEmpty =>
          decompose(stats.last)
        case _ =>
          (call, List())
      }
      val (superConstr, superArgs) = decompose(rhs)
      assert(superConstr.symbol ne null, superConstr)//debug

      val pending = ListBuffer[AbsTypeError]()
      // an object cannot be allowed to pass a reference to itself to a superconstructor
      // because of initialization issues; bug #473
      foreachSubTreeBoundTo(superArgs, clazz) { tree =>
        if (tree.symbol.isModule)
          pending += SuperConstrReferenceError(tree)
        tree match {
          case This(qual) =>
            pending += SuperConstrArgsThisReferenceError(tree)
          case _ => ()
        }
      }

      if (superConstr.symbol.isPrimaryConstructor) {
        val superClazz = superConstr.symbol.owner
        if (!superClazz.isJavaDefined) {
          val superParamAccessors = superClazz.constrParamAccessors
          if (sameLength(superParamAccessors, superArgs)) {
            for ((superAcc, superArg @ Ident(name)) <- superParamAccessors zip superArgs) {
              if (vparamss.exists(_.exists(_.symbol == superArg.symbol))) {
                var alias = superAcc.initialize.alias
                if (alias == NoSymbol)
                  alias = superAcc.getter(superAcc.owner)
                if (alias != NoSymbol &&
                    superClazz.info.nonPrivateMember(alias.name) != alias)
                  alias = NoSymbol
                if (alias != NoSymbol) {
                  var ownAcc = clazz.info.decl(name).suchThat(_.isParamAccessor)
                  if ((ownAcc hasFlag ACCESSOR) && !ownAcc.isDeferred)
                    ownAcc = ownAcc.accessed
                  if (!ownAcc.isVariable && !alias.accessed.isVariable) {
                    debuglog("" + ownAcc + " has alias "+alias.fullLocationString) //debug
                    ownAcc.asInstanceOf[TermSymbol].setAlias(alias)
                  }
                }
              }
            }
          }
        }
      }
      pending.foreach(ErrorUtils.issueTypeError)
    }

    // Check for SI-4842.
    private def checkSelfConstructorArgs(ddef: DefDef, clazz: Symbol) {
      val pending = ListBuffer[AbsTypeError]()
      ddef.rhs match {
        case Block(stats, expr) =>
          val selfConstructorCall = stats.headOption.getOrElse(expr)
          foreachSubTreeBoundTo(List(selfConstructorCall), clazz) {
            case tree @ This(qual) =>
              pending += SelfConstrArgsThisReferenceError(tree)
            case _ => ()
          }
        case _ =>
      }
      pending.foreach(ErrorUtils.issueTypeError)
    }

    /**
     * Run the provided function for each sub tree of `trees` that
     * are bound to a symbol with `clazz` as a base class.
     *
     * @param f This function can assume that `tree.symbol` is non null
     */
    private def foreachSubTreeBoundTo[A](trees: List[Tree], clazz: Symbol)(f: Tree => Unit): Unit =
      for {
        tree <- trees
        subTree <- tree
      } {
        val sym = subTree.symbol
        if (sym != null && sym.info.baseClasses.contains(clazz))
          f(subTree)
      }

      /** Check if a structurally defined method violates implementation restrictions.
     *  A method cannot be called if it is a non-private member of a refinement type
     *  and if its parameter's types are any of:
     *    - the self-type of the refinement
     *    - a type member of the refinement
     *    - an abstract type declared outside of the refinement.
     *    - an instance of a value class
     *  Furthermore, the result type may not be a value class either
     */
    def checkMethodStructuralCompatible(ddef: DefDef): Unit = {
      val meth = ddef.symbol
      def fail(pos: Position, msg: String) = unit.error(pos, msg)
      val tp: Type = meth.tpe match {
        case mt @ MethodType(_, _)     => mt
        case NullaryMethodType(restpe) => restpe  // TODO_NMT: drop NullaryMethodType from resultType?
        case PolyType(_, restpe)       => restpe
        case _                         => NoType
      }
      def nthParamPos(n: Int) = ddef.vparamss match {
        case xs :: _ if xs.length > n => xs(n).pos
        case _                        => meth.pos
      }
      def failStruct(pos: Position, what: String, where: String = "Parameter") =
        fail(pos, s"$where type in structural refinement may not refer to $what")

      foreachWithIndex(tp.paramTypes) { (paramType, idx) =>
        val sym = paramType.typeSymbol
        def paramPos = nthParamPos(idx)

        if (sym.isAbstractType) {
          if (!sym.hasTransOwner(meth.owner))
            failStruct(paramPos, "an abstract type defined outside that refinement")
          else if (!sym.hasTransOwner(meth))
            failStruct(paramPos, "a type member of that refinement")
        }
        if (sym.isDerivedValueClass)
          failStruct(paramPos, "a user-defined value class")
        if (paramType.isInstanceOf[ThisType] && sym == meth.owner)
          failStruct(paramPos, "the type of that refinement (self type)")
      }
      if (tp.resultType.typeSymbol.isDerivedValueClass)
        failStruct(ddef.tpt.pos, "a user-defined value class", where = "Result")
    }

    def typedUseCase(useCase: UseCase) {
      def stringParser(str: String): syntaxAnalyzer.Parser = {
        val file = new BatchSourceFile(context.unit.source.file, str) {
          override def positionInUltimateSource(pos: Position) = {
            pos.withSource(context.unit.source, useCase.pos.start)
          }
        }
        val unit = new CompilationUnit(file)
        new syntaxAnalyzer.UnitParser(unit)
      }
      val trees = stringParser(useCase.body+";").nonLocalDefOrDcl
      val enclClass = context.enclClass.owner
      def defineAlias(name: Name) =
        if (context.scope.lookup(name) == NoSymbol) {
          lookupVariable(name.toString.substring(1), enclClass) match {
            case Some(repl) =>
              silent(_.typedTypeConstructor(stringParser(repl).typ())) match {
                case SilentResultValue(tpt) =>
                  val alias = enclClass.newAliasType(name.toTypeName, useCase.pos)
                  val tparams = cloneSymbolsAtOwner(tpt.tpe.typeSymbol.typeParams, alias)
                  val newInfo = genPolyType(tparams, appliedType(tpt.tpe, tparams map (_.tpe)))
                  alias setInfo newInfo
                  context.scope.enter(alias)
                case _ =>
              }
            case _ =>
          }
        }
      for (tree <- trees; t <- tree)
        t match {
          case Ident(name) if name startsWith '$' => defineAlias(name)
          case _ =>
        }
      useCase.aliases = context.scope.toList
      namer.enterSyms(trees)
      typedStats(trees, NoSymbol)
      useCase.defined = context.scope.toList filterNot (useCase.aliases contains _)
      if (settings.debug.value)
        useCase.defined foreach (sym => println("defined use cases: %s:%s".format(sym, sym.tpe)))
    }

    /**
     *  @param ddef ...
     *  @return     ...
     */
    def typedDefDef(ddef: DefDef): DefDef = {
      val meth = ddef.symbol.initialize

      reenterTypeParams(ddef.tparams)
      reenterValueParams(ddef.vparamss)

      // for `val` and `var` parameter, look at `target` meta-annotation
      if (!isPastTyper && meth.isPrimaryConstructor) {
        for (vparams <- ddef.vparamss; vd <- vparams) {
          if (vd.mods.isParamAccessor) {
            namer.validateParam(vd)
          }
        }
      }

      val tparams1 = ddef.tparams mapConserve typedTypeDef
      val vparamss1 = ddef.vparamss mapConserve (_ mapConserve typedValDef)

      // complete lazy annotations
      val annots = meth.annotations

      for (vparams1 <- vparamss1; vparam1 <- vparams1 dropRight 1)
        if (isRepeatedParamType(vparam1.symbol.tpe))
          StarParamNotLastError(vparam1)

      var tpt1 = checkNoEscaping.privates(meth, typedType(ddef.tpt))
      checkNonCyclic(ddef, tpt1)
      ddef.tpt.setType(tpt1.tpe)
      val typedMods = typedModifiers(ddef.mods)
      var rhs1 =
        if (ddef.name == nme.CONSTRUCTOR && !ddef.symbol.hasStaticFlag) { // need this to make it possible to generate static ctors
          if (!meth.isPrimaryConstructor &&
              (!meth.owner.isClass ||
               meth.owner.isModuleClass ||
               meth.owner.isAnonOrRefinementClass))
            InvalidConstructorDefError(ddef)
          typed(ddef.rhs)
        } else if (meth.isTermMacro) {
          // typechecking macro bodies is sort of unconventional
          // that's why we employ our custom typing scheme orchestrated outside of the typer
          transformedOr(ddef.rhs, typedMacroBody(this, ddef))
        } else {
          transformedOrTyped(ddef.rhs, EXPRmode, tpt1.tpe)
        }

      if (meth.isClassConstructor && !isPastTyper && !meth.owner.isSubClass(AnyValClass)) {
        // At this point in AnyVal there is no supercall, which will blow up
        // in computeParamAliases; there's nothing to be computed for Anyval anyway.
        if (meth.isPrimaryConstructor)
          computeParamAliases(meth.owner, vparamss1, rhs1)
        else
          checkSelfConstructorArgs(ddef, meth.owner)
      }

      if (tpt1.tpe.typeSymbol != NothingClass && !context.returnsSeen && rhs1.tpe.typeSymbol != NothingClass)
        rhs1 = checkDead(rhs1)

      if (!isPastTyper && meth.owner.isClass &&
          meth.paramss.exists(ps => ps.exists(_.hasDefault) && isRepeatedParamType(ps.last.tpe)))
        StarWithDefaultError(meth)

      if (!isPastTyper) {
        val allParams = meth.paramss.flatten
        for (p <- allParams) {
          for (n <- p.deprecatedParamName) {
            if (allParams.exists(p1 => p1.name == n || (p != p1 && p1.deprecatedParamName.exists(_ == n))))
              DeprecatedParamNameError(p, n)
          }
        }
      }
      if (meth.isStructuralRefinementMember)
        checkMethodStructuralCompatible(ddef)

      if (meth.isImplicit && !meth.isSynthetic) meth.info.paramss match {
        case List(param) :: _ if !param.isImplicit =>
          checkFeature(ddef.pos, ImplicitConversionsFeature, meth.toString)
        case _ =>
      }

      treeCopy.DefDef(ddef, typedMods, ddef.name, tparams1, vparamss1, tpt1, rhs1) setType NoType
    }

    def typedTypeDef(tdef: TypeDef): TypeDef =
      typerWithCondLocalContext(context.makeNewScope(tdef, tdef.symbol))(tdef.tparams.nonEmpty){
        _.typedTypeDef0(tdef)
      }

    // call typedTypeDef instead
    // a TypeDef with type parameters must always be type checked in a new scope
    private def typedTypeDef0(tdef: TypeDef): TypeDef = {
      tdef.symbol.initialize
      reenterTypeParams(tdef.tparams)
      val tparams1 = tdef.tparams mapConserve typedTypeDef
      val typedMods = typedModifiers(tdef.mods)
      // complete lazy annotations
      val annots = tdef.symbol.annotations

      // @specialized should not be pickled when compiling with -no-specialize
      if (settings.nospecialization.value && currentRun.compiles(tdef.symbol)) {
        tdef.symbol.removeAnnotation(definitions.SpecializedClass)
        tdef.symbol.deSkolemize.removeAnnotation(definitions.SpecializedClass)
      }

      val rhs1 = checkNoEscaping.privates(tdef.symbol, typedType(tdef.rhs))
      checkNonCyclic(tdef.symbol)
      if (tdef.symbol.owner.isType)
        rhs1.tpe match {
          case TypeBounds(lo1, hi1) if (!(lo1 <:< hi1)) => LowerBoundError(tdef, lo1, hi1)
          case _                                        => ()
        }

      if (tdef.symbol.isDeferred && tdef.symbol.info.isHigherKinded)
        checkFeature(tdef.pos, HigherKindsFeature)

      treeCopy.TypeDef(tdef, typedMods, tdef.name, tparams1, rhs1) setType NoType
    }

    private def enterLabelDef(stat: Tree) {
      stat match {
        case ldef @ LabelDef(_, _, _) =>
          if (ldef.symbol == NoSymbol)
            ldef.symbol = namer.enterInScope(
              context.owner.newLabel(ldef.name, ldef.pos) setInfo MethodType(List(), UnitClass.tpe))
        case _ =>
      }
    }

    def typedLabelDef(ldef: LabelDef): LabelDef = {
      if (!nme.isLoopHeaderLabel(ldef.symbol.name) || isPastTyper) {
        val restpe = ldef.symbol.tpe.resultType
        val rhs1 = typed(ldef.rhs, restpe)
        ldef.params foreach (param => param.tpe = param.symbol.tpe)
        deriveLabelDef(ldef)(_ => rhs1) setType restpe
      }
      else {
        val initpe = ldef.symbol.tpe.resultType
        val rhs1 = typed(ldef.rhs)
        val restpe = rhs1.tpe
        if (restpe == initpe) { // stable result, no need to check again
          ldef.params foreach (param => param.tpe = param.symbol.tpe)
          treeCopy.LabelDef(ldef, ldef.name, ldef.params, rhs1) setType restpe
        } else {
          context.scope.unlink(ldef.symbol)
          val sym2 = namer.enterInScope(
            context.owner.newLabel(ldef.name, ldef.pos) setInfo MethodType(List(), restpe))
          val rhs2 = typed(resetAllAttrs(ldef.rhs), restpe)
          ldef.params foreach (param => param.tpe = param.symbol.tpe)
          deriveLabelDef(ldef)(_ => rhs2) setSymbol sym2 setType restpe
        }
      }
    }

    /**
     *  @param block ...
     *  @param mode  ...
     *  @param pt    ...
     *  @return      ...
     */
    def typedBlock(block: Block, mode: Int, pt: Type): Block = {
      val syntheticPrivates = new ListBuffer[Symbol]
      try {
        namer.enterSyms(block.stats)
        for (stat <- block.stats) enterLabelDef(stat)

        if (phaseId(currentPeriod) <= currentRun.typerPhase.id) {
          // This is very tricky stuff, because we are navigating the Skylla and Charybdis of
          // anonymous classes and what to return from them here. On the one hand, we cannot admit
          // every non-private member of an anonymous class as a part of the structural type of the
          // enclosing block. This runs afoul of the restriction that a structural type may not
          // refer to an enclosing type parameter or abstract types (which in turn is necessitated
          // by what can be done in Java reflection). On the other hand, making every term member
          // private conflicts with private escape checking - see ticket #3174 for an example.
          //
          // The cleanest way forward is if we would find a way to suppress structural type checking
          // for these members and maybe defer type errors to the places where members are called.
          // But that would be a big refactoring and also a big departure from existing code. The
          // probably safest fix for 2.8 is to keep members of an anonymous class that are not
          // mentioned in a parent type private (as before) but to disable escape checking for code
          // that's in the same anonymous class. That's what's done here.
          //
          // We really should go back and think hard whether we find a better way to address the
          // problem of escaping idents on the one hand and well-formed structural types on the
          // other.
          block match {
            case Block(List(classDef @ ClassDef(_, _, _, _)), Apply(Select(New(_), _), _)) =>
              val classDecls = classDef.symbol.info.decls
              val visibleMembers = pt match {
                case WildcardType                           => classDecls.toList
                case BoundedWildcardType(TypeBounds(lo, _)) => lo.members
                case _                                      => pt.members
              }
              def matchesVisibleMember(member: Symbol) = visibleMembers exists { vis =>
                (member.name == vis.name) &&
                (member.tpe <:< vis.tpe.substThis(vis.owner, classDef.symbol))
              }
              // The block is an anonymous class definitions/instantiation pair
              //   -> members that are hidden by the type of the block are made private
              val toHide = (
                classDecls filter (member =>
                     member.isTerm
                  && member.isPossibleInRefinement
                  && member.isPublic
                  && !matchesVisibleMember(member)
                ) map (member => member
                  resetFlag (PROTECTED | LOCAL)
                  setFlag (PRIVATE | SYNTHETIC_PRIVATE)
                  setPrivateWithin NoSymbol
                )
              )
              syntheticPrivates ++= toHide
            case _ =>
          }
        }
        val stats1 = typedStats(block.stats, context.owner)
        val expr1 = typed(block.expr, mode & ~(FUNmode | QUALmode), pt)
        treeCopy.Block(block, stats1, expr1)
          .setType(if (treeInfo.isExprSafeToInline(block)) expr1.tpe else expr1.tpe.deconst)
      } finally {
        // enable escaping privates checking from the outside and recycle
        // transient flag
        syntheticPrivates foreach (_ resetFlag SYNTHETIC_PRIVATE)
      }
    }

    /**
     *  @param cdef   ...
     *  @param pattpe ...
     *  @param pt     ...
     *  @return       ...
     */
    def typedCase(cdef: CaseDef, pattpe: Type, pt: Type): CaseDef = {
      // verify no _* except in last position
      for (Apply(_, xs) <- cdef.pat ; x <- xs dropRight 1 ; if treeInfo isStar x)
        StarPositionInPatternError(x)

      // withoutAnnotations - see continuations-run/z1673.scala
      // This adjustment is awfully specific to continuations, but AFAICS the
      // whole AnnotationChecker framework is.
      val pat1 = typedPattern(cdef.pat, pattpe.withoutAnnotations)
      // When case classes have more than two parameter lists, the pattern ends
      // up typed as a method.  We only pattern match on the first parameter
      // list, so substitute the final result type of the method, i.e. the type
      // of the case class.
      if (pat1.tpe.paramSectionCount > 0)
        pat1 setType pat1.tpe.finalResultType

      if (forInteractive) {
        for (bind @ Bind(name, _) <- cdef.pat)
          if (name.toTermName != nme.WILDCARD && bind.symbol != null && bind.symbol != NoSymbol)
            namer.enterIfNotThere(bind.symbol)
      }

      val guard1: Tree = if (cdef.guard == EmptyTree) EmptyTree
                         else typed(cdef.guard, BooleanClass.tpe)
      var body1: Tree = typed(cdef.body, pt)

      val contextWithTypeBounds = context.nextEnclosing(_.tree.isInstanceOf[CaseDef])
      if (contextWithTypeBounds.savedTypeBounds.nonEmpty) {
        body1.tpe = contextWithTypeBounds restoreTypeBounds body1.tpe

        // insert a cast if something typechecked under the GADT constraints,
        // but not in real life (i.e., now that's we've reset the method's type skolems'
        //   infos back to their pre-GADT-constraint state)
        if (isFullyDefined(pt) && !(body1.tpe <:< pt))
          body1 = typedPos(body1.pos)(gen.mkCast(body1, pt.normalize))

      }

//    body1 = checkNoEscaping.locals(context.scope, pt, body1)
      val treeWithSkolems = treeCopy.CaseDef(cdef, pat1, guard1, body1) setType body1.tpe

      new TypeMapTreeSubstituter(deskolemizeGADTSkolems).traverse(treeWithSkolems)

      treeWithSkolems // now without skolems, actually
    }

    // undo adaptConstrPattern's evil deeds, as they confuse the old pattern matcher
    // the flags are used to avoid accidentally deskolemizing unrelated skolems of skolems
    object deskolemizeGADTSkolems extends TypeMap {
      def apply(tp: Type): Type = mapOver(tp) match {
        case TypeRef(pre, sym, args) if sym.isGADTSkolem =>
          typeRef(NoPrefix, sym.deSkolemize, args)
        case tp1 => tp1
      }
    }

    def typedCases(cases: List[CaseDef], pattp: Type, pt: Type): List[CaseDef] =
      cases mapConserve { cdef =>
        newTyper(context.makeNewScope(cdef, context.owner)).typedCase(cdef, pattp, pt)
      }

    def adaptCase(cdef: CaseDef, mode: Int, tpe: Type): CaseDef = deriveCaseDef(cdef)(adapt(_, mode, tpe))

    def ptOrLub(tps: List[Type], pt: Type  )       = if (isFullyDefined(pt)) (pt, false) else weakLub(tps map (_.deconst))
    def ptOrLubPacked(trees: List[Tree], pt: Type) = if (isFullyDefined(pt)) (pt, false) else weakLub(trees map (c => packedType(c, context.owner).deconst))

    // takes untyped sub-trees of a match and type checks them
    def typedMatch(selector: Tree, cases: List[CaseDef], mode: Int, pt: Type, tree: Tree = EmptyTree): Match = {
      val selector1  = checkDead(typed(selector, EXPRmode | BYVALmode, WildcardType))
      val selectorTp = packCaptured(selector1.tpe.widen).skolemizeExistential(context.owner, selector)
      val casesTyped = typedCases(cases, selectorTp, pt)

      val (resTp, needAdapt) =
        if (!settings.XoldPatmat.value) ptOrLubPacked(casesTyped, pt)
        else ptOrLub(casesTyped map (_.tpe), pt)

      val casesAdapted = if (!needAdapt) casesTyped else casesTyped map (adaptCase(_, mode, resTp))

      treeCopy.Match(tree, selector1, casesAdapted) setType resTp
    }

    // match has been typed -- virtualize it if we're feeling experimental
    // (virtualized matches are expanded during type checking so they have the full context available)
    // otherwise, do nothing: matches are translated during phase `patmat` (unless -Xoldpatmat)
    def virtualizedMatch(match_ : Match, mode: Int, pt: Type) = {
      import patmat.{vpmName, PureMatchTranslator, OptimizingMatchTranslator}

      // TODO: add fallback __match sentinel to predef
      val matchStrategy: Tree =
        if (!(newPatternMatching && settings.Xexperimental.value && context.isNameInScope(vpmName._match))) null    // fast path, avoiding the next line if there's no __match to be seen
        else newTyper(context.makeImplicit(reportAmbiguousErrors = false)).silent(_.typed(Ident(vpmName._match), EXPRmode, WildcardType), reportAmbiguousErrors = false) match {
          case SilentResultValue(ms) => ms
          case _                     => null
        }

      if (matchStrategy ne null) // virtualize
        typed((new PureMatchTranslator(this.asInstanceOf[patmat.global.analyzer.Typer] /*TODO*/, matchStrategy)).translateMatch(match_), mode, pt)
      else
        match_ // will be translated in phase `patmat`
    }

    // synthesize and type check a PartialFunction implementation based on a match specified by `cases`
    // Match(EmptyTree, cases) ==> new PartialFunction { def apply<OrElse>(params) = `translateMatch('`(param1,...,paramN)` match { cases }')` }
    // for fresh params, the selector of the match we'll translated simply gathers those in a tuple
    // NOTE: restricted to PartialFunction -- leave Function trees if the expected type does not demand a partial function
    class MatchFunTyper(tree: Tree, cases: List[CaseDef], mode: Int, pt0: Type)  {
      // TODO: remove FunctionN support -- this is currently designed so that it can emit FunctionN and PartialFunction subclasses
      // however, we should leave Function nodes until Uncurry so phases after typer can still detect normal Function trees
      // we need to synthesize PartialFunction impls, though, to avoid nastiness in Uncurry in transforming&duplicating generated pattern matcher trees
      // TODO: remove PartialFunction support from UnCurry
      private val pt    = deskolemizeGADTSkolems(pt0)
      private val targs = pt.normalize.typeArgs
      private val arity = if (isFunctionType(pt)) targs.length - 1 else 1 // TODO pt should always be a (Partial)Function, right?
      private val ptRes = if (targs.isEmpty) WildcardType else targs.last // may not be fully defined

      private val isPartial = pt.typeSymbol == PartialFunctionClass
      assert(isPartial)

      private val anonClass = context.owner.newAnonymousFunctionClass(tree.pos)
      private val funThis   = This(anonClass)

      anonClass addAnnotation AnnotationInfo(SerialVersionUIDAttr.tpe, List(Literal(Constant(0))), List())

      def deriveFormals =
        if (targs.isEmpty) Nil
        else targs.init

      def mkParams(methodSym: Symbol, formals: List[Type] = deriveFormals) =
        if (formals.isEmpty || !formals.forall(isFullyDefined)) { MissingParameterTypeAnonMatchError(tree, pt); Nil }
        else methodSym newSyntheticValueParams formals

      def mkSel(params: List[Symbol]) =
        if (params.isEmpty) EmptyTree
        else {
          val ids = params map (p => Ident(p.name))
          atPos(tree.pos.focusStart) { if (arity == 1) ids.head else gen.mkTuple(ids) }
        }

      import CODE._

      // need to duplicate the cases before typing them to generate the apply method, or the symbols will be all messed up
      val casesTrue = if (isPartial) cases map (c => deriveCaseDef(c)(x => atPos(x.pos.focus)(TRUE_typed)).duplicate.asInstanceOf[CaseDef]) else Nil
      // println("casesTrue "+ casesTrue)
      def parentsPartial(targs: List[Type]) = addSerializable(appliedType(AbstractPartialFunctionClass.typeConstructor, targs))

      def applyMethod = {
        // rig the show so we can get started typing the method body -- later we'll correct the infos...
        anonClass setInfo ClassInfoType(addSerializable(ObjectClass.tpe, pt), newScope, anonClass)
        val methodSym = anonClass.newMethod(nme.apply, tree.pos, if(isPartial) (FINAL | OVERRIDE) else FINAL)
        val paramSyms = mkParams(methodSym)
        val selector  = mkSel(paramSyms)

        if (selector eq EmptyTree) EmptyTree
        else {
          methodSym setInfoAndEnter MethodType(paramSyms, AnyClass.tpe)

          val methodBodyTyper = newTyper(context.makeNewScope(context.tree, methodSym)) // should use the DefDef for the context's tree, but it doesn't exist yet (we need the typer we're creating to create it)
          paramSyms foreach (methodBodyTyper.context.scope enter _)

          val match_ = methodBodyTyper.typedMatch(gen.mkUnchecked(selector), cases, mode, ptRes)
          val resTp = match_.tpe

          val methFormals = paramSyms map (_.tpe)
          val parents = (
            if (isPartial) parentsPartial(List(methFormals.head, resTp))
            else addSerializable(abstractFunctionType(methFormals, resTp))
          )
          anonClass setInfo ClassInfoType(parents, newScope, anonClass)
          methodSym setInfoAndEnter MethodType(paramSyms, resTp)

          DefDef(methodSym, methodBodyTyper.virtualizedMatch(match_, mode, resTp))
        }
      }

      // def applyOrElse[A1 <: A, B1 >: B](x: A1, default: A1 => B1): B1 =
      def applyOrElseMethodDef = {
        // rig the show so we can get started typing the method body -- later we'll correct the infos...
        // targs were type arguments for PartialFunction, so we know they will work for AbstractPartialFunction as well
        anonClass setInfo ClassInfoType(parentsPartial(targs), newScope, anonClass)
        val methodSym = anonClass.newMethod(nme.applyOrElse, tree.pos, FINAL | OVERRIDE)

        // create the parameter that corresponds to the function's parameter
        val List(argTp)       = deriveFormals
        val A1                = methodSym newTypeParameter(newTypeName("A1")) setInfo TypeBounds.upper(argTp)
        val paramSyms@List(x) = mkParams(methodSym, List(A1.tpe))
        val selector          = mkSel(paramSyms)

        if (selector eq EmptyTree) EmptyTree
        else {
          // applyOrElse's default parameter:
          val B1        = methodSym newTypeParameter(newTypeName("B1")) setInfo TypeBounds.empty //lower(resTp)
          val default   = methodSym newValueParameter(newTermName("default"), tree.pos.focus, SYNTHETIC) setInfo functionType(List(A1.tpe), B1.tpe)

          val paramSyms = List(x, default)
          methodSym setInfoAndEnter polyType(List(A1, B1), MethodType(paramSyms, B1.tpe))

          val methodBodyTyper = newTyper(context.makeNewScope(context.tree, methodSym)) // should use the DefDef for the context's tree, but it doesn't exist yet (we need the typer we're creating to create it)
          paramSyms foreach (methodBodyTyper.context.scope enter _)

          val match_ = methodBodyTyper.typedMatch(gen.mkUnchecked(selector), cases, mode, ptRes)
          val resTp = match_.tpe

          anonClass setInfo ClassInfoType(parentsPartial(List(argTp, resTp)), newScope, anonClass)
          B1 setInfo TypeBounds.lower(resTp)
          anonClass.info.decls enter methodSym // methodSym's info need not change (B1's bound has been updated instead)

          match_ setType B1.tpe

          // the default uses applyOrElse's first parameter since the scrut's type has been widened
          val body = methodBodyTyper.virtualizedMatch(match_ updateAttachment DefaultOverrideMatchAttachment(REF(default) APPLY (REF(x))), mode, B1.tpe)

          DefDef(methodSym, body)
        }
      }

      def isDefinedAtMethod = {
        val methodSym = anonClass.newMethod(nme.isDefinedAt, tree.pos.makeTransparent, FINAL)
        val paramSyms = mkParams(methodSym)
        val selector  = mkSel(paramSyms)

        if (selector eq EmptyTree) EmptyTree
        else {
          val methodBodyTyper = newTyper(context.makeNewScope(context.tree, methodSym)) // should use the DefDef for the context's tree, but it doesn't exist yet (we need the typer we're creating to create it)
          paramSyms foreach (methodBodyTyper.context.scope enter _)
          methodSym setInfoAndEnter MethodType(paramSyms, BooleanClass.tpe)

          val match_ = methodBodyTyper.typedMatch(gen.mkUnchecked(selector), casesTrue, mode, BooleanClass.tpe)
          val body   = methodBodyTyper.virtualizedMatch(match_ updateAttachment DefaultOverrideMatchAttachment(FALSE_typed), mode, BooleanClass.tpe)

          DefDef(methodSym, body)
        }
      }

      lazy val members = if (isPartial) {
        // somehow @cps annotations upset the typer when looking at applyOrElse's signature, but not apply's
        // TODO: figure out the details (T @cps[U] is not a subtype of Any, but then why does it work for the apply method?)
        if (targs forall (_ <:< AnyClass.tpe)) List(applyOrElseMethodDef, isDefinedAtMethod)
        else List(applyMethod, isDefinedAtMethod)
      } else List(applyMethod)

      def translated =
        if (members.head eq EmptyTree) setError(tree)
        else typed(atPos(tree.pos)(Block(List(ClassDef(anonClass, NoMods, ListOfNil, ListOfNil, members, tree.pos.focus)), atPos(tree.pos.focus)(New(anonClass.tpe)))), mode, pt)
    }

    // Function(params, Match(sel, cases)) ==> new <Partial>Function { def apply<OrElse>(params) = `translateMatch('sel match { cases }')` }
    class MatchFunTyperBetaReduced(fun: Function, sel: Tree, cases: List[CaseDef], mode: Int, pt: Type) extends MatchFunTyper(fun, cases, mode, pt)  {
      override def deriveFormals =
        fun.vparams map { p => if(p.tpt.tpe == null) typedType(p.tpt).tpe else p.tpt.tpe }

      // the only difference from the super class is that we must preserve the names of the parameters
      override def mkParams(methodSym: Symbol, formals: List[Type] = deriveFormals) =
        (fun.vparams, formals).zipped map { (p, tp) =>
          methodSym.newValueParameter(p.name, p.pos.focus, SYNTHETIC) setInfo tp
        }

      override def mkSel(params: List[Symbol]) = sel.duplicate
    }

    /**
     *  @param fun  ...
     *  @param mode ...
     *  @param pt   ...
     *  @return     ...
     */
    private def typedFunction(fun: Function, mode: Int, pt: Type): Tree = {
      val numVparams = fun.vparams.length
      if (numVparams > definitions.MaxFunctionArity)
        return MaxFunctionArityError(fun)

      def decompose(pt: Type): (Symbol, List[Type], Type) =
        if ((isFunctionType(pt) || (pt.typeSymbol == PartialFunctionClass && numVparams == 1 && fun.body.isInstanceOf[Match])) && // see bug901 for a reason why next conditions are needed
            (  pt.normalize.typeArgs.length - 1 == numVparams
            || fun.vparams.exists(_.tpt.isEmpty)
            ))
          (pt.typeSymbol, pt.normalize.typeArgs.init, pt.normalize.typeArgs.last)
        else
          (FunctionClass(numVparams), fun.vparams map (x => NoType), WildcardType)

      val (clazz, argpts, respt) = decompose(pt)
      if (argpts.lengthCompare(numVparams) != 0)
        WrongNumberOfParametersError(fun, argpts)
      else {
        foreach2(fun.vparams, argpts) { (vparam, argpt) =>
          if (vparam.tpt.isEmpty) {
            vparam.tpt.tpe =
              if (isFullyDefined(argpt)) argpt
              else {
                fun match {
                  case etaExpansion(vparams, fn, args) =>
                    silent(_.typed(fn, forFunMode(mode), pt)) match {
                      case SilentResultValue(fn1) if context.undetparams.isEmpty =>
                        // if context,undetparams is not empty, the function was polymorphic,
                        // so we need the missing arguments to infer its type. See #871
                        //println("typing eta "+fun+":"+fn1.tpe+"/"+context.undetparams)
                        val ftpe = normalize(fn1.tpe) baseType FunctionClass(numVparams)
                        if (isFunctionType(ftpe) && isFullyDefined(ftpe))
                          return typedFunction(fun, mode, ftpe)
                      case _ =>
                    }
                  case _ =>
                }
                MissingParameterTypeError(fun, vparam, pt)
                ErrorType
              }
            if (!vparam.tpt.pos.isDefined) vparam.tpt setPos vparam.pos.focus
          }
        }

        fun.body match {
          // later phase indicates scaladoc is calling (where shit is messed up, I tell you)
          //  -- so fall back to old patmat, which is more forgiving
          case Match(sel, cases) if (sel ne EmptyTree) && newPatternMatching && (pt.typeSymbol == PartialFunctionClass) =>
            // go to outer context -- must discard the context that was created for the Function since we're discarding the function
            // thus, its symbol, which serves as the current context.owner, is not the right owner
            // you won't know you're using the wrong owner until lambda lift crashes (unless you know better than to use the wrong owner)
            val outerTyper = newTyper(context.outer)
            (new outerTyper.MatchFunTyperBetaReduced(fun, sel, cases, mode, pt)).translated
          case _ =>
            val vparamSyms = fun.vparams map { vparam =>
              enterSym(context, vparam)
              if (context.retyping) context.scope enter vparam.symbol
              vparam.symbol
            }
            val vparams = fun.vparams mapConserve (typedValDef)
    //        for (vparam <- vparams) {
    //          checkNoEscaping.locals(context.scope, WildcardType, vparam.tpt); ()
    //        }
            val formals = vparamSyms map (_.tpe)
            val body1 = typed(fun.body, respt)
            val restpe = packedType(body1, fun.symbol).deconst.resultType
            val funtpe = typeRef(clazz.tpe.prefix, clazz, formals :+ restpe)
    //        body = checkNoEscaping.locals(context.scope, restpe, body)
            treeCopy.Function(fun, vparams, body1).setType(funtpe)
        }
      }
    }

    def typedRefinement(templ: Template) {
      val stats = templ.body
      namer.enterSyms(stats)
      // need to delay rest of typedRefinement to avoid cyclic reference errors
      unit.toCheck += { () =>
        val stats1 = typedStats(stats, NoSymbol)
        // this code kicks in only after typer, so `stats` will never be filled in time
        // as a result, most of compound type trees with non-empty stats will fail to reify
        // todo. investigate whether something can be done about this
        val att = templ.attachments.get[CompoundTypeTreeOriginalAttachment].getOrElse(CompoundTypeTreeOriginalAttachment(Nil, Nil))
        templ.removeAttachment[CompoundTypeTreeOriginalAttachment]
        templ updateAttachment att.copy(stats = stats1)
        for (stat <- stats1 if stat.isDef) {
          val member = stat.symbol
          if (!(context.owner.ancestors forall
                (bc => member.matchingSymbol(bc, context.owner.thisType) == NoSymbol))) {
                  member setFlag OVERRIDE
                }
        }
      }
    }

    def typedImport(imp : Import) : Import = (transformed remove imp) match {
      case Some(imp1: Import) => imp1
      case _                  => log("unhandled import: "+imp+" in "+unit); imp
    }
    private def isWarnablePureExpression(tree: Tree) = tree match {
      case EmptyTree | Literal(Constant(())) => false
      case _                                 =>
        !tree.isErrorTyped && (treeInfo isExprSafeToInline tree) && {
          val sym = tree.symbol
          (sym == null) || !(sym.isModule || sym.isLazy) || {
            debuglog("'Pure' but side-effecting expression in statement position: " + tree)
            false
          }
        }
    }

    def typedStats(stats: List[Tree], exprOwner: Symbol): List[Tree] = {
      val inBlock = exprOwner == context.owner
      def includesTargetPos(tree: Tree) =
        tree.pos.isRange && context.unit.exists && (tree.pos includes context.unit.targetPos)
      val localTarget = stats exists includesTargetPos
      def typedStat(stat: Tree): Tree = {
        if (context.owner.isRefinementClass && !treeInfo.isDeclarationOrTypeDef(stat))
          OnlyDeclarationsError(stat)
        else
          stat match {
            case imp @ Import(_, _) =>
              imp.symbol.initialize
              if (!imp.symbol.isError) {
                context = context.makeNewImport(imp)
                typedImport(imp)
              } else EmptyTree
            case _ =>
              if (localTarget && !includesTargetPos(stat)) {
                // skip typechecking of statements in a sequence where some other statement includes
                // the targetposition
                stat
              } else {
                val localTyper = if (inBlock || (stat.isDef && !stat.isInstanceOf[LabelDef])) {
                  this
                } else newTyper(context.make(stat, exprOwner))
                // XXX this creates a spurious dead code warning if an exception is thrown
                // in a constructor, even if it is the only thing in the constructor.
                val result = checkDead(localTyper.typed(stat, EXPRmode | BYVALmode, WildcardType))

                if (treeInfo.isSelfOrSuperConstrCall(result)) {
                  context.inConstructorSuffix = true
                  if (treeInfo.isSelfConstrCall(result) && result.symbol.pos.pointOrElse(0) >= exprOwner.enclMethod.pos.pointOrElse(0))
                    ConstructorsOrderError(stat)
                }

                if (isWarnablePureExpression(result)) context.warning(stat.pos,
                  "a pure expression does nothing in statement position; " +
                  "you may be omitting necessary parentheses"
                )
                result
              }
          }
      }

      /** 'accessor' and 'accessed' are so similar it becomes very difficult to
       *  follow the logic, so I renamed one to something distinct.
       */
      def accesses(looker: Symbol, accessed: Symbol) = accessed.hasLocalFlag && (
           (accessed.isParamAccessor)
        || (looker.hasAccessorFlag && !accessed.hasAccessorFlag && accessed.isPrivate)
      )

      def checkNoDoubleDefs(stats: List[Tree]): Unit = {
        val scope = if (inBlock) context.scope else context.owner.info.decls
        var e = scope.elems
        while ((e ne null) && e.owner == scope) {
          var e1 = scope.lookupNextEntry(e)
          while ((e1 ne null) && e1.owner == scope) {
            if (!accesses(e.sym, e1.sym) && !accesses(e1.sym, e.sym) &&
                (e.sym.isType || inBlock || (e.sym.tpe matches e1.sym.tpe)))
              // default getters are defined twice when multiple overloads have defaults. an
              // error for this is issued in RefChecks.checkDefaultsInOverloaded
              if (!e.sym.isErroneous && !e1.sym.isErroneous && !e.sym.hasDefaultFlag &&
                  !e.sym.hasAnnotation(BridgeClass) && !e1.sym.hasAnnotation(BridgeClass)) {
                log("Double definition detected:\n  " +
                    ((e.sym.getClass, e.sym.info, e.sym.ownerChain)) + "\n  " +
                    ((e1.sym.getClass, e1.sym.info, e1.sym.ownerChain)))

                DefDefinedTwiceError(e.sym, e1.sym)
                scope.unlink(e1) // need to unlink to avoid later problems with lub; see #2779
              }
              e1 = scope.lookupNextEntry(e1)
          }
          e = e.next
        }
      }

      def addSynthetics(stats: List[Tree]): List[Tree] = {
        val scope = if (inBlock) context.scope else context.owner.info.decls
        var newStats = new ListBuffer[Tree]
        var moreToAdd = true
        while (moreToAdd) {
          val initElems = scope.elems
          for (sym <- scope)
            for (tree <- context.unit.synthetics get sym) {
              newStats += typedStat(tree) // might add even more synthetics to the scope
              context.unit.synthetics -= sym
            }
          // the type completer of a synthetic might add more synthetics. example: if the
          // factory method of a case class (i.e. the constructor) has a default.
          moreToAdd = scope.elems ne initElems
        }
        if (newStats.isEmpty) stats
        else {
          // put default getters next to the method they belong to,
          // same for companion objects. fixes #2489 and #4036.
          // [Martin] This is pretty ugly. I think we could avoid
          // this code by associating defaults and companion objects
          // with the original tree instead of the new symbol.
          def matches(stat: Tree, synt: Tree) = (stat, synt) match {
            // synt is default arg for stat
            case (DefDef(_, statName, _, _, _, _), DefDef(mods, syntName, _, _, _, _)) =>
              mods.hasDefaultFlag && syntName.toString.startsWith(statName.toString)

            // synt is companion module
            case (ClassDef(_, className, _, _), ModuleDef(_, moduleName, _)) =>
              className.toTermName == moduleName

            // synt is implicit def for implicit class (#6278)
            case (ClassDef(cmods, cname, _, _), DefDef(dmods, dname, _, _, _, _)) =>
              cmods.isImplicit && dmods.isImplicit && cname.toTermName == dname

            case _ => false
          }

          def matching(stat: Tree): List[Tree] = {
            val (pos, neg) = newStats.partition(synt => matches(stat, synt))
            newStats = neg
            pos.toList
          }

          (stats foldRight List[Tree]())((stat, res) => {
            stat :: matching(stat) ::: res
          }) ::: newStats.toList
        }
      }

      val stats1 = stats mapConserve typedStat
      if (phase.erasedTypes) stats1
      else {
        checkNoDoubleDefs(stats1)
        addSynthetics(stats1)
      }
    }

    def typedArg(arg: Tree, mode: Int, newmode: Int, pt: Type): Tree = {
      val typedMode = onlyStickyModes(mode) | newmode
      val t = withCondConstrTyper((mode & SCCmode) != 0)(_.typed(arg, typedMode, pt))
      checkDead.inMode(typedMode, t)
    }

    def typedArgs(args: List[Tree], mode: Int) =
      args mapConserve (arg => typedArg(arg, mode, 0, WildcardType))

    /** Type trees in `args0` against corresponding expected type in `adapted0`.
     *
     * The mode in which each argument is typed is derived from `mode` and
     * whether the arg was originally by-name or var-arg (need `formals0` for that)
     * the default is by-val, of course.
     *
     * (docs reverse-engineered -- AM)
     */
    def typedArgs(args0: List[Tree], mode: Int, formals0: List[Type], adapted0: List[Type]): List[Tree] = {
      val sticky = onlyStickyModes(mode)
      def loop(args: List[Tree], formals: List[Type], adapted: List[Type]): List[Tree] = {
        if (args.isEmpty || adapted.isEmpty) Nil
        else {
          // No formals left or * indicates varargs.
          val isVarArgs = formals.isEmpty || formals.tail.isEmpty && isRepeatedParamType(formals.head)
          val typedMode = sticky | (
            if (isVarArgs) STARmode | BYVALmode
            else if (isByNameParamType(formals.head)) 0
            else BYVALmode
          )
          var tree = typedArg(args.head, mode, typedMode, adapted.head)
          if (hasPendingMacroExpansions) tree = macroExpandAll(this, tree)
          // formals may be empty, so don't call tail
          tree :: loop(args.tail, formals drop 1, adapted.tail)
        }
      }
      loop(args0, formals0, adapted0)
    }

    /** Does function need to be instantiated, because a missing parameter
     *  in an argument closure overlaps with an uninstantiated formal?
     */
    def needsInstantiation(tparams: List[Symbol], formals: List[Type], args: List[Tree]) = {
      def isLowerBounded(tparam: Symbol) = !tparam.info.bounds.lo.typeSymbol.isBottomClass

      exists2(formals, args) {
        case (formal, Function(vparams, _)) =>
          (vparams exists (_.tpt.isEmpty)) &&
          vparams.length <= MaxFunctionArity &&
          (formal baseType FunctionClass(vparams.length) match {
            case TypeRef(_, _, formalargs) =>
              ( exists2(formalargs, vparams)((formal, vparam) =>
                        vparam.tpt.isEmpty && (tparams exists formal.contains))
                && (tparams forall isLowerBounded)
              )
            case _ =>
              false
          })
        case _ =>
          false
      }
    }

    /** Is `tree` a block created by a named application?
     */
    def isNamedApplyBlock(tree: Tree) =
      context.namedApplyBlockInfo exists (_._1 == tree)

    def callToCompanionConstr(context: Context, calledFun: Symbol) = {
      calledFun.isConstructor && {
        val methCtx = context.enclMethod
        (methCtx != NoContext) && {
          val contextFun = methCtx.tree.symbol
          contextFun.isPrimaryConstructor && contextFun.owner.isModuleClass &&
          companionSymbolOf(calledFun.owner, context).moduleClass == contextFun.owner
        }
      }
    }

    def doTypedApply(tree: Tree, fun0: Tree, args: List[Tree], mode: Int, pt: Type): Tree = {
      // TODO_NMT: check the assumption that args nonEmpty
      def duplErrTree = setError(treeCopy.Apply(tree, fun0, args))
      def duplErrorTree(err: AbsTypeError) = { issue(err); duplErrTree }

      def preSelectOverloaded(fun: Tree): Tree = {
        if (fun.hasSymbol && fun.symbol.isOverloaded) {
          // remove alternatives with wrong number of parameters without looking at types.
          // less expensive than including them in inferMethodAlternatvie (see below).
          def shapeType(arg: Tree): Type = arg match {
            case Function(vparams, body) =>
              functionType(vparams map (vparam => AnyClass.tpe), shapeType(body))
            case AssignOrNamedArg(Ident(name), rhs) =>
              NamedType(name, shapeType(rhs))
            case _ =>
              NothingClass.tpe
          }
          val argtypes = args map shapeType
          val pre = fun.symbol.tpe.prefix

          var sym = fun.symbol filter { alt =>
            // must use pt as expected type, not WildcardType (a tempting quick fix to #2665)
            // now fixed by using isWeaklyCompatible in exprTypeArgs
            // TODO: understand why exactly -- some types were not inferred anymore (`ant clean quick.bin` failed)
            // (I had expected inferMethodAlternative to pick up the slack introduced by using WildcardType here)
            //
            // @PP responds: I changed it to pass WildcardType instead of pt and only one line in
            // trunk (excluding scalacheck, which had another) failed to compile. It was this line in
            // Types: "refs = Array(Map(), Map())".  I determined that inference fails if there are at
            // least two invariant type parameters. See the test case I checked in to help backstop:
            // pos/isApplicableSafe.scala.
            isApplicableSafe(context.undetparams, followApply(pre.memberType(alt)), argtypes, pt)
          }
          if (sym.isOverloaded) {
            val sym1 = sym filter (alt => {
              // eliminate functions that would result from tupling transforms
              // keeps alternatives with repeated params
              hasExactlyNumParams(followApply(alt.tpe), argtypes.length) ||
                // also keep alts which define at least one default
                alt.tpe.paramss.exists(_.exists(_.hasDefault))
            })
            if (sym1 != NoSymbol) sym = sym1
          }
          if (sym == NoSymbol) fun
          else adapt(fun setSymbol sym setType pre.memberType(sym), forFunMode(mode), WildcardType)
        } else fun
      }

      val fun = preSelectOverloaded(fun0)

      fun.tpe match {
        case OverloadedType(pre, alts) =>
          def handleOverloaded = {
            val undetparams = context.extractUndetparams()

            val argtpes = new ListBuffer[Type]
            val amode = forArgMode(fun, mode)
            val args1 = args map {
              case arg @ AssignOrNamedArg(Ident(name), rhs) =>
                // named args: only type the righthand sides ("unknown identifier" errors otherwise)
                val rhs1 = typedArg(rhs, amode, BYVALmode, WildcardType)
                argtpes += NamedType(name, rhs1.tpe.deconst)
                // the assign is untyped; that's ok because we call doTypedApply
                atPos(arg.pos) { new AssignOrNamedArg(arg.lhs, rhs1) }
              case arg =>
                val arg1 = typedArg(arg, amode, BYVALmode, WildcardType)
                argtpes += arg1.tpe.deconst
                arg1
            }
            context.undetparams = undetparams
            if (context.hasErrors)
              setError(tree)
            else {
              inferMethodAlternative(fun, undetparams, argtpes.toList, pt, varArgsOnly = treeInfo.isWildcardStarArgList(args))
              doTypedApply(tree, adapt(fun, forFunMode(mode), WildcardType), args1, mode, pt)
            }
          }
          handleOverloaded

        case mt @ MethodType(params, _) =>
          val paramTypes = mt.paramTypes
          // repeat vararg as often as needed, remove by-name
          val formals = formalTypes(paramTypes, args.length)

          /** Try packing all arguments into a Tuple and apply `fun`
           *  to that. This is the last thing which is tried (after
           *  default arguments)
           */
          def tryTupleApply: Option[Tree] = {
            // if 1 formal, 1 arg (a tuple), otherwise unmodified args
            val tupleArgs = actualArgs(tree.pos.makeTransparent, args, formals.length)

            if (!sameLength(tupleArgs, args) && !isUnitForVarArgs(args, params)) {
              // expected one argument, but got 0 or >1 ==>  try applying to tuple
              // the inner "doTypedApply" does "extractUndetparams" => restore when it fails
              val savedUndetparams = context.undetparams
              silent(_.doTypedApply(tree, fun, tupleArgs, mode, pt)) match {
                case SilentResultValue(t) =>
                  // Depending on user options, may warn or error here if
                  // a Unit or tuple was inserted.
                  Some(t) filter (tupledTree =>
                       !inExprModeButNot(mode, FUNmode)
                    || tupledTree.symbol == null
                    || checkValidAdaptation(tupledTree, args)
                  )
                case _ =>
                  context.undetparams = savedUndetparams
                  None
              }
            } else None
          }

          /** Treats an application which uses named or default arguments.
           *  Also works if names + a vararg used: when names are used, the vararg
           *  parameter has to be specified exactly once. Note that combining varargs
           *  and defaults is ruled out by typedDefDef.
           */
          def tryNamesDefaults: Tree = {
            val lencmp = compareLengths(args, formals)

            def checkNotMacro() = {
              if (fun.symbol != null && fun.symbol.filter(sym => sym != null && sym.isTermMacro && !sym.isErroneous) != NoSymbol)
                duplErrorTree(NamedAndDefaultArgumentsNotSupportedForMacros(tree, fun))
            }

            if (mt.isErroneous) duplErrTree
            else if (inPatternMode(mode)) {
              // #2064
              duplErrorTree(WrongNumberOfArgsError(tree, fun))
            } else if (lencmp > 0) {
              tryTupleApply getOrElse duplErrorTree(TooManyArgsNamesDefaultsError(tree, fun))
            } else if (lencmp == 0) {
              // we don't need defaults. names were used, so this application is transformed
              // into a block (@see transformNamedApplication in NamesDefaults)
              val (namelessArgs, argPos) = removeNames(Typer.this)(args, params)
              if (namelessArgs exists (_.isErroneous)) {
                duplErrTree
              } else if (!isIdentity(argPos) && !sameLength(formals, params))
                // !isIdentity indicates that named arguments are used to re-order arguments
                duplErrorTree(MultipleVarargError(tree))
              else if (isIdentity(argPos) && !isNamedApplyBlock(fun)) {
                // if there's no re-ordering, and fun is not transformed, no need to transform
                // more than an optimization, e.g. important in "synchronized { x = update-x }"
                checkNotMacro()
                doTypedApply(tree, fun, namelessArgs, mode, pt)
              } else {
                checkNotMacro()
                transformNamedApplication(Typer.this, mode, pt)(
                                          treeCopy.Apply(tree, fun, namelessArgs), argPos)
              }
            } else {
              // defaults are needed. they are added to the argument list in named style as
              // calls to the default getters. Example:
              //  foo[Int](a)()  ==>  foo[Int](a)(b = foo$qual.foo$default$2[Int](a))
              checkNotMacro()
              val fun1 = transformNamedApplication(Typer.this, mode, pt)(fun, x => x)
              if (fun1.isErroneous) duplErrTree
              else {
                assert(isNamedApplyBlock(fun1), fun1)
                val NamedApplyInfo(qual, targs, previousArgss, _) = context.namedApplyBlockInfo.get._2
                val blockIsEmpty = fun1 match {
                  case Block(Nil, _) =>
                    // if the block does not have any ValDef we can remove it. Note that the call to
                    // "transformNamedApplication" is always needed in order to obtain targs/previousArgss
                    context.namedApplyBlockInfo = None
                    true
                  case _ => false
                }
                val (allArgs, missing) = addDefaults(args, qual, targs, previousArgss, params, fun.pos.focus, context)
                val funSym = fun1 match { case Block(_, expr) => expr.symbol }
                val lencmp2 = compareLengths(allArgs, formals)

                if (!sameLength(allArgs, args) && callToCompanionConstr(context, funSym)) {
                  duplErrorTree(ModuleUsingCompanionClassDefaultArgsErrror(tree))
                } else if (lencmp2 > 0) {
                  removeNames(Typer.this)(allArgs, params) // #3818
                  duplErrTree
                } else if (lencmp2 == 0) {
                  // useful when a default doesn't match parameter type, e.g. def f[T](x:T="a"); f[Int]()
                  val note = "Error occurred in an application involving default arguments."
                  if (!(context.diagnostic contains note)) context.diagnostic = note :: context.diagnostic
                  doTypedApply(tree, if (blockIsEmpty) fun else fun1, allArgs, mode, pt)
                } else {
                  tryTupleApply getOrElse duplErrorTree(NotEnoughArgsError(tree, fun, missing))
                }
              }
            }
          }

          if (!sameLength(formals, args) ||   // wrong nb of arguments
              (args exists isNamed) ||        // uses a named argument
              isNamedApplyBlock(fun)) {       // fun was transformed to a named apply block =>
                                              // integrate this application into the block
            if (dyna.isApplyDynamicNamed(fun)) dyna.typedNamedApply(tree, fun, args, mode, pt)
            else tryNamesDefaults
          } else {
            val tparams = context.extractUndetparams()
            if (tparams.isEmpty) { // all type params are defined
              def handleMonomorphicCall: Tree = {
                // In order for checkDead not to be misled by the unfortunate special
                // case of AnyRef#synchronized (which is implemented with signature T => T
                // but behaves as if it were (=> T) => T) we need to know what is the actual
                // target of a call.  Since this information is no longer available from
                // typedArg, it is recorded here.
                checkDead.updateExpr(fun)

                val args1 =
                  // no expected type when jumping to a match label -- anything goes (this is ok since we're typing the translation of well-typed code)
                  // ... except during erasure: we must take the expected type into account as it drives the insertion of casts!
                  // I've exhausted all other semi-clean approaches I could think of in balancing GADT magic, SI-6145, CPS type-driven transforms and other existential trickiness
                  // (the right thing to do -- packing existential types -- runs into limitations in subtyping existential types,
                  //  casting breaks SI-6145,
                  //  not casting breaks GADT typing as it requires sneaking ill-typed trees past typer)
                  if (!phase.erasedTypes && fun.symbol.isLabel && treeInfo.isSynthCaseSymbol(fun.symbol))
                    typedArgs(args, forArgMode(fun, mode))
                  else
                    typedArgs(args, forArgMode(fun, mode), paramTypes, formals)

                // instantiate dependent method types, must preserve singleton types where possible (stableTypeFor) -- example use case:
                // val foo = "foo"; def precise(x: String)(y: x.type): x.type = {...}; val bar : foo.type = precise(foo)(foo)
                // precise(foo) : foo.type => foo.type
                val restpe = mt.resultType(args1 map (arg => gen.stableTypeFor(arg) getOrElse arg.tpe))
                def ifPatternSkipFormals(tp: Type) = tp match {
                  case MethodType(_, rtp) if (inPatternMode(mode)) => rtp
                  case _ => tp
                }

                // Replace the Delegate-Chainer methods += and -= with corresponding
                // + and - calls, which are translated in the code generator into
                // Combine and Remove
                if (forMSIL) {
                  fun match {
                    case Select(qual, name) =>
                      if (isSubType(qual.tpe, DelegateClass.tpe)
                        && (name == encode("+=") || name == encode("-="))) {
                        val n = if (name == encode("+=")) nme.PLUS else nme.MINUS
                        val f = Select(qual, n)
                        // the compiler thinks, the PLUS method takes only one argument,
                        // but he thinks it's an instance method -> still two ref's on the stack
                        //  -> translated by backend
                        val rhs = treeCopy.Apply(tree, f, args)
                        return typed(Assign(qual, rhs))
                      }
                    case _ => ()
                  }
                }

                /**
                 * This is translating uses of List() into Nil.  This is less
                 *  than ideal from a consistency standpoint, but it shouldn't be
                 *  altered without due caution.
                 *  ... this also causes bootstrapping cycles if List_apply is
                 *  forced during kind-arity checking, so it is guarded by additional
                 *  tests to ensure we're sufficiently far along.
                 */
                if (args.isEmpty && !forInteractive && fun.symbol.isInitialized && ListModule.hasCompleteInfo && (fun.symbol == List_apply))
                  atPos(tree.pos)(gen.mkNil setType restpe)
                else
                  constfold(treeCopy.Apply(tree, fun, args1) setType ifPatternSkipFormals(restpe))
              }
              handleMonomorphicCall
            } else if (needsInstantiation(tparams, formals, args)) {
              //println("needs inst "+fun+" "+tparams+"/"+(tparams map (_.info)))
              inferExprInstance(fun, tparams)
              doTypedApply(tree, fun, args, mode, pt)
            } else {
              def handlePolymorphicCall = {
                assert(!inPatternMode(mode), modeString(mode)) // this case cannot arise for patterns
                val lenientTargs = protoTypeArgs(tparams, formals, mt.resultApprox, pt)
                val strictTargs = map2(lenientTargs, tparams)((targ, tparam) =>
                  if (targ == WildcardType) tparam.tpeHK else targ)
                var remainingParams = paramTypes
                def typedArgToPoly(arg: Tree, formal: Type): Tree = { //TR TODO: cleanup
                  val lenientPt = formal.instantiateTypeParams(tparams, lenientTargs)
                  val newmode =
                    if (isByNameParamType(remainingParams.head)) POLYmode
                    else POLYmode | BYVALmode
                  if (remainingParams.tail.nonEmpty) remainingParams = remainingParams.tail
                  val arg1 = typedArg(arg, forArgMode(fun, mode), newmode, lenientPt)
                  val argtparams = context.extractUndetparams()
                  if (!argtparams.isEmpty) {
                    val strictPt = formal.instantiateTypeParams(tparams, strictTargs)
                    inferArgumentInstance(arg1, argtparams, strictPt, lenientPt)
                    arg1
                  } else arg1
                }
                val args1 = map2(args, formals)(typedArgToPoly)
                if (args1 exists {_.isErrorTyped}) duplErrTree
                else {
                  debuglog("infer method inst "+fun+", tparams = "+tparams+", args = "+args1.map(_.tpe)+", pt = "+pt+", lobounds = "+tparams.map(_.tpe.bounds.lo)+", parambounds = "+tparams.map(_.info)) //debug
                  // define the undetparams which have been fixed by this param list, replace the corresponding symbols in "fun"
                  // returns those undetparams which have not been instantiated.
                  val undetparams = inferMethodInstance(fun, tparams, args1, pt)
                  try doTypedApply(tree, fun, args1, mode, pt)
                  finally context.undetparams = undetparams
                }
              }
              handlePolymorphicCall
            }
          }

        case SingleType(_, _) =>
          doTypedApply(tree, fun setType fun.tpe.widen, args, mode, pt)

        case ErrorType =>
          if (!tree.isErrorTyped) setError(tree) else tree
          // @H change to setError(treeCopy.Apply(tree, fun, args))

        case otpe if inPatternMode(mode) && unapplyMember(otpe).exists =>
          doTypedUnapply(tree, fun0, fun, args, mode, pt)

        case _ =>
          duplErrorTree(ApplyWithoutArgsError(tree, fun))
      }
    }

    def doTypedUnapply(tree: Tree, fun0: Tree, fun: Tree, args: List[Tree], mode: Int, pt: Type): Tree = {
      def duplErrTree = setError(treeCopy.Apply(tree, fun0, args))
      def duplErrorTree(err: AbsTypeError) = { issue(err); duplErrTree }

      val otpe = fun.tpe

      if (args.length > MaxTupleArity)
        return duplErrorTree(TooManyArgsPatternError(fun))

      //
      def freshArgType(tp: Type): (List[Symbol], Type) = tp match {
        case MethodType(param :: _, _) =>
          (Nil, param.tpe)
        case PolyType(tparams, restpe) =>
          createFromClonedSymbols(tparams, freshArgType(restpe)._2)((ps, t) => ((ps, t)))
        // No longer used, see test case neg/t960.scala (#960 has nothing to do with it)
        case OverloadedType(_, _) =>
          OverloadedUnapplyError(fun)
          (Nil, ErrorType)
        case _ =>
          UnapplyWithSingleArgError(fun)
          (Nil, ErrorType)
      }

      val unapp     = unapplyMember(otpe)
      val unappType = otpe.memberType(unapp)
      val argDummy  = context.owner.newValue(nme.SELECTOR_DUMMY, fun.pos, SYNTHETIC) setInfo pt
      val arg       = Ident(argDummy) setType pt

      val uncheckedTypeExtractor =
        if (unappType.paramTypes.nonEmpty)
          extractorForUncheckedType(tree.pos, unappType.paramTypes.head)
        else None

      if (!isApplicableSafe(Nil, unappType, List(pt), WildcardType)) {
        //Console.println("UNAPP: need to typetest, arg.tpe = "+arg.tpe+", unappType = "+unappType)
        val (freeVars, unappFormal) = freshArgType(unappType.skolemizeExistential(context.owner, tree))
        val unapplyContext = context.makeNewScope(context.tree, context.owner)
        freeVars foreach unapplyContext.scope.enter

        val typer1 = newTyper(unapplyContext)
        val pattp = typer1.infer.inferTypedPattern(tree, unappFormal, arg.tpe, canRemedy = uncheckedTypeExtractor.nonEmpty)

        // turn any unresolved type variables in freevars into existential skolems
        val skolems = freeVars map (fv => unapplyContext.owner.newExistentialSkolem(fv, fv))
        arg.tpe = pattp.substSym(freeVars, skolems)
        argDummy setInfo arg.tpe
      }

      // setType null is necessary so that ref will be stabilized; see bug 881
      val fun1 = typedPos(fun.pos)(Apply(Select(fun setType null, unapp), List(arg)))

      if (fun1.tpe.isErroneous) duplErrTree
      else {
        val resTp     = fun1.tpe.finalResultType.normalize
        val nbSubPats = args.length

        val (formals, formalsExpanded) = extractorFormalTypes(resTp, nbSubPats, fun1.symbol)
        if (formals == null) duplErrorTree(WrongNumberOfArgsError(tree, fun))
        else {
          val args1 = typedArgs(args, mode, formals, formalsExpanded)
          // This used to be the following (failing) assert:
          //   assert(isFullyDefined(pt), tree+" ==> "+UnApply(fun1, args1)+", pt = "+pt)
          // I modified as follows.  See SI-1048.
          val pt1 = if (isFullyDefined(pt)) pt else makeFullyDefined(pt)

          val itype = glb(List(pt1, arg.tpe))
          arg.tpe = pt1    // restore type (arg is a dummy tree, just needs to pass typechecking)
          val unapply = UnApply(fun1, args1) setPos tree.pos setType itype

          // if the type that the unapply method expects for its argument is uncheckable, wrap in classtag extractor
          // skip if the unapply's type is not a method type with (at least, but really it should be exactly) one argument
          // also skip if we already wrapped a classtag extractor (so we don't keep doing that forever)
          if (uncheckedTypeExtractor.isEmpty || fun1.symbol.owner.isNonBottomSubClass(ClassTagClass)) unapply
          else wrapClassTagUnapply(unapply, uncheckedTypeExtractor.get, unappType.paramTypes.head)
        }
      }
    }

    def wrapClassTagUnapply(uncheckedPattern: Tree, classTagExtractor: Tree, pt: Type): Tree = {
      // TODO: disable when in unchecked match
      // we don't create a new Context for a Match, so find the CaseDef, then go out one level and navigate back to the match that has this case
      // val thisCase = context.nextEnclosing(_.tree.isInstanceOf[CaseDef])
      // val unchecked = thisCase.outer.tree.collect{case Match(selector, cases) if cases contains thisCase => selector} match {
      //   case List(Typed(_, tpt)) if tpt.tpe hasAnnotation UncheckedClass => true
      //   case t => println("outer tree: "+ (t, thisCase, thisCase.outer.tree)); false
      // }
      // println("wrapClassTagUnapply"+ (!isPastTyper && infer.containsUnchecked(pt), pt, uncheckedPattern))
      // println("wrapClassTagUnapply: "+ extractor)
      // println(util.Position.formatMessage(uncheckedPattern.pos, "made unchecked type test into a checked one", true))

      val args = List(uncheckedPattern)
      // must call doTypedUnapply directly, as otherwise we get undesirable rewrites
      // and re-typechecks of the target of the unapply call in PATTERNmode,
      // this breaks down when the classTagExtractor (which defineds the unapply member) is not a simple reference to an object,
      // but an arbitrary tree as is the case here
      doTypedUnapply(Apply(classTagExtractor, args), classTagExtractor, classTagExtractor, args, PATTERNmode, pt)
      }

    // if there's a ClassTag that allows us to turn the unchecked type test for `pt` into a checked type test
    // return the corresponding extractor (an instance of ClassTag[`pt`])
    def extractorForUncheckedType(pos: Position, pt: Type): Option[Tree] = if (settings.XoldPatmat.value || isPastTyper) None else {
      // only look at top-level type, can't (reliably) do anything about unchecked type args (in general)
      pt.normalize.typeConstructor match {
        // if at least one of the types in an intersection is checkable, use the checkable ones
        // this avoids problems as in run/matchonseq.scala, where the expected type is `Coll with scala.collection.SeqLike`
        // Coll is an abstract type, but SeqLike of course is not
        case RefinedType(parents, _)  if (parents.length >= 2) && (parents.exists(tp => !infer.containsUnchecked(tp))) =>
          None

        case ptCheckable if infer.containsUnchecked(ptCheckable) =>
          val classTagExtractor = resolveClassTag(pos, ptCheckable)

          if (classTagExtractor != EmptyTree && unapplyMember(classTagExtractor.tpe) != NoSymbol)
            Some(classTagExtractor)
          else None

        case _ => None
    }
    }

    /**
     * Convert an annotation constructor call into an AnnotationInfo.
     *
     * @param annClass the expected annotation class
     */
    def typedAnnotation(ann: Tree, mode: Int = EXPRmode, selfsym: Symbol = NoSymbol, annClass: Symbol = AnnotationClass, requireJava: Boolean = false): AnnotationInfo = {
      lazy val annotationError = AnnotationInfo(ErrorType, Nil, Nil)
      var hasError: Boolean = false
      val pending = ListBuffer[AbsTypeError]()

      def reportAnnotationError(err: AbsTypeError) = {
        pending += err
        hasError = true
        annotationError
      }

      /** Calling constfold right here is necessary because some trees (negated
       *  floats and literals in particular) are not yet folded.
       */
      def tryConst(tr: Tree, pt: Type): Option[LiteralAnnotArg] = {
        val const: Constant = typed(constfold(tr), EXPRmode, pt) match {
          case l @ Literal(c) if !l.isErroneous => c
          case tree => tree.tpe match {
            case ConstantType(c)  => c
            case tpe              => null
          }
        }

        if (const == null) {
          reportAnnotationError(AnnotationNotAConstantError(tr)); None
        } else if (const.value == null) {
          reportAnnotationError(AnnotationArgNullError(tr)); None
        } else
          Some(LiteralAnnotArg(const))
      }

      /** Converts an untyped tree to a ClassfileAnnotArg. If the conversion fails,
       *  an error message is reported and None is returned.
       */
      def tree2ConstArg(tree: Tree, pt: Type): Option[ClassfileAnnotArg] = tree match {
        case Apply(Select(New(tpt), nme.CONSTRUCTOR), args) if (pt.typeSymbol == ArrayClass) =>
          reportAnnotationError(ArrayConstantsError(tree)); None

        case ann @ Apply(Select(New(tpt), nme.CONSTRUCTOR), args) =>
          val annInfo = typedAnnotation(ann, mode, NoSymbol, pt.typeSymbol, true)
          if (annInfo.atp.isErroneous) { hasError = true; None }
          else Some(NestedAnnotArg(annInfo))

        // use of Array.apply[T: ClassTag](xs: T*): Array[T]
        // and    Array.apply(x: Int, xs: Int*): Array[Int]       (and similar)
        case Apply(fun, args) =>
          val typedFun = typed(fun, forFunMode(mode), WildcardType)
          if (typedFun.symbol.owner == ArrayModule.moduleClass && typedFun.symbol.name == nme.apply)
            pt match {
              case TypeRef(_, ArrayClass, targ :: _) =>
                trees2ConstArg(args, targ)
              case _ =>
                // For classfile annotations, pt can only be T:
                //   BT = Int, .., String, Class[_], JavaAnnotClass
                //   T = BT | Array[BT]
                // So an array literal as argument can only be valid if pt is Array[_]
                reportAnnotationError(ArrayConstantsTypeMismatchError(tree, pt))
                None
            }
          else tryConst(tree, pt)

        case Typed(t, _) =>
          tree2ConstArg(t, pt)

        case tree =>
          tryConst(tree, pt)
      }
      def trees2ConstArg(trees: List[Tree], pt: Type): Option[ArrayAnnotArg] = {
        val args = trees.map(tree2ConstArg(_, pt))
        if (args.exists(_.isEmpty)) None
        else Some(ArrayAnnotArg(args.flatten.toArray))
      }

      // begin typedAnnotation
      val (fun, argss) = {
        def extract(fun: Tree, outerArgss: List[List[Tree]]):
          (Tree, List[List[Tree]]) = fun match {
            case Apply(f, args) =>
              extract(f, args :: outerArgss)
            case Select(New(tpt), nme.CONSTRUCTOR) =>
              (fun, outerArgss)
            case _ =>
              reportAnnotationError(UnexpectedTreeAnnotation(fun))
              (setError(fun), outerArgss)
          }
        extract(ann, List())
      }

      val res = if (fun.isErroneous) annotationError
      else {
        val typedFun @ Select(New(tpt), _) = typed(fun, forFunMode(mode), WildcardType)
        val annType = tpt.tpe

        if (typedFun.isErroneous) annotationError
        else if (annType.typeSymbol isNonBottomSubClass ClassfileAnnotationClass) {
          // annotation to be saved as java classfile annotation
          val isJava = typedFun.symbol.owner.isJavaDefined
          if (!annType.typeSymbol.isNonBottomSubClass(annClass)) {
            reportAnnotationError(AnnotationTypeMismatchError(tpt, annClass.tpe, annType))
          } else if (argss.length > 1) {
            reportAnnotationError(MultipleArgumentListForAnnotationError(ann))
          } else {
            val args =
              if (argss.head.length == 1 && !isNamed(argss.head.head))
                List(new AssignOrNamedArg(Ident(nme.value), argss.head.head))
              else argss.head
            val annScope = annType.decls
                .filter(sym => sym.isMethod && !sym.isConstructor && sym.isJavaDefined)
            val names = new scala.collection.mutable.HashSet[Symbol]
            names ++= (if (isJava) annScope.iterator
                       else typedFun.tpe.params.iterator)
            val nvPairs = args map {
              case arg @ AssignOrNamedArg(Ident(name), rhs) =>
                val sym = if (isJava) annScope.lookup(name)
                          else typedFun.tpe.params.find(p => p.name == name).getOrElse(NoSymbol)
                if (sym == NoSymbol) {
                  reportAnnotationError(UnknownAnnotationNameError(arg, name))
                  (nme.ERROR, None)
                } else if (!names.contains(sym)) {
                  reportAnnotationError(DuplicateValueAnnotationError(arg, name))
                  (nme.ERROR, None)
                } else {
                  names -= sym
                  if (isJava) sym.cookJavaRawInfo() // #3429
                  val annArg = tree2ConstArg(rhs, sym.tpe.resultType)
                  (sym.name, annArg)
                }
              case arg =>
                reportAnnotationError(ClassfileAnnotationsAsNamedArgsError(arg))
                (nme.ERROR, None)
            }
            for (sym <- names) {
              // make sure the flags are up to date before erroring (jvm/t3415 fails otherwise)
              sym.initialize
              if (!sym.hasAnnotation(AnnotationDefaultAttr) && !sym.hasDefault)
                reportAnnotationError(AnnotationMissingArgError(ann, annType, sym))
            }

            if (hasError) annotationError
            else AnnotationInfo(annType, List(), nvPairs map {p => (p._1, p._2.get)}).setOriginal(Apply(typedFun, args).setPos(ann.pos))
          }
        } else if (requireJava) {
          reportAnnotationError(NestedAnnotationError(ann, annType))
        } else {
          val typedAnn = if (selfsym == NoSymbol) {
            // local dummy fixes SI-5544
            val localTyper = newTyper(context.make(ann, context.owner.newLocalDummy(ann.pos)))
            localTyper.typed(ann, mode, annClass.tpe)
          } else {
            // Since a selfsym is supplied, the annotation should have
            // an extra "self" identifier in scope for type checking.
            // This is implemented by wrapping the rhs
            // in a function like "self => rhs" during type checking,
            // and then stripping the "self =>" and substituting
            // in the supplied selfsym.
            val funcparm = ValDef(NoMods, nme.self, TypeTree(selfsym.info), EmptyTree)
            val func = Function(List(funcparm), ann.duplicate)
                                         // The .duplicate of annot.constr
                                         // deals with problems that
                                         // accur if this annotation is
                                         // later typed again, which
                                         // the compiler sometimes does.
                                         // The problem is that "self"
                                         // ident's within annot.constr
                                         // will retain the old symbol
                                         // from the previous typing.
            val fun1clazz = FunctionClass(1)
            val funcType = typeRef(fun1clazz.tpe.prefix,
                                   fun1clazz,
                                   List(selfsym.info, annClass.tpe))

            (typed(func, mode, funcType): @unchecked) match {
              case t @ Function(List(arg), rhs) =>
                val subs =
                  new TreeSymSubstituter(List(arg.symbol),List(selfsym))
                subs(rhs)
            }
          }

          def annInfo(t: Tree): AnnotationInfo = t match {
            case Apply(Select(New(tpt), nme.CONSTRUCTOR), args) =>
              AnnotationInfo(annType, args, List()).setOriginal(typedAnn).setPos(t.pos)

            case Block(stats, expr) =>
              context.warning(t.pos, "Usage of named or default arguments transformed this annotation\n"+
                                "constructor call into a block. The corresponding AnnotationInfo\n"+
                                "will contain references to local values and default getters instead\n"+
                                "of the actual argument trees")
              annInfo(expr)

            case Apply(fun, args) =>
              context.warning(t.pos, "Implementation limitation: multiple argument lists on annotations are\n"+
                                     "currently not supported; ignoring arguments "+ args)
              annInfo(fun)

            case _ =>
              reportAnnotationError(UnexpectedTreeAnnotationError(t, typedAnn))
          }

          if (annType.typeSymbol == DeprecatedAttr && argss.flatten.size < 2)
            unit.deprecationWarning(ann.pos, "@deprecated now takes two arguments; see the scaladoc.")

          if ((typedAnn.tpe == null) || typedAnn.tpe.isErroneous) annotationError
          else annInfo(typedAnn)
        }
      }

      if (hasError) {
        pending.foreach(ErrorUtils.issueTypeError)
        annotationError
      } else res
    }

    def isRawParameter(sym: Symbol) = // is it a type parameter leaked by a raw type?
      sym.isTypeParameter && sym.owner.isJavaDefined

    /** If we map a set of hidden symbols to their existential bounds, we
     *  have a problem: the bounds may themselves contain references to the
     *  hidden symbols.  So this recursively calls existentialBound until
     *  the typeSymbol is not amongst the symbols being hidden.
     */
    def existentialBoundsExcludingHidden(hidden: List[Symbol]): Map[Symbol, Type] = {
      def safeBound(t: Type): Type =
        if (hidden contains t.typeSymbol) safeBound(t.typeSymbol.existentialBound.bounds.hi) else t

      def hiBound(s: Symbol): Type = safeBound(s.existentialBound.bounds.hi) match {
        case tp @ RefinedType(parents, decls) =>
          val parents1 = parents mapConserve safeBound
          if (parents eq parents1) tp
          else copyRefinedType(tp, parents1, decls)
        case tp => tp
      }

      // Hanging onto lower bound in case anything interesting
      // happens with it.
      mapFrom(hidden)(s => s.existentialBound match {
        case TypeBounds(lo, hi) => TypeBounds(lo, hiBound(s))
        case _                  => hiBound(s)
      })
    }

    /** Given a set `rawSyms` of term- and type-symbols, and a type
     *  `tp`, produce a set of fresh type parameters and a type so that
     *  it can be abstracted to an existential type. Every type symbol
     *  `T` in `rawSyms` is mapped to a clone. Every term symbol `x` of
     *  type `T` in `rawSyms` is given an associated type symbol of the
     *  following form:
     *
     *    type x.type <: T with Singleton
     *
     *  The name of the type parameter is `x.type`, to produce nice
     *  diagnostics. The Singleton parent ensures that the type
     *  parameter is still seen as a stable type. Type symbols in
     *  rawSyms are fully replaced by the new symbols. Term symbols are
     *  also replaced, except for term symbols of an Ident tree, where
     *  only the type of the Ident is changed.
     */
    protected def existentialTransform[T](rawSyms: List[Symbol], tp: Type)(creator: (List[Symbol], Type) => T): T = {
      val allBounds = existentialBoundsExcludingHidden(rawSyms)
      val typeParams: List[Symbol] = rawSyms map { sym =>
        val name = sym.name match {
          case x: TypeName  => x
          case x            => tpnme.singletonName(x)
        }
        val bound      = allBounds(sym)
        val sowner     = if (isRawParameter(sym)) context.owner else sym.owner
        val quantified = sowner.newExistential(name, sym.pos)

        quantified setInfo bound.cloneInfo(quantified)
      }
      // Higher-kinded existentials are not yet supported, but this is
      // tpeHK for when they are: "if a type constructor is expected/allowed,
      // tpeHK must be called instead of tpe."
      val typeParamTypes = typeParams map (_.tpeHK)
      def doSubst(info: Type) = info.subst(rawSyms, typeParamTypes)

      creator(typeParams map (_ modifyInfo doSubst), doSubst(tp))
    }

    /** Compute an existential type from raw hidden symbols `syms` and type `tp`
     */
    def packSymbols(hidden: List[Symbol], tp: Type): Type =
      if (hidden.isEmpty) tp
      else existentialTransform(hidden, tp)(existentialAbstraction)

    def isReferencedFrom(ctx: Context, sym: Symbol): Boolean =
      ctx.owner.isTerm &&
      (ctx.scope.exists { dcl => dcl.isInitialized && (dcl.info contains sym) }) ||
      {
        var ctx1 = ctx.outer
        while ((ctx1 != NoContext) && (ctx1.scope eq ctx.scope)) ctx1 = ctx1.outer
        (ctx1 != NoContext) && isReferencedFrom(ctx1, sym)
      }

    def isCapturedExistential(sym: Symbol) =
      (sym hasAllFlags (EXISTENTIAL | CAPTURED)) && {
      val start = if (Statistics.canEnable) Statistics.startTimer(isReferencedNanos) else null
      try !isReferencedFrom(context, sym)
      finally if (Statistics.canEnable) Statistics.stopTimer(isReferencedNanos, start)
    }

    def packCaptured(tpe: Type): Type = {
      val captured = mutable.Set[Symbol]()
      for (tp <- tpe)
        if (isCapturedExistential(tp.typeSymbol))
          captured += tp.typeSymbol
      existentialAbstraction(captured.toList, tpe)
    }

    /** convert local symbols and skolems to existentials */
    def packedType(tree: Tree, owner: Symbol): Type = {
      def defines(tree: Tree, sym: Symbol) =
        sym.isExistentialSkolem && sym.unpackLocation == tree ||
        tree.isDef && tree.symbol == sym
      def isVisibleParameter(sym: Symbol) =
        sym.isParameter && (sym.owner == owner) && (sym.isType || !owner.isAnonymousFunction)
      def containsDef(owner: Symbol, sym: Symbol): Boolean =
        (!sym.hasPackageFlag) && {
          var o = sym.owner
          while (o != owner && o != NoSymbol && !o.hasPackageFlag) o = o.owner
          o == owner && !isVisibleParameter(sym)
        }
      var localSyms = scala.collection.immutable.Set[Symbol]()
      var boundSyms = scala.collection.immutable.Set[Symbol]()
      def isLocal(sym: Symbol): Boolean =
        if (sym == NoSymbol || sym.isRefinementClass || sym.isLocalDummy) false
        else if (owner == NoSymbol) tree exists (defines(_, sym))
        else containsDef(owner, sym) || isRawParameter(sym) || isCapturedExistential(sym)
      def containsLocal(tp: Type): Boolean =
        tp exists (t => isLocal(t.typeSymbol) || isLocal(t.termSymbol))
      val normalizeLocals = new TypeMap {
        def apply(tp: Type): Type = tp match {
          case TypeRef(pre, sym, args) =>
            if (sym.isAliasType && containsLocal(tp)) apply(tp.normalize)
            else {
              if (pre.isVolatile)
                InferTypeWithVolatileTypeSelectionError(tree, pre)
              mapOver(tp)
            }
          case _ =>
            mapOver(tp)
        }
      }
      // add all local symbols of `tp` to `localSyms`
      // TODO: expand higher-kinded types into individual copies for each instance.
      def addLocals(tp: Type) {
        val remainingSyms = new ListBuffer[Symbol]
        def addIfLocal(sym: Symbol, tp: Type) {
          if (isLocal(sym) && !localSyms(sym) && !boundSyms(sym)) {
            if (sym.typeParams.isEmpty) {
              localSyms += sym
              remainingSyms += sym
            } else {
              AbstractExistentiallyOverParamerizedTpeError(tree, tp)
            }
          }
        }

        for (t <- tp) {
          t match {
            case ExistentialType(tparams, _) =>
              boundSyms ++= tparams
            case AnnotatedType(annots, _, _) =>
              for (annot <- annots; arg <- annot.args) {
                arg match {
                  case Ident(_) =>
                    // Check the symbol of an Ident, unless the
                    // Ident's type is already over an existential.
                    // (If the type is already over an existential,
                    // then remap the type, not the core symbol.)
                    if (!arg.tpe.typeSymbol.hasFlag(EXISTENTIAL))
                      addIfLocal(arg.symbol, arg.tpe)
                  case _ => ()
                }
              }
            case _ =>
          }
          addIfLocal(t.termSymbol, t)
          addIfLocal(t.typeSymbol, t)
        }
        for (sym <- remainingSyms) addLocals(sym.existentialBound)
      }

      val normalizedTpe = normalizeLocals(tree.tpe)
      addLocals(normalizedTpe)
      packSymbols(localSyms.toList, normalizedTpe)
    }

    def typedClassOf(tree: Tree, tpt: Tree, noGen: Boolean = false) =
      if (!checkClassType(tpt) && noGen) tpt
      else atPos(tree.pos)(gen.mkClassOf(tpt.tpe))

    protected def typedExistentialTypeTree(tree: ExistentialTypeTree, mode: Int): Tree = {
      for (wc <- tree.whereClauses)
        if (wc.symbol == NoSymbol) { namer.enterSym(wc); wc.symbol setFlag EXISTENTIAL }
        else context.scope enter wc.symbol
      val whereClauses1 = typedStats(tree.whereClauses, context.owner)
      for (vd @ ValDef(_, _, _, _) <- tree.whereClauses)
        if (vd.symbol.tpe.isVolatile)
          AbstractionFromVolatileTypeError(vd)
      val tpt1 = typedType(tree.tpt, mode)
      existentialTransform(tree.whereClauses map (_.symbol), tpt1.tpe)((tparams, tp) =>
        TypeTree(newExistentialType(tparams, tp)) setOriginal tree
      )
    }

    // lifted out of typed1 because it's needed in typedImplicit0
    protected def typedTypeApply(tree: Tree, mode: Int, fun: Tree, args: List[Tree]): Tree = fun.tpe match {
      case OverloadedType(pre, alts) =>
        inferPolyAlternatives(fun, args map (_.tpe))
        val tparams = fun.symbol.typeParams //@M TODO: fun.symbol.info.typeParams ? (as in typedAppliedTypeTree)
        val args1 = if (sameLength(args, tparams)) {
          //@M: in case TypeApply we can't check the kind-arities of the type arguments,
          // as we don't know which alternative to choose... here we do
          map2Conserve(args, tparams) {
            //@M! the polytype denotes the expected kind
            (arg, tparam) => typedHigherKindedType(arg, mode, GenPolyType(tparam.typeParams, AnyClass.tpe))
          }
        } else // @M: there's probably something wrong when args.length != tparams.length... (triggered by bug #320)
         // Martin, I'm using fake trees, because, if you use args or arg.map(typedType),
         // inferPolyAlternatives loops...  -- I have no idea why :-(
         // ...actually this was looping anyway, see bug #278.
          return TypedApplyWrongNumberOfTpeParametersError(fun, fun)

        typedTypeApply(tree, mode, fun, args1)
      case SingleType(_, _) =>
        typedTypeApply(tree, mode, fun setType fun.tpe.widen, args)
      case PolyType(tparams, restpe) if tparams.nonEmpty =>
        if (sameLength(tparams, args)) {
          val targs = args map (_.tpe)
          checkBounds(tree, NoPrefix, NoSymbol, tparams, targs, "")
          if (fun.symbol == Predef_classOf)
            typedClassOf(tree, args.head, true)
          else {
            if (!isPastTyper && fun.symbol == Any_isInstanceOf && !targs.isEmpty)
              checkCheckable(tree, targs.head, AnyClass.tpe, inPattern = false)

            val resultpe = restpe.instantiateTypeParams(tparams, targs)
            //@M substitution in instantiateParams needs to be careful!
            //@M example: class Foo[a] { def foo[m[x]]: m[a] = error("") } (new Foo[Int]).foo[List] : List[Int]
            //@M    --> first, m[a] gets changed to m[Int], then m gets substituted for List,
            //          this must preserve m's type argument, so that we end up with List[Int], and not List[a]
            //@M related bug: #1438
            //println("instantiating type params "+restpe+" "+tparams+" "+targs+" = "+resultpe)
            treeCopy.TypeApply(tree, fun, args) setType resultpe
          }
        } else {
          TypedApplyWrongNumberOfTpeParametersError(tree, fun)
        }
      case ErrorType =>
        setError(treeCopy.TypeApply(tree, fun, args))
      case _ =>
        fun match {
          // drop the application for an applyDynamic or selectDynamic call since it has been pushed down
          case treeInfo.DynamicApplication(_, _) => fun
          case _ => TypedApplyDoesNotTakeTpeParametersError(tree, fun)
        }
    }

    object dyna {
      import treeInfo.{isApplyDynamicName, DynamicUpdate, DynamicApplicationNamed}

      def acceptsApplyDynamic(tp: Type) = tp.typeSymbol isNonBottomSubClass DynamicClass

      /** Returns `Some(t)` if `name` can be selected dynamically on `qual`, `None` if not.
       * `t` specifies the type to be passed to the applyDynamic/selectDynamic call (unless it is NoType)
       * NOTE: currently either returns None or Some(NoType) (scala-virtualized extends this to Some(t) for selections on staged Structs)
       */
      def acceptsApplyDynamicWithType(qual: Tree, name: Name): Option[Type] =
        // don't selectDynamic selectDynamic, do select dynamic at unknown type,
        // in scala-virtualized, we may return a Some(tp) where tp ne NoType
        if (!isApplyDynamicName(name) && acceptsApplyDynamic(qual.tpe.widen)) Some(NoType)
        else None

      def isDynamicallyUpdatable(tree: Tree) = tree match {
        case DynamicUpdate(qual, name) =>
          // if the qualifier is a Dynamic, that's all we need to know
          acceptsApplyDynamic(qual.tpe)
        case _ => false
      }

      def isApplyDynamicNamed(fun: Tree): Boolean = fun match {
        case DynamicApplicationNamed(qual, _) if acceptsApplyDynamic(qual.tpe.widen) => true
        case _ => false
          // look deeper?
          // val methPart = treeInfo.methPart(fun)
          // println("methPart of "+ fun +" is "+ methPart)
          // if (methPart ne fun) isApplyDynamicNamed(methPart)
          // else false
      }

      def typedNamedApply(orig: Tree, fun: Tree, args: List[Tree], mode: Int, pt: Type): Tree = {
        def argToBinding(arg: Tree): Tree = arg match {
          case AssignOrNamedArg(Ident(name), rhs) => gen.mkTuple(List(CODE.LIT(name.toString), rhs))
          case _ => gen.mkTuple(List(CODE.LIT(""), arg))
        }
        val t = treeCopy.Apply(orig, fun, args map argToBinding)
        wrapErrors(t, _.typed(t, mode, pt))
      }

      /** Translate selection that does not typecheck according to the normal rules into a selectDynamic/applyDynamic.
       *
       * foo.method("blah")  ~~> foo.applyDynamic("method")("blah")
       * foo.method(x = "blah")  ~~> foo.applyDynamicNamed("method")(("x", "blah"))
       * foo.varia = 10      ~~> foo.updateDynamic("varia")(10)
       * foo.field           ~~> foo.selectDynamic("field")
       * foo.arr(10) = 13    ~~> foo.selectDynamic("arr").update(10, 13)
       *
       * what if we want foo.field == foo.selectDynamic("field") == 1, but `foo.field = 10` == `foo.selectDynamic("field").update(10)` == ()
       * what would the signature for selectDynamic be? (hint: it needs to depend on whether an update call is coming or not)
       *
       * need to distinguish selectDynamic and applyDynamic somehow: the former must return the selected value, the latter must accept an apply or an update
       *  - could have only selectDynamic and pass it a boolean whether more is to come,
       *    so that it can either return the bare value or something that can handle the apply/update
       *      HOWEVER that makes it hard to return unrelated values for the two cases
       *      --> selectDynamic's return type is now dependent on the boolean flag whether more is to come
       *  - simplest solution: have two method calls
       *
       */
      def mkInvoke(cxTree: Tree, tree: Tree, qual: Tree, name: Name): Option[Tree] = {
        debuglog(s"mkInvoke($cxTree, $tree, $qual, $name)")
        acceptsApplyDynamicWithType(qual, name) map { tp =>
          // tp eq NoType => can call xxxDynamic, but not passing any type args (unless specified explicitly by the user)
          // in scala-virtualized, when not NoType, tp is passed as type argument (for selection on a staged Struct)

          // strip off type application -- we're not doing much with outer,
          // so don't bother preserving cxTree's attributes etc
          val cxTree1 = cxTree match {
            case t: ValOrDefDef => t.rhs
            case t              => t
          }
          val (outer, explicitTargs) = cxTree1 match {
            case TypeApply(fun, targs)              => (fun, targs)
            case Apply(TypeApply(fun, targs), args) => (Apply(fun, args), targs)
            case t                                  => (t, Nil)
          }
          def hasNamedArg(as: List[Tree]) = as.collectFirst{case AssignOrNamedArg(lhs, rhs) =>}.nonEmpty

          def desugaredApply = tree match {
            case Select(`qual`, nme.apply) => true
            case _ => false
          }
          // note: context.tree includes at most one Apply node
          // thus, we can't use it to detect we're going to receive named args in expressions such as:
          //   qual.sel(a)(a2, arg2 = "a2")
          val oper = outer match {
            case Apply(q, as) if q == tree || desugaredApply =>
              val oper =
                if (hasNamedArg(as))  nme.applyDynamicNamed
                else                  nme.applyDynamic
              // not supported: foo.bar(a1,..., an: _*)
              if (treeInfo.isWildcardStarArgList(as)) {
               DynamicVarArgUnsupported(tree, oper)
               return Some(setError(tree))
              } else oper
            case Assign(`tree`, _) => nme.updateDynamic
            case _                 => nme.selectDynamic
          }

          val dynSel  = Select(qual, oper)
          val tappSel = if (explicitTargs.nonEmpty) TypeApply(dynSel, explicitTargs) else dynSel

          atPos(qual.pos)(Apply(tappSel, List(Literal(Constant(name.decode)))))
        }
      }

      def wrapErrors(tree: Tree, typeTree: Typer => Tree): Tree = {
        silent(typeTree) match {
          case SilentResultValue(r) => r
          case SilentTypeError(err) => DynamicRewriteError(tree, err)
	}
      }
    }

    final def deindentTyping() = context.typingIndentLevel -= 2
    final def indentTyping() = context.typingIndentLevel += 2
    @inline final def printTyping(s: => String) = {
      if (printTypings)
        println(context.typingIndent + s.replaceAll("\n", "\n" + context.typingIndent))
    }
    @inline final def printInference(s: => String) = {
      if (printInfers)
        println(s)
    }

    def typed1(tree: Tree, mode: Int, pt: Type): Tree = {
      def isPatternMode = inPatternMode(mode)

      //Console.println("typed1("+tree.getClass()+","+Integer.toHexString(mode)+","+pt+")")
      //@M! get the type of the qualifier in a Select tree, otherwise: NoType
      def prefixType(fun: Tree): Type = fun match {
        case Select(qualifier, _) => qualifier.tpe
//        case Ident(name) => ??
        case _ => NoType
      }

      def typedAnnotated(atd: Annotated): Tree = {
        val ann = atd.annot
        val arg1 = typed(atd.arg, mode, pt)
        /** mode for typing the annotation itself */
        val annotMode = mode & ~TYPEmode | EXPRmode

        def resultingTypeTree(tpe: Type) = {
          // we need symbol-ful originals for reification
          // hence we go the extra mile to hand-craft tis guy
          val original =
            if (arg1.isType)
              arg1 match {
                case tt @ TypeTree() => Annotated(ann, tt.original)
                // this clause is needed to correctly compile stuff like "new C @D" or "@(inline @getter)"
                case _ => Annotated(ann, arg1)
              }
            else
              tree
          original setType ann.tpe
          TypeTree(tpe) setOriginal original setPos tree.pos.focus
        }

        if (arg1.isType) {
          // make sure the annotation is only typechecked once
          if (ann.tpe == null) {
            // an annotated type
            val selfsym =
              if (!settings.selfInAnnots.value)
                NoSymbol
              else
                arg1.tpe.selfsym orElse {
                  /* Implementation limitation: Currently this
                   * can cause cyclical reference errors even
                   * when the self symbol is not referenced at all.
                   * Surely at least some of these cases can be
                   * fixed by proper use of LazyType's.  Lex tinkered
                   * on this but did not succeed, so is leaving
                   * it alone for now. Example code with the problem:
                   *  class peer extends Annotation
                   *  class NPE[T <: NPE[T] @peer]
                   *
                   * (Note: -Yself-in-annots must be on to see the problem)
                   * */
                  ( context.owner
                      newLocalDummy (ann.pos)
                      newValue (nme.self, ann.pos)
                      setInfo (arg1.tpe.withoutAnnotations)
                  )
                }

            val ainfo = typedAnnotation(ann, annotMode, selfsym)
            val atype0 = arg1.tpe.withAnnotation(ainfo)
            val atype =
              if ((selfsym != NoSymbol) && (ainfo.refsSymbol(selfsym)))
                atype0.withSelfsym(selfsym)
              else
                atype0 // do not record selfsym if
                       // this annotation did not need it

            if (ainfo.isErroneous)
              // Erroneous annotations were already reported in typedAnnotation
              arg1  // simply drop erroneous annotations
            else {
              ann.tpe = atype
              resultingTypeTree(atype)
            }
          } else {
            // the annotation was typechecked before
            resultingTypeTree(ann.tpe)
          }
        }
        else {
          if (ann.tpe == null) {
            val annotInfo = typedAnnotation(ann, annotMode)
            ann.tpe = arg1.tpe.withAnnotation(annotInfo)
          }
          val atype = ann.tpe
          Typed(arg1, resultingTypeTree(atype)) setPos tree.pos setType atype
        }
      }

      def typedBind(tree: Bind) = {
        val name = tree.name
        val body = tree.body
        name match {
          case name: TypeName  => assert(body == EmptyTree, context.unit + " typedBind: " + name.debugString + " " + body + " " + body.getClass)
            val sym =
              if (tree.symbol != NoSymbol) tree.symbol
              else {
                if (isFullyDefined(pt))
                  context.owner.newAliasType(name, tree.pos) setInfo pt
                else
                  context.owner.newAbstractType(name, tree.pos) setInfo TypeBounds.empty
              }

            if (name != tpnme.WILDCARD) namer.enterInScope(sym)
            else context.scope.enter(sym)

            tree setSymbol sym setType sym.tpe

          case name: TermName  =>
            val sym =
              if (tree.symbol != NoSymbol) tree.symbol
              else context.owner.newValue(name, tree.pos)

            if (name != nme.WILDCARD) {
              if ((mode & ALTmode) != 0) VariableInPatternAlternativeError(tree)
              namer.enterInScope(sym)
            }

            val body1 = typed(body, mode, pt)
            val symTp =
              if (treeInfo.isSequenceValued(body)) seqType(body1.tpe)
              else body1.tpe
            sym setInfo symTp

            // have to imperatively set the symbol for this bind to keep it in sync with the symbols used in the body of a case
            // when type checking a case we imperatively update the symbols in the body of the case
            // those symbols are bound by the symbols in the Binds in the pattern of the case,
            // so, if we set the symbols in the case body, but not in the patterns,
            // then re-type check the casedef (for a second try in typedApply for example -- SI-1832),
            // we are no longer in sync: the body has symbols set that do not appear in the patterns
            // since body1 is not necessarily equal to body, we must return a copied tree,
            // but we must still mutate the original bind
            tree setSymbol sym
            treeCopy.Bind(tree, name, body1) setSymbol sym setType body1.tpe
        }
      }

      def typedArrayValue(tree: ArrayValue) = {
        val elemtpt1 = typedType(tree.elemtpt, mode)
        val elems1 = tree.elems mapConserve (elem => typed(elem, mode, elemtpt1.tpe))
        treeCopy.ArrayValue(tree, elemtpt1, elems1)
          .setType(
            (if (isFullyDefined(pt) && !phase.erasedTypes) pt
             else arrayType(elemtpt1.tpe)).notNull)
      }

      def typedAssign(lhs: Tree, rhs: Tree): Tree = {
        val lhs1    = typed(lhs, EXPRmode | LHSmode, WildcardType)
        val varsym  = lhs1.symbol

        // see #2494 for double error message example
        def fail() =
          if (lhs1.isErrorTyped) lhs1
          else AssignmentError(tree, varsym)

        if (varsym == null)
          return fail()

        if (treeInfo.mayBeVarGetter(varsym)) {
          treeInfo.methPart(lhs1) match {
            case Select(qual, name) =>
              val sel = Select(qual, nme.getterToSetter(name.toTermName)) setPos lhs.pos
              val app = Apply(sel, List(rhs)) setPos tree.pos
              return typed(app, mode, pt)

            case _ =>
          }
        }
//      if (varsym.isVariable ||
//        // setter-rewrite has been done above, so rule out methods here, but, wait a minute, why are we assigning to non-variables after erasure?!
//        (phase.erasedTypes && varsym.isValue && !varsym.isMethod)) {
        if (varsym.isVariable || varsym.isValue && phase.erasedTypes) {
          val rhs1 = typed(rhs, EXPRmode | BYVALmode, lhs1.tpe)
          treeCopy.Assign(tree, lhs1, checkDead(rhs1)) setType UnitClass.tpe
        }
        else if(dyna.isDynamicallyUpdatable(lhs1)) {
          val rhs1 = typed(rhs, EXPRmode | BYVALmode, WildcardType)
          val t = Apply(lhs1, List(rhs1))
          dyna.wrapErrors(t, _.typed1(t, mode, pt))
        }
        else fail()
      }

      def typedIf(tree: If) = {
        val cond1 = checkDead(typed(tree.cond, EXPRmode | BYVALmode, BooleanClass.tpe))
        val thenp = tree.thenp
        val elsep = tree.elsep
        if (elsep.isEmpty) { // in the future, should be unnecessary
          val thenp1 = typed(thenp, UnitClass.tpe)
          treeCopy.If(tree, cond1, thenp1, elsep) setType thenp1.tpe
        } else {
          var thenp1 = typed(thenp, pt)
          var elsep1 = typed(elsep, pt)
          def thenTp = packedType(thenp1, context.owner)
          def elseTp = packedType(elsep1, context.owner)

          // println("typedIf: "+(thenp1.tpe, elsep1.tpe, ptOrLub(List(thenp1.tpe, elsep1.tpe)),"\n", thenTp, elseTp, thenTp =:= elseTp))
          val (owntype, needAdapt) =
            // in principle we should pack the types of each branch before lubbing, but lub doesn't really work for existentials anyway
            // in the special (though common) case where the types are equal, it pays to pack before comparing
            // especially virtpatmat needs more aggressive unification of skolemized types
            // this breaks src/library/scala/collection/immutable/TrieIterator.scala
            if ( !settings.XoldPatmat.value && !isPastTyper
              && thenp1.tpe.annotations.isEmpty && elsep1.tpe.annotations.isEmpty // annotated types need to be lubbed regardless (at least, continations break if you by pass them like this)
              && thenTp =:= elseTp
               ) (thenp1.tpe.deconst, false) // use unpacked type. Important to deconst, as is done in ptOrLub, otherwise `if (???) 0 else 0` evaluates to 0 (SI-6331)
            // TODO: skolemize (lub of packed types) when that no longer crashes on files/pos/t4070b.scala
            else ptOrLub(thenp1.tpe :: elsep1.tpe :: Nil, pt)

          if (needAdapt) { //isNumericValueType(owntype)) {
            thenp1 = adapt(thenp1, mode, owntype)
            elsep1 = adapt(elsep1, mode, owntype)
          }
          treeCopy.If(tree, cond1, thenp1, elsep1) setType owntype
        }
      }

      // under -Xexperimental (and not -Xoldpatmat), and when there's a suitable __match in scope, virtualize the pattern match
      // otherwise, type the Match and leave it until phase `patmat` (immediately after typer)
      // empty-selector matches are transformed into synthetic PartialFunction implementations when the expected type demands it
      def typedVirtualizedMatch(tree: Match): Tree = {
        val selector = tree.selector
        val cases = tree.cases
        if (selector == EmptyTree) {
          if (newPatternMatching && (pt.typeSymbol == PartialFunctionClass)) (new MatchFunTyper(tree, cases, mode, pt)).translated
          else {
            val arity = if (isFunctionType(pt)) pt.normalize.typeArgs.length - 1 else 1
            val params = for (i <- List.range(0, arity)) yield
              atPos(tree.pos.focusStart) {
                ValDef(Modifiers(PARAM | SYNTHETIC),
                       unit.freshTermName("x" + i + "$"), TypeTree(), EmptyTree)
              }
            val ids = for (p <- params) yield Ident(p.name)
            val selector1 = atPos(tree.pos.focusStart) { if (arity == 1) ids.head else gen.mkTuple(ids) }
            val body = treeCopy.Match(tree, selector1, cases)
            typed1(atPos(tree.pos) { Function(params, body) }, mode, pt)
          }
        } else
          virtualizedMatch(typedMatch(selector, cases, mode, pt, tree), mode, pt)
      }

      def typedReturn(tree: Return) = {
        val expr = tree.expr
        val enclMethod = context.enclMethod
        if (enclMethod == NoContext ||
            enclMethod.owner.isConstructor ||
            context.enclClass.enclMethod == enclMethod // i.e., we are in a constructor of a local class
            ) {
          ReturnOutsideOfDefError(tree)
        } else {
          val DefDef(_, name, _, _, restpt, _) = enclMethod.tree
          if (restpt.tpe eq null) {
            ReturnWithoutTypeError(tree, enclMethod.owner)
          } else {
            context.enclMethod.returnsSeen = true
            val expr1: Tree = typed(expr, EXPRmode | BYVALmode, restpt.tpe)
            // Warn about returning a value if no value can be returned.
            if (restpt.tpe.typeSymbol == UnitClass) {
              // The typing in expr1 says expr is Unit (it has already been coerced if
              // it is non-Unit) so we have to retype it.  Fortunately it won't come up much
              // unless the warning is legitimate.
              if (typed(expr).tpe.typeSymbol != UnitClass)
                unit.warning(tree.pos, "enclosing method " + name + " has result type Unit: return value discarded")
            }
            treeCopy.Return(tree, checkDead(expr1)) setSymbol enclMethod.owner setType NothingClass.tpe
          }
        }
      }

      def typedNew(tree: New) = {
        val tpt = tree.tpt
        val tpt1 = {
          val tpt0 = typedTypeConstructor(tpt)
          if (checkStablePrefixClassType(tpt0))
            if (tpt0.hasSymbol && !tpt0.symbol.typeParams.isEmpty) {
              context.undetparams = cloneSymbols(tpt0.symbol.typeParams)
              notifyUndetparamsAdded(context.undetparams)
              TypeTree().setOriginal(tpt0)
                        .setType(appliedType(tpt0.tpe, context.undetparams map (_.tpeHK))) // @PP: tpeHK! #3343, #4018, #4347.
            } else tpt0
          else tpt0
        }

        /** If current tree <tree> appears in <val x(: T)? = <tree>>
         *  return `tp with x.type' else return `tp`.
         */
        def narrowRhs(tp: Type) = { val sym = context.tree.symbol
          context.tree match {
            case ValDef(mods, _, _, Apply(Select(`tree`, _), _)) if !mods.isMutable && sym != null && sym != NoSymbol =>
              val sym1 = if (sym.owner.isClass && sym.getter(sym.owner) != NoSymbol) sym.getter(sym.owner)
                else sym.lazyAccessorOrSelf
              val pre = if (sym1.owner.isClass) sym1.owner.thisType else NoPrefix
              intersectionType(List(tp, singleType(pre, sym1)))
            case _ => tp
          }}

        val tp = tpt1.tpe
        val sym = tp.typeSymbol.initialize
        if (sym.isAbstractType || sym.hasAbstractFlag)
          IsAbstractError(tree, sym)
        else if (isPrimitiveValueClass(sym)) {
          NotAMemberError(tpt, TypeTree(tp), nme.CONSTRUCTOR)
          setError(tpt)
        }
        else if (!(  tp == sym.thisSym.tpe // when there's no explicit self type -- with (#3612) or without self variable
                     // sym.thisSym.tpe == tp.typeOfThis (except for objects)
                  || narrowRhs(tp) <:< tp.typeOfThis
                  || phase.erasedTypes
                  )) {
          DoesNotConformToSelfTypeError(tree, sym, tp.typeOfThis)
        } else
          treeCopy.New(tree, tpt1).setType(tp)
      }

      def typedEta(expr1: Tree): Tree = expr1.tpe match {
        case TypeRef(_, ByNameParamClass, _) =>
          val expr2 = Function(List(), expr1) setPos expr1.pos
          new ChangeOwnerTraverser(context.owner, expr2.symbol).traverse(expr2)
          typed1(expr2, mode, pt)
        case NullaryMethodType(restpe) =>
          val expr2 = Function(List(), expr1) setPos expr1.pos
          new ChangeOwnerTraverser(context.owner, expr2.symbol).traverse(expr2)
          typed1(expr2, mode, pt)
        case PolyType(_, MethodType(formals, _)) =>
          if (isFunctionType(pt)) expr1
          else adapt(expr1, mode, functionType(formals map (t => WildcardType), WildcardType))
        case MethodType(formals, _) =>
          if (isFunctionType(pt)) expr1
          else expr1 match {
            case Select(qual, name) if (forMSIL &&
                                        pt != WildcardType &&
                                        pt != ErrorType &&
                                        isSubType(pt, DelegateClass.tpe)) =>
              val scalaCaller = newScalaCaller(pt)
              addScalaCallerInfo(scalaCaller, expr1.symbol)
              val n: Name = scalaCaller.name
              val del = Ident(DelegateClass) setType DelegateClass.tpe
              val f = Select(del, n)
              //val f1 = TypeApply(f, List(Ident(pt.symbol) setType pt))
              val args: List[Tree] = if(expr1.symbol.isStatic) List(Literal(Constant(null)))
                                     else List(qual) // where the scala-method is located
              val rhs = Apply(f, args)
              typed(rhs)
            case _ =>
              adapt(expr1, mode, functionType(formals map (t => WildcardType), WildcardType))
          }
        case ErrorType =>
          expr1
        case _ =>
          UnderscoreEtaError(expr1)
      }

      /**
       *  @param args ...
       *  @return     ...
       */
      def tryTypedArgs(args: List[Tree], mode: Int): Option[List[Tree]] = {
        val c = context.makeSilent(false)
        c.retyping = true
        try {
          val res = newTyper(c).typedArgs(args, mode)
          if (c.hasErrors) None else Some(res)
        } catch {
          case ex: CyclicReference =>
            throw ex
          case te: TypeError =>
            // @H some of typer erros can still leak,
            // for instance in continuations
            None
        } finally {
          c.flushBuffer()
        }
      }

      /** Try to apply function to arguments; if it does not work, try to convert Java raw to existentials, or try to
       *  insert an implicit conversion.
       */
      def tryTypedApply(fun: Tree, args: List[Tree]): Tree = {
        val start = if (Statistics.canEnable) Statistics.startTimer(failedApplyNanos) else null

        def onError(typeError: AbsTypeError): Tree = {
            if (Statistics.canEnable) Statistics.stopTimer(failedApplyNanos, start)

            // If the problem is with raw types, copnvert to existentials and try again.
            // See #4712 for a case where this situation arises,
            if ((fun.symbol ne null) && fun.symbol.isJavaDefined) {
              val newtpe = rawToExistential(fun.tpe)
              if (fun.tpe ne newtpe) {
                // println("late cooking: "+fun+":"+fun.tpe) // DEBUG
                return tryTypedApply(fun setType newtpe, args)
              }
            }

            def treesInResult(tree: Tree): List[Tree] = tree :: (tree match {
              case Block(_, r)                        => treesInResult(r)
              case Match(_, cases)                    => cases
              case CaseDef(_, _, r)                   => treesInResult(r)
              case Annotated(_, r)                    => treesInResult(r)
              case If(_, t, e)                        => treesInResult(t) ++ treesInResult(e)
              case Try(b, catches, _)                 => treesInResult(b) ++ catches
              case Typed(r, Function(Nil, EmptyTree)) => treesInResult(r)
              case _                                  => Nil
            })
            def errorInResult(tree: Tree) = treesInResult(tree) exists (_.pos == typeError.errPos)

            val retry = (typeError.errPos != null) && (fun :: tree :: args exists errorInResult)
            printTyping {
              val funStr = ptTree(fun) + " and " + (args map ptTree mkString ", ")
              if (retry) "second try: " + funStr
              else "no second try: " + funStr + " because error not in result: " + typeError.errPos+"!="+tree.pos
            }
            if (retry) {
              val Select(qual, name) = fun
              tryTypedArgs(args, forArgMode(fun, mode)) match {
                case Some(args1) =>
                  val qual1 =
                    if (!pt.isError) adaptToArguments(qual, name, args1, pt, true, true)
                    else qual
                  if (qual1 ne qual) {
                    val tree1 = Apply(Select(qual1, name) setPos fun.pos, args1) setPos tree.pos
                    return typed1(tree1, mode | SNDTRYmode, pt)
                  }
                case _ => ()
              }
            }
            issue(typeError)
            setError(treeCopy.Apply(tree, fun, args))
        }

        silent(_.doTypedApply(tree, fun, args, mode, pt)) match {
          case SilentResultValue(t) =>
            t
          case SilentTypeError(err) =>
            onError(err)
        }
      }

      def normalTypedApply(tree: Tree, fun: Tree, args: List[Tree]) = {
        val stableApplication = (fun.symbol ne null) && fun.symbol.isMethod && fun.symbol.isStable
        if (stableApplication && isPatternMode) {
          // treat stable function applications f() as expressions.
          typed1(tree, mode & ~PATTERNmode | EXPRmode, pt)
        } else {
          val funpt = if (isPatternMode) pt else WildcardType
          val appStart = if (Statistics.canEnable) Statistics.startTimer(failedApplyNanos) else null
          val opeqStart = if (Statistics.canEnable) Statistics.startTimer(failedOpEqNanos) else null

          def onError(reportError: => Tree): Tree = {
              fun match {
                case Select(qual, name)
                if !isPatternMode && nme.isOpAssignmentName(newTermName(name.decode)) =>
                  val qual1 = typedQualifier(qual)
                  if (treeInfo.isVariableOrGetter(qual1)) {
                    if (Statistics.canEnable) Statistics.stopTimer(failedOpEqNanos, opeqStart)
                    convertToAssignment(fun, qual1, name, args)
                  } else {
                    if (Statistics.canEnable) Statistics.stopTimer(failedApplyNanos, appStart)
                      reportError
                  }
                case _ =>
                  if (Statistics.canEnable) Statistics.stopTimer(failedApplyNanos, appStart)
                  reportError
              }
          }
          silent(_.typed(fun, forFunMode(mode), funpt),
                 if ((mode & EXPRmode) != 0) false else context.ambiguousErrors,
                 if ((mode & EXPRmode) != 0) tree else context.tree) match {
            case SilentResultValue(fun1) =>
              val fun2 = if (stableApplication) stabilizeFun(fun1, mode, pt) else fun1
              if (Statistics.canEnable) Statistics.incCounter(typedApplyCount)
              def isImplicitMethod(tpe: Type) = tpe match {
                case mt: MethodType => mt.isImplicit
                case _ => false
              }
              val useTry = (
                   !isPastTyper
                && fun2.isInstanceOf[Select]
                && !isImplicitMethod(fun2.tpe)
                && ((fun2.symbol eq null) || !fun2.symbol.isConstructor)
                && (mode & (EXPRmode | SNDTRYmode)) == EXPRmode
              )
              val res =
                if (useTry) tryTypedApply(fun2, args)
                else doTypedApply(tree, fun2, args, mode, pt)

            /*
              if (fun2.hasSymbol && fun2.symbol.isConstructor && (mode & EXPRmode) != 0) {
                res.tpe = res.tpe.notNull
              }
              */
              // TODO: In theory we should be able to call:
              //if (fun2.hasSymbol && fun2.symbol.name == nme.apply && fun2.symbol.owner == ArrayClass) {
              // But this causes cyclic reference for Array class in Cleanup. It is easy to overcome this
              // by calling ArrayClass.info here (or some other place before specialize).
              if (fun2.symbol == Array_apply && !res.isErrorTyped) {
                val checked = gen.mkCheckInit(res)
                // this check is needed to avoid infinite recursion in Duplicators
                // (calling typed1 more than once for the same tree)
                if (checked ne res) typed { atPos(tree.pos)(checked) }
                else res
              } else
                res
            case SilentTypeError(err) =>
              onError({issue(err); setError(tree)})
          }
        }
      }

      def typedApply(tree: Apply) = {
        val fun = tree.fun
        val args = tree.args
        fun match {
          case Block(stats, expr) =>
            typed1(atPos(tree.pos)(Block(stats, Apply(expr, args) setPos tree.pos.makeTransparent)), mode, pt)
          case _ =>
            normalTypedApply(tree, fun, args) match {
              case Apply(Select(New(tpt), name), args)
              if (tpt.tpe != null &&
                tpt.tpe.typeSymbol == ArrayClass &&
                args.length == 1 &&
                erasure.GenericArray.unapply(tpt.tpe).isDefined) => // !!! todo simplify by using extractor
                // convert new Array[T](len) to evidence[ClassTag[T]].newArray(len)
                // convert new Array^N[T](len) for N > 1 to evidence[ClassTag[Array[...Array[T]...]]].newArray(len), where Array HK gets applied (N-1) times
                // [Eugene] no more MaxArrayDims. ClassTags are flexible enough to allow creation of arrays of arbitrary dimensionality (w.r.t JVM restrictions)
                val Some((level, componentType)) = erasure.GenericArray.unapply(tpt.tpe)
                val tagType = List.iterate(componentType, level)(tpe => appliedType(ArrayClass.toTypeConstructor, List(tpe))).last
                val newArrayApp = atPos(tree.pos) {
                  val tag = resolveClassTag(tree.pos, tagType)
                  if (tag.isEmpty) MissingClassTagError(tree, tagType)
                  else new ApplyToImplicitArgs(Select(tag, nme.newArray), args)
                }
                typed(newArrayApp, mode, pt)
              case Apply(Select(fun, nme.apply), _) if treeInfo.isSuperConstrCall(fun) => //SI-5696
                TooManyArgumentListsForConstructor(tree)
              case tree1 =>
                tree1
            }
        }
      }

      def convertToAssignment(fun: Tree, qual: Tree, name: Name, args: List[Tree]): Tree = {
        val prefix = name.toTermName stripSuffix nme.EQL
        def mkAssign(vble: Tree): Tree =
          Assign(
            vble,
            Apply(
              Select(vble.duplicate, prefix) setPos fun.pos.focus, args) setPos tree.pos.makeTransparent
          ) setPos tree.pos

        def mkUpdate(table: Tree, indices: List[Tree]) = {
          gen.evalOnceAll(table :: indices, context.owner, context.unit) {
            case tab :: is =>
              def mkCall(name: Name, extraArgs: Tree*) = (
                Apply(
                  Select(tab(), name) setPos table.pos,
                  is.map(i => i()) ++ extraArgs
                ) setPos tree.pos
              )
              mkCall(
                nme.update,
                Apply(Select(mkCall(nme.apply), prefix) setPos fun.pos, args) setPos tree.pos
              )
            case _ => EmptyTree
          }
        }

        val tree1 = qual match {
          case Ident(_) =>
            mkAssign(qual)

          case Select(qualqual, vname) =>
            gen.evalOnce(qualqual, context.owner, context.unit) { qq =>
              val qq1 = qq()
              mkAssign(Select(qq1, vname) setPos qual.pos)
            }

          case Apply(fn, indices) =>
            treeInfo.methPart(fn) match {
              case Select(table, nme.apply) => mkUpdate(table, indices)
              case _                        => UnexpectedTreeAssignmentConversionError(qual)
            }
        }
        typed1(tree1, mode, pt)
      }

      def typedSuper(tree: Super) = {
        val mix = tree.mix
        val qual1 = typed(tree.qual)

        val clazz = qual1 match {
          case This(_) => qual1.symbol
          case _ => qual1.tpe.typeSymbol
        }
        //println(clazz+"/"+qual1.tpe.typeSymbol+"/"+qual1)

        def findMixinSuper(site: Type): Type = {
          var ps = site.parents filter (_.typeSymbol.name == mix)
          if (ps.isEmpty)
            ps = site.parents filter (_.typeSymbol.toInterface.name == mix)
          if (ps.isEmpty) {
            debuglog("Fatal: couldn't find site " + site + " in " + site.parents.map(_.typeSymbol.name))
            if (phase.erasedTypes && context.enclClass.owner.isImplClass) {
              // println(qual1)
              // println(clazz)
              // println(site)
              // println(site.parents)
              // println(mix)
              // the reference to super class got lost during erasure
              restrictionError(tree.pos, unit, "traits may not select fields or methods from super[C] where C is a class")
              ErrorType
            } else {
              MixinMissingParentClassNameError(tree, mix, clazz)
              ErrorType
            }
          } else if (!ps.tail.isEmpty) {
            AmbiguousParentClassError(tree)
            ErrorType
          } else {
            ps.head
          }
        }

        val owntype = (
          if (!mix.isEmpty) findMixinSuper(clazz.tpe)
          else if ((mode & SUPERCONSTRmode) != 0) clazz.info.firstParent
          else intersectionType(clazz.info.parents)
        )
        treeCopy.Super(tree, qual1, mix) setType SuperType(clazz.thisType, owntype)
      }

      def typedThis(tree: This) =
        tree.symbol orElse qualifyingClass(tree, tree.qual, packageOK = false) match {
          case NoSymbol => tree
          case clazz    =>
            tree setSymbol clazz setType clazz.thisType.underlying
            if (isStableContext(tree, mode, pt)) tree setType clazz.thisType else tree
        }

      /** Attribute a selection where <code>tree</code> is <code>qual.name</code>.
       *  <code>qual</code> is already attributed.
       *
       *  @param qual ...
       *  @param name ...
       *  @return     ...
       */
      def typedSelect(tree: Tree, qual: Tree, name: Name): Tree = {
        val t = typedSelectInternal(tree, qual, name)
        // Checking for OverloadedTypes being handed out after overloading
        // resolution has already happened.
        if (isPastTyper) t.tpe match {
          case OverloadedType(pre, alts) =>
            if (alts forall (s => (s.owner == ObjectClass) || (s.owner == AnyClass) || isPrimitiveValueClass(s.owner))) ()
            else if (settings.debug.value) printCaller(
              s"""|Select received overloaded type during $phase, but typer is over.
                  |If this type reaches the backend, we are likely doomed to crash.
                  |$t has these overloads:
                  |${alts map (s => "  " + s.defStringSeenAs(pre memberType s)) mkString "\n"}
                  |""".stripMargin
            )("")
          case _ =>
        }
        t
      }
      def typedSelectInternal(tree: Tree, qual: Tree, name: Name): Tree = {
        def asDynamicCall = dyna.mkInvoke(context.tree, tree, qual, name) map { t =>
          dyna.wrapErrors(t, (_.typed1(t, mode, pt)))
        }

        val sym = tree.symbol orElse member(qual, name) orElse {
          // symbol not found? --> try to convert implicitly to a type that does have the required
          // member.  Added `| PATTERNmode` to allow enrichment in patterns (so we can add e.g., an
          // xml member to StringContext, which in turn has an unapply[Seq] method)
          if (name != nme.CONSTRUCTOR && inExprModeOr(mode, PATTERNmode)) {
            val qual1 = adaptToMemberWithArgs(tree, qual, name, mode, true, true)
            if (qual1 ne qual)
              return typed(treeCopy.Select(tree, qual1, name), mode, pt)
          }
          NoSymbol
        }
        if (phase.erasedTypes && qual.isInstanceOf[Super] && tree.symbol != NoSymbol)
          qual.tpe = tree.symbol.owner.tpe

        if (!reallyExists(sym)) {
          def handleMissing: Tree = {
            if (context.owner.enclosingTopLevelClass.isJavaDefined && name.isTypeName) {
              val tree1 = atPos(tree.pos) { gen.convertToSelectFromType(qual, name) }
              if (tree1 != EmptyTree) return typed1(tree1, mode, pt)
            }

            // try to expand according to Dynamic rules.
            asDynamicCall foreach (x => return x)

            debuglog(
              "qual = " + qual + ":" + qual.tpe +
                "\nSymbol=" + qual.tpe.termSymbol + "\nsymbol-info = " + qual.tpe.termSymbol.info +
                "\nscope-id = " + qual.tpe.termSymbol.info.decls.hashCode() + "\nmembers = " + qual.tpe.members +
                "\nname = " + name + "\nfound = " + sym + "\nowner = " + context.enclClass.owner)

            def makeInteractiveErrorTree = {
              val tree1 = tree match {
                case Select(_, _) => treeCopy.Select(tree, qual, name)
                case SelectFromTypeTree(_, _) => treeCopy.SelectFromTypeTree(tree, qual, name)
              }
              setError(tree1)
            }

            if (name == nme.ERROR && forInteractive)
              return makeInteractiveErrorTree

            if (!qual.tpe.widen.isErroneous) {
              if ((mode & QUALmode) != 0) {
                val lastTry = rootMirror.missingHook(qual.tpe.typeSymbol, name)
                if (lastTry != NoSymbol) return typed1(tree setSymbol lastTry, mode, pt)
              }
              NotAMemberError(tree, qual, name)
            }

            if (forInteractive) makeInteractiveErrorTree else setError(tree)
          }
          handleMissing
        } else {
          val tree1 = tree match {
            case Select(_, _) => treeCopy.Select(tree, qual, name)
            case SelectFromTypeTree(_, _) => treeCopy.SelectFromTypeTree(tree, qual, name)
          }
          val (result, accessibleError) = silent(_.makeAccessible(tree1, sym, qual.tpe, qual)) match {
            case SilentTypeError(err) =>
              if (err.kind != ErrorKinds.Access) {
                context issue err
                return setError(tree)
              }
              else (tree1, Some(err))
            case SilentResultValue(treeAndPre) =>
              (stabilize(treeAndPre._1, treeAndPre._2, mode, pt), None)
          }

          def isPotentialNullDeference() = {
            !isPastTyper &&
            !sym.isConstructor &&
            !(qual.tpe <:< NotNullClass.tpe) && !qual.tpe.isNotNull &&
            !(List(Any_isInstanceOf, Any_asInstanceOf) contains result.symbol)  // null.is/as is not a dereference
          }
          // unit is null here sometimes; how are we to know when unit might be null? (See bug #2467.)
          if (settings.warnSelectNullable.value && isPotentialNullDeference && unit != null)
            unit.warning(tree.pos, "potential null pointer dereference: "+tree)

          result match {
            // could checkAccessible (called by makeAccessible) potentially have skipped checking a type application in qual?
            case SelectFromTypeTree(qual@TypeTree(), name) if qual.tpe.typeArgs.nonEmpty => // TODO: somehow the new qual is not checked in refchecks
              treeCopy.SelectFromTypeTree(
                result,
                (TypeTreeWithDeferredRefCheck(){ () => val tp = qual.tpe; val sym = tp.typeSymbolDirect
                  // will execute during refchecks -- TODO: make private checkTypeRef in refchecks public and call that one?
                  checkBounds(qual, tp.prefix, sym.owner, sym.typeParams, tp.typeArgs, "")
                  qual // you only get to see the wrapped tree after running this check :-p
                }) setType qual.tpe setPos qual.pos,
                name)
            case _ if accessibleError.isDefined =>
              // don't adapt constructor, SI-6074
              val qual1 = if (name == nme.CONSTRUCTOR) qual
                          else adaptToMemberWithArgs(tree, qual, name, mode, false, false)
              if (!qual1.isErrorTyped && (qual1 ne qual))
                typed(Select(qual1, name) setPos tree.pos, mode, pt)
              else
                // before failing due to access, try a dynamic call.
                asDynamicCall getOrElse {
                  issue(accessibleError.get)
                  setError(tree)
                }
            case _ =>
              result
          }
        }
      }

      def typedSelectOrSuperCall(tree: Select) = {
        val qual = tree.qualifier
        val name = tree.name
        qual match {
          case _: Super if name == nme.CONSTRUCTOR =>
            val qual1 =
              typed(qual, EXPRmode | QUALmode | POLYmode | SUPERCONSTRmode, WildcardType)
              // the qualifier type of a supercall constructor is its first parent class
            typedSelect(tree, qual1, nme.CONSTRUCTOR)
          case _ =>
            if (Statistics.canEnable) Statistics.incCounter(typedSelectCount)
            var qual1 = checkDead(typedQualifier(qual, mode))
            if (name.isTypeName) qual1 = checkStable(qual1)

            val tree1 = // temporarily use `filter` and an alternative for `withFilter`
              if (name == nme.withFilter)
                silent(_ => typedSelect(tree, qual1, name)) match {
                  case SilentResultValue(result) =>
                    result
                  case _ =>
                    silent(_ => typed1(Select(qual1, nme.filter) setPos tree.pos, mode, pt)) match {
                      case SilentResultValue(result2) =>
                        unit.deprecationWarning(
                          tree.pos, "`withFilter' method does not yet exist on " + qual1.tpe.widen +
                            ", using `filter' method instead")
                        result2
                      case SilentTypeError(err) =>
                        WithFilterError(tree, err)
                    }
                }
              else
                typedSelect(tree, qual1, name)

            if (tree.isInstanceOf[PostfixSelect])
              checkFeature(tree.pos, PostfixOpsFeature, name.decode)
            if (tree1.symbol != null && tree1.symbol.isOnlyRefinementMember)
              checkFeature(tree1.pos, ReflectiveCallsFeature, tree1.symbol.toString)

            if (qual1.hasSymbolWhich(_.isRootPackage)) treeCopy.Ident(tree1, name)
            else tree1
        }
      }

      /** Attribute an identifier consisting of a simple name or an outer reference.
       *
       *  @param tree      The tree representing the identifier.
       *  @param name      The name of the identifier.
       *  Transformations: (1) Prefix class members with this.
       *                   (2) Change imported symbols to selections
       */
      def typedIdent(tree: Tree, name: Name): Tree = {
        var errorContainer: AbsTypeError = null
        def ambiguousError(msg: String) = {
          assert(errorContainer == null, "Cannot set ambiguous error twice for identifier")
          errorContainer = AmbiguousIdentError(tree, name, msg)
        }
        def identError(tree: AbsTypeError) = {
          assert(errorContainer == null, "Cannot set ambiguous error twice for identifier")
          errorContainer = tree
        }

        var defSym: Symbol = tree.symbol  // the directly found symbol
        var pre: Type = NoPrefix          // the prefix type of defSym, if a class member
        var qual: Tree = EmptyTree        // the qualifier tree if transformed tree is a select
        var inaccessibleSym: Symbol = NoSymbol // the first symbol that was found but that was discarded
                                          // for being inaccessible; used for error reporting
        var inaccessibleExplanation: String = ""

        // If a special setting is given, the empty package will be checked as a
        // last ditch effort before failing.  This method sets defSym and returns
        // true if a member of the given name exists.
        def checkEmptyPackage(): Boolean = {
          defSym = rootMirror.EmptyPackageClass.tpe.nonPrivateMember(name)
          defSym != NoSymbol
        }
        def startingIdentContext = (
          // ignore current variable scope in patterns to enforce linearity
          if ((mode & (PATTERNmode | TYPEPATmode)) == 0) context
          else context.outer
        )
        // A symbol qualifies if it exists and is not stale. Stale symbols
        // are made to disappear here. In addition,
        // if we are in a constructor of a pattern, we ignore all definitions
        // which are methods (note: if we don't do that
        // case x :: xs in class List would return the :: method)
        // unless they are stable or are accessors (the latter exception is for better error messages).
        def qualifies(sym: Symbol): Boolean = {
          sym.hasRawInfo &&       // this condition avoids crashing on self-referential pattern variables
          reallyExists(sym) &&
          ((mode & PATTERNmode | FUNmode) != (PATTERNmode | FUNmode) || !sym.isSourceMethod || sym.hasFlag(ACCESSOR))
        }

        if (defSym == NoSymbol) {
          var defEntry: ScopeEntry = null // the scope entry of defSym, if defined in a local scope

          var cx = startingIdentContext
          while (defSym == NoSymbol && cx != NoContext && (cx.scope ne null)) { // cx.scope eq null arises during FixInvalidSyms in Duplicators
            pre = cx.enclClass.prefix
            defEntry = cx.scope.lookupEntry(name)
            if ((defEntry ne null) && qualifies(defEntry.sym)) {
              // Right here is where SI-1987, overloading in package objects, can be
              // seen to go wrong. There is an overloaded symbol, but when referring
              // to the unqualified identifier from elsewhere in the package, only
              // the last definition is visible. So overloading mis-resolves and is
              // definition-order dependent, bad things. See run/t1987.scala.
              //
              // I assume the actual problem involves how/where these symbols are entered
              // into the scope. But since I didn't figure out how to fix it that way, I
              // catch it here by looking up package-object-defined symbols in the prefix.
              if (isInPackageObject(defEntry.sym, pre.typeSymbol)) {
                defSym = pre.member(defEntry.sym.name)
                if (defSym ne defEntry.sym) {
                  qual = gen.mkAttributedQualifier(pre)
                  log(s"""
                    |  !!! Overloaded package object member resolved incorrectly.
                    |        prefix: $pre
                    |     Discarded: ${defEntry.sym.defString}
                    |         Using: ${defSym.defString}
                    """.stripMargin)
                }
              }
              else
                defSym = defEntry.sym
            }
            else {
              cx = cx.enclClass
              val foundSym = pre.member(name) filter qualifies
              defSym = foundSym filter (context.isAccessible(_, pre, false))
              if (defSym == NoSymbol) {
                if ((foundSym ne NoSymbol) && (inaccessibleSym eq NoSymbol)) {
                  inaccessibleSym = foundSym
                  inaccessibleExplanation = analyzer.lastAccessCheckDetails
                }
                cx = cx.outer
              }
            }
          }

          val symDepth = if (defEntry eq null) cx.depth
                         else cx.depth - (cx.scope.nestingLevel - defEntry.owner.nestingLevel)
          var impSym: Symbol = NoSymbol      // the imported symbol
          var imports = context.imports      // impSym != NoSymbol => it is imported from imports.head
          while (!reallyExists(impSym) && !imports.isEmpty && imports.head.depth > symDepth) {
            impSym = imports.head.importedSymbol(name)
            if (!impSym.exists) imports = imports.tail
          }

          // detect ambiguous definition/import,
          // update `defSym` to be the final resolved symbol,
          // update `pre` to be `sym`s prefix type in case it is an imported member,
          // and compute value of:

          if (defSym.exists && impSym.exists) {
            // imported symbols take precedence over package-owned symbols in different
            // compilation units. Defined symbols take precedence over erroneous imports.
            if (defSym.isDefinedInPackage &&
                (!currentRun.compiles(defSym) ||
                 context.unit.exists && defSym.sourceFile != context.unit.source.file))
              defSym = NoSymbol
            else if (impSym.isError || impSym.name == nme.CONSTRUCTOR)
              impSym = NoSymbol
          }
          if (defSym.exists) {
            if (impSym.exists)
              ambiguousError(
                "it is both defined in "+defSym.owner +
                " and imported subsequently by \n"+imports.head)
            else if (!defSym.owner.isClass || defSym.owner.isPackageClass || defSym.isTypeParameterOrSkolem)
              pre = NoPrefix
            else
              qual = atPos(tree.pos.focusStart)(gen.mkAttributedQualifier(pre))
          } else {
            if (impSym.exists) {
              var impSym1: Symbol = NoSymbol
              var imports1 = imports.tail

              /** It's possible that seemingly conflicting identifiers are
               *  identifiably the same after type normalization.  In such cases,
               *  allow compilation to proceed.  A typical example is:
               *    package object foo { type InputStream = java.io.InputStream }
               *    import foo._, java.io._
               */
              def ambiguousImport() = {
                // The types of the qualifiers from which the ambiguous imports come.
                // If the ambiguous name is a value, these must be the same.
                def t1  = imports.head.qual.tpe
                def t2  = imports1.head.qual.tpe
                // The types of the ambiguous symbols, seen as members of their qualifiers.
                // If the ambiguous name is a monomorphic type, we can relax this far.
                def mt1 = t1 memberType impSym
                def mt2 = t2 memberType impSym1
                def characterize = List(
                  s"types:  $t1 =:= $t2  ${t1 =:= t2}  members: ${mt1 =:= mt2}",
                  s"member type 1: $mt1",
                  s"member type 2: $mt2",
                  s"$impSym == $impSym1  ${impSym == impSym1}",
                  s"${impSym.debugLocationString} ${impSym.getClass}",
                  s"${impSym1.debugLocationString} ${impSym1.getClass}"
                ).mkString("\n  ")

                // The symbol names are checked rather than the symbols themselves because
                // each time an overloaded member is looked up it receives a new symbol.
                // So foo.member("x") != foo.member("x") if x is overloaded.  This seems
                // likely to be the cause of other bugs too...
                if (t1 =:= t2 && impSym.name == impSym1.name)
                  log(s"Suppressing ambiguous import: $t1 =:= $t2 && $impSym == $impSym1")
                // Monomorphism restriction on types is in part because type aliases could have the
                // same target type but attach different variance to the parameters. Maybe it can be
                // relaxed, but doesn't seem worth it at present.
                else if (mt1 =:= mt2 && name.isTypeName && impSym.isMonomorphicType && impSym1.isMonomorphicType)
                  log(s"Suppressing ambiguous import: $mt1 =:= $mt2 && $impSym and $impSym1 are equivalent")
                else {
                  log(s"Import is genuinely ambiguous:\n  " + characterize)
                  ambiguousError(s"it is imported twice in the same scope by\n${imports.head}\nand ${imports1.head}")
                }
              }
              while (errorContainer == null && !imports1.isEmpty &&
                     (!imports.head.isExplicitImport(name) ||
                      imports1.head.depth == imports.head.depth)) {
                impSym1 = imports1.head.importedSymbol(name)
                if (reallyExists(impSym1)) {
                  if (imports1.head.isExplicitImport(name)) {
                    if (imports.head.isExplicitImport(name) ||
                        imports1.head.depth != imports.head.depth) ambiguousImport()
                    impSym = impSym1
                    imports = imports1
                  } else if (!imports.head.isExplicitImport(name) &&
                             imports1.head.depth == imports.head.depth) ambiguousImport()
                }
                imports1 = imports1.tail
              }
              defSym = impSym
              val qual0 = imports.head.qual
              if (!(shortenImports && qual0.symbol.isPackage)) // optimization: don't write out package prefixes
                qual = atPos(tree.pos.focusStart)(resetPos(qual0.duplicate))
              pre = qual.tpe
            }
            else if (settings.exposeEmptyPackage.value && checkEmptyPackage())
              log("Allowing empty package member " + name + " due to settings.")
            else {
              if ((mode & QUALmode) != 0) {
                val lastTry = rootMirror.missingHook(rootMirror.RootClass, name)
                if (lastTry != NoSymbol) return typed1(tree setSymbol lastTry, mode, pt)
              }
              if (settings.debug.value) {
                log(context.imports)//debug
              }
              if (inaccessibleSym eq NoSymbol) {
                // Avoiding some spurious error messages: see SI-2388.
                if (reporter.hasErrors && (name startsWith tpnme.ANON_CLASS_NAME)) ()
                else identError(SymbolNotFoundError(tree, name, context.owner, startingIdentContext))
              } else
                identError(InferErrorGen.AccessError(
                  tree, inaccessibleSym, context.enclClass.owner.thisType, context.enclClass.owner,
                  inaccessibleExplanation
                ))
              defSym = context.owner.newErrorSymbol(name)
            }
          }
        }
        if (errorContainer != null) {
          ErrorUtils.issueTypeError(errorContainer)
          setError(tree)
        } else {
          if (defSym.owner.isPackageClass)
            pre = defSym.owner.thisType

          // Inferring classOf type parameter from expected type.
          if (defSym.isThisSym) {
            typed1(This(defSym.owner) setPos tree.pos, mode, pt)
          }
          // Inferring classOf type parameter from expected type.  Otherwise an
          // actual call to the stubbed classOf method is generated, returning null.
          else if (isPredefMemberNamed(defSym, nme.classOf) && pt.typeSymbol == ClassClass && pt.typeArgs.nonEmpty)
            typedClassOf(tree, TypeTree(pt.typeArgs.head))
          else {
            val tree1 = (
              if (qual == EmptyTree) tree
              // atPos necessary because qualifier might come from startContext
              else atPos(tree.pos)(Select(qual, name))
            )
            val (tree2, pre2) = makeAccessible(tree1, defSym, pre, qual)
            // assert(pre.typeArgs isEmpty) // no need to add #2416-style check here, right?
            val tree3 = stabilize(tree2, pre2, mode, pt)
            // SI-5967 Important to replace param type A* with Seq[A] when seen from from a reference, to avoid
            //         inference errors in pattern matching.
            tree3 setType dropRepeatedParamType(tree3.tpe)
          }
        }
      }

      def typedIdentOrWildcard(tree: Ident) = {
        val name = tree.name
        if (Statistics.canEnable) Statistics.incCounter(typedIdentCount)
        if ((name == nme.WILDCARD && (mode & (PATTERNmode | FUNmode)) == PATTERNmode) ||
            (name == tpnme.WILDCARD && (mode & TYPEmode) != 0))
          tree setType makeFullyDefined(pt)
        else
          typedIdent(tree, name)
      }

      def typedCompoundTypeTree(tree: CompoundTypeTree) = {
        val templ = tree.templ
        val parents1 = templ.parents mapConserve (typedType(_, mode))
        if (parents1 exists (_.isErrorTyped)) tree setType ErrorType
        else {
          val decls = newScope
          //Console.println("Owner: " + context.enclClass.owner + " " + context.enclClass.owner.id)
          val self = refinedType(parents1 map (_.tpe), context.enclClass.owner, decls, templ.pos)
          newTyper(context.make(templ, self.typeSymbol, decls)).typedRefinement(templ)
          templ updateAttachment CompoundTypeTreeOriginalAttachment(parents1, Nil) // stats are set elsewhere
          tree setType self
        }
      }

      def typedAppliedTypeTree(tree: AppliedTypeTree) = {
        val tpt = tree.tpt
        val args = tree.args
        val tpt1 = typed1(tpt, mode | FUNmode | TAPPmode, WildcardType)
        if (tpt1.isErrorTyped) {
          tpt1
        } else if (!tpt1.hasSymbol) {
          AppliedTypeNoParametersError(tree, tpt1.tpe)
        } else {
          val tparams = tpt1.symbol.typeParams
          if (sameLength(tparams, args)) {
            // @M: kind-arity checking is done here and in adapt, full kind-checking is in checkKindBounds (in Infer)
            val args1 =
              if (!tpt1.symbol.rawInfo.isComplete)
                args mapConserve (typedHigherKindedType(_, mode))
                // if symbol hasn't been fully loaded, can't check kind-arity
              else map2Conserve(args, tparams) { (arg, tparam) =>
                //@M! the polytype denotes the expected kind
                typedHigherKindedType(arg, mode, GenPolyType(tparam.typeParams, AnyClass.tpe))
              }
            val argtypes = args1 map (_.tpe)

            foreach2(args, tparams)((arg, tparam) => arg match {
              // note: can't use args1 in selector, because Bind's got replaced
              case Bind(_, _) =>
                if (arg.symbol.isAbstractType)
                  arg.symbol setInfo // XXX, feedback. don't trackSymInfo here!
                    TypeBounds(
                      lub(List(arg.symbol.info.bounds.lo, tparam.info.bounds.lo.subst(tparams, argtypes))),
                      glb(List(arg.symbol.info.bounds.hi, tparam.info.bounds.hi.subst(tparams, argtypes))))
              case _ =>
            })
            val original = treeCopy.AppliedTypeTree(tree, tpt1, args1)
            val result = TypeTree(appliedType(tpt1.tpe, argtypes)) setOriginal original
            if(tpt1.tpe.isInstanceOf[PolyType]) // did the type application (performed by appliedType) involve an unchecked beta-reduction?
              TypeTreeWithDeferredRefCheck(){ () =>
                // wrap the tree and include the bounds check -- refchecks will perform this check (that the beta reduction was indeed allowed) and unwrap
                // we can't simply use original in refchecks because it does not contains types
                // (and the only typed trees we have have been mangled so they're not quite the original tree anymore)
                checkBounds(result, tpt1.tpe.prefix, tpt1.symbol.owner, tpt1.symbol.typeParams, argtypes, "")
                result // you only get to see the wrapped tree after running this check :-p
              } setType (result.tpe) setPos(result.pos)
            else result
          } else if (tparams.isEmpty) {
            AppliedTypeNoParametersError(tree, tpt1.tpe)
          } else {
            //Console.println("\{tpt1}:\{tpt1.symbol}:\{tpt1.symbol.info}")
            if (settings.debug.value) Console.println(tpt1+":"+tpt1.symbol+":"+tpt1.symbol.info)//debug
            AppliedTypeWrongNumberOfArgsError(tree, tpt1, tparams)
          }
        }
      }

      val sym: Symbol = tree.symbol
      if ((sym ne null) && (sym ne NoSymbol)) sym.initialize

      def typedPackageDef(pdef: PackageDef) = {
        val pid1 = typedQualifier(pdef.pid).asInstanceOf[RefTree]
        assert(sym.moduleClass ne NoSymbol, sym)
        // complete lazy annotations
        val annots = sym.annotations
        val stats1 = newTyper(context.make(tree, sym.moduleClass, sym.info.decls))
          .typedStats(pdef.stats, NoSymbol)
        treeCopy.PackageDef(tree, pid1, stats1) setType NoType
      }

      def typedDocDef(docdef: DocDef) = {
        val comment = docdef.comment
        if (forScaladoc && (sym ne null) && (sym ne NoSymbol)) {
          docComments(sym) = comment
          comment.defineVariables(sym)
          val typer1 = newTyper(context.makeNewScope(tree, context.owner))
          for (useCase <- comment.useCases) {
            typer1.silent(_.typedUseCase(useCase)) match {
              case SilentTypeError(err) =>
                unit.warning(useCase.pos, err.errMsg)
              case _ =>
            }
            for (useCaseSym <- useCase.defined) {
              if (sym.name != useCaseSym.name)
                unit.warning(useCase.pos, "@usecase " + useCaseSym.name.decode + " does not match commented symbol: " + sym.name.decode)
            }
          }
        }
        typed(docdef.definition, mode, pt)
      }

      def defDefTyper(ddef: DefDef) = {
        val flag = ddef.mods.hasDefaultFlag && sym.owner.isModuleClass &&
            nme.defaultGetterToMethod(sym.name) == nme.CONSTRUCTOR
        newTyper(context.makeNewScope(ddef, sym)).constrTyperIf(flag)
      }

      def typedAlternative(alt: Alternative) = {
        val alts1 = alt.trees mapConserve (alt => typed(alt, mode | ALTmode, pt))
        treeCopy.Alternative(tree, alts1) setType pt
      }

      def typedStar(tree: Star) = {
        if ((mode & STARmode) == 0 && !isPastTyper)
          StarPatternWithVarargParametersError(tree)
        treeCopy.Star(tree, typed(tree.elem, mode, pt)) setType makeFullyDefined(pt)
      }

      def typedUnApply(tree: UnApply) = {
        val fun1 = typed(tree.fun)
        val tpes = formalTypes(unapplyTypeList(tree.fun.symbol, fun1.tpe, tree.args.length), tree.args.length)
        val args1 = map2(tree.args, tpes)(typedPattern)
        treeCopy.UnApply(tree, fun1, args1) setType pt
      }

      def typedTry(tree: Try) = {
        var block1 = typed(tree.block, pt)
        var catches1 = typedCases(tree.catches, ThrowableClass.tpe, pt)

        for (cdef <- catches1 if cdef.guard.isEmpty) {
          def warn(name: Name) = context.warning(cdef.pat.pos, s"This catches all Throwables. If this is really intended, use `case ${name.decoded} : Throwable` to clear this warning.")
          def unbound(t: Tree) = t.symbol == null || t.symbol == NoSymbol
          cdef.pat match {
            case Bind(name, i @ Ident(_)) if unbound(i) => warn(name)
            case i @ Ident(name) if unbound(i) => warn(name)
            case _ =>
          }
        }

        val finalizer1 =
          if (tree.finalizer.isEmpty) tree.finalizer
          else typed(tree.finalizer, UnitClass.tpe)
        val (owntype, needAdapt) = ptOrLub(block1.tpe :: (catches1 map (_.tpe)), pt)
        if (needAdapt) {
          block1 = adapt(block1, mode, owntype)
          catches1 = catches1 map (adaptCase(_, mode, owntype))
        }

        treeCopy.Try(tree, block1, catches1, finalizer1) setType owntype
      }

      def typedThrow(tree: Throw) = {
        val expr1 = typed(tree.expr, EXPRmode | BYVALmode, ThrowableClass.tpe)
        treeCopy.Throw(tree, expr1) setType NothingClass.tpe
      }

      def typedTyped(tree: Typed) = {
        val expr = tree.expr
        val tpt = tree.tpt
        tpt match {
          case Function(List(), EmptyTree) =>
            // find out whether the programmer is trying to eta-expand a macro def
            // to do that we need to typecheck the tree first (we need a symbol of the eta-expandee)
            // that typecheck must not trigger macro expansions, so we explicitly prohibit them
            // Q: "but, " - you may ask - ", `typed1` doesn't call adapt, which does macro expansion, so why explicit check?"
            // A: solely for robustness reasons. this mechanism might change in the future, which might break unprotected code
            val exprTyped = context.withMacrosDisabled(typed1(expr, mode, pt))
            exprTyped match {
              case macroDef if macroDef.symbol != null && macroDef.symbol.isTermMacro && !macroDef.symbol.isErroneous =>
                MacroEtaError(exprTyped)
              case _ =>
                typedEta(checkDead(exprTyped))
            }

          case Ident(tpnme.WILDCARD_STAR) =>
            val exprTyped = typed(expr, onlyStickyModes(mode), WildcardType)
            def subArrayType(pt: Type) =
              if (isPrimitiveValueClass(pt.typeSymbol) || !isFullyDefined(pt)) arrayType(pt)
              else {
                val tparam = context.owner freshExistential "" setInfo TypeBounds.upper(pt)
                newExistentialType(List(tparam), arrayType(tparam.tpe))
              }

            val (exprAdapted, baseClass) = exprTyped.tpe.typeSymbol match {
              case ArrayClass => (adapt(exprTyped, onlyStickyModes(mode), subArrayType(pt)), ArrayClass)
              case _ => (adapt(exprTyped, onlyStickyModes(mode), seqType(pt)), SeqClass)
            }
            exprAdapted.tpe.baseType(baseClass) match {
              case TypeRef(_, _, List(elemtp)) =>
                treeCopy.Typed(tree, exprAdapted, tpt setType elemtp) setType elemtp
              case _ =>
                setError(tree)
            }

          case _ =>
            val tptTyped = typedType(tpt, mode)
            val exprTyped = typed(expr, onlyStickyModes(mode), tptTyped.tpe.deconst)
            val treeTyped = treeCopy.Typed(tree, exprTyped, tptTyped)

            if (isPatternMode) {
              val uncheckedTypeExtractor = extractorForUncheckedType(tpt.pos, tptTyped.tpe)

              // make fully defined to avoid bounded wildcard types that may be in pt from calling dropExistential (SI-2038)
              val ptDefined = if (isFullyDefined(pt)) pt else makeFullyDefined(pt)
              val ownType = inferTypedPattern(tptTyped, tptTyped.tpe, ptDefined, canRemedy = uncheckedTypeExtractor.nonEmpty)
              treeTyped setType ownType

              uncheckedTypeExtractor match {
                case None => treeTyped
                case Some(extractor) => wrapClassTagUnapply(treeTyped, extractor, tptTyped.tpe)
              }
            } else
              treeTyped setType tptTyped.tpe
        }
      }

      def typedTypeApply(tree: TypeApply) = {
        val fun = tree.fun
        val args = tree.args
        // @M: kind-arity checking is done here and in adapt, full kind-checking is in checkKindBounds (in Infer)
        //@M! we must type fun in order to type the args, as that requires the kinds of fun's type parameters.
        // However, args should apparently be done first, to save context.undetparams. Unfortunately, the args
        // *really* have to be typed *after* fun. We escape from this classic Catch-22 by simply saving&restoring undetparams.

        // @M TODO: the compiler still bootstraps&all tests pass when this is commented out..
        //val undets = context.undetparams

        // @M: fun is typed in TAPPmode because it is being applied to its actual type parameters
        val fun1 = typed(fun, forFunMode(mode) | TAPPmode, WildcardType)
        val tparams = fun1.symbol.typeParams

        //@M TODO: val undets_fun = context.undetparams  ?
        // "do args first" (by restoring the context.undetparams) in order to maintain context.undetparams on the function side.

        // @M TODO: the compiler still bootstraps when this is commented out.. TODO: run tests
        //context.undetparams = undets

        // @M maybe the well-kindedness check should be done when checking the type arguments conform to the type parameters' bounds?
        val args1 = if (sameLength(args, tparams)) map2Conserve(args, tparams) {
          //@M! the polytype denotes the expected kind
          (arg, tparam) => typedHigherKindedType(arg, mode, GenPolyType(tparam.typeParams, AnyClass.tpe))
        }
        else {
          //@M  this branch is correctly hit for an overloaded polymorphic type. It also has to handle erroneous cases.
          // Until the right alternative for an overloaded method is known, be very liberal,
          // typedTypeApply will find the right alternative and then do the same check as
          // in the then-branch above. (see pos/tcpoly_overloaded.scala)
          // this assert is too strict: be tolerant for errors like trait A { def foo[m[x], g]=error(""); def x[g] = foo[g/*ERR: missing argument type*/] }
          //assert(fun1.symbol.info.isInstanceOf[OverloadedType] || fun1.symbol.isError) //, (fun1.symbol,fun1.symbol.info,fun1.symbol.info.getClass,args,tparams))
          args mapConserve (typedHigherKindedType(_, mode))
        }

        //@M TODO: context.undetparams = undets_fun ?
        Typer.this.typedTypeApply(tree, mode, fun1, args1)
      }

      def typedApplyDynamic(tree: ApplyDynamic) = {
        assert(phase.erasedTypes)
        val reflectiveCalls = !(settings.refinementMethodDispatch.value == "invoke-dynamic")
        val qual1 = typed(tree.qual, AnyRefClass.tpe)
        val args1 = tree.args mapConserve (arg => if (reflectiveCalls) typed(arg, AnyRefClass.tpe) else typed(arg))
        treeCopy.ApplyDynamic(tree, qual1, args1) setType (if (reflectiveCalls) AnyRefClass.tpe else tree.symbol.info.resultType)
      }

      def typedReferenceToBoxed(tree: ReferenceToBoxed) = {
        val id = tree.ident
        val id1 = typed1(id, mode, pt) match { case id: Ident => id }
        // [Eugene] am I doing it right?
        val erasedTypes = phaseId(currentPeriod) >= currentRun.erasurePhase.id
        val tpe = capturedVariableType(id.symbol, erasedTypes = erasedTypes)
        treeCopy.ReferenceToBoxed(tree, id1) setType tpe
      }

      def typedLiteral(tree: Literal) = {
        val value = tree.value
        tree setType (
          if (value.tag == UnitTag) UnitClass.tpe
          else ConstantType(value))
      }

      def typedSingletonTypeTree(tree: SingletonTypeTree) = {
        val ref1 = checkStable(
          context.withImplicitsDisabled(
            typed(tree.ref, EXPRmode | QUALmode | (mode & TYPEPATmode), AnyRefClass.tpe)
          )
        )
        tree setType ref1.tpe.resultType
      }

      def typedSelectFromTypeTree(tree: SelectFromTypeTree) = {
        val qual1 = typedType(tree.qualifier, mode)
        if (qual1.tpe.isVolatile) TypeSelectionFromVolatileTypeError(tree, qual1)
        else typedSelect(tree, qual1, tree.name)
      }

      def typedTypeBoundsTree(tree: TypeBoundsTree) = {
        val lo1 = typedType(tree.lo, mode)
        val hi1 = typedType(tree.hi, mode)
        treeCopy.TypeBoundsTree(tree, lo1, hi1) setType TypeBounds(lo1.tpe, hi1.tpe)
      }

      def typedExistentialTypeTree(tree: ExistentialTypeTree) = {
        val tree1 = typerWithLocalContext(context.makeNewScope(tree, context.owner)){
          _.typedExistentialTypeTree(tree, mode)
        }
        checkExistentialsFeature(tree1.pos, tree1.tpe, "the existential type")
        tree1
      }

      def typedTypeTree(tree: TypeTree) = {
        if (tree.original != null)
          tree setType typedType(tree.original, mode).tpe
        else
          // we should get here only when something before failed
          // and we try again (@see tryTypedApply). In that case we can assign
          // whatever type to tree; we just have to survive until a real error message is issued.
          tree setType AnyClass.tpe
      }
      def typedFunction(fun: Function) = {
        if (fun.symbol == NoSymbol)
          fun.symbol = context.owner.newAnonymousFunctionValue(fun.pos)

        typerWithLocalContext(context.makeNewScope(fun, fun.symbol))(_.typedFunction(fun, mode, pt))
      }

      // begin typed1
      //if (settings.debug.value && tree.isDef) log("typing definition of "+sym);//DEBUG
      tree match {
        case tree: Ident                        => typedIdentOrWildcard(tree)
        case tree: Select                       => typedSelectOrSuperCall(tree)
        case tree: Apply                        => typedApply(tree)
        case tree: TypeTree                     => typedTypeTree(tree)
        case tree: Literal                      => typedLiteral(tree)
        case tree: This                         => typedThis(tree)
        case tree: ValDef                       => typedValDef(tree)
        case tree: DefDef                       => defDefTyper(tree).typedDefDef(tree)
        case tree: Block                        => typerWithLocalContext(context.makeNewScope(tree, context.owner))(_.typedBlock(tree, mode, pt))
        case tree: If                           => typedIf(tree)
        case tree: TypeApply                    => typedTypeApply(tree)
        case tree: AppliedTypeTree              => typedAppliedTypeTree(tree)
        case tree: Bind                         => typedBind(tree)
        case tree: Function                     => typedFunction(tree)
        case tree: Match                        => typedVirtualizedMatch(tree)
        case tree: New                          => typedNew(tree)
        case tree: Assign                       => typedAssign(tree.lhs, tree.rhs)
        case tree: AssignOrNamedArg             => typedAssign(tree.lhs, tree.rhs) // called by NamesDefaults in silent typecheck
        case tree: Super                        => typedSuper(tree)
        case tree: TypeBoundsTree               => typedTypeBoundsTree(tree)
        case tree: Typed                        => typedTyped(tree)
        case tree: ClassDef                     => newTyper(context.makeNewScope(tree, sym)).typedClassDef(tree)
        case tree: ModuleDef                    => newTyper(context.makeNewScope(tree, sym.moduleClass)).typedModuleDef(tree)
        case tree: TypeDef                      => typedTypeDef(tree)
        case tree: LabelDef                     => labelTyper(tree).typedLabelDef(tree)
        case tree: PackageDef                   => typedPackageDef(tree)
        case tree: DocDef                       => typedDocDef(tree)
        case tree: Annotated                    => typedAnnotated(tree)
        case tree: SingletonTypeTree            => typedSingletonTypeTree(tree)
        case tree: SelectFromTypeTree           => typedSelectFromTypeTree(tree)
        case tree: CompoundTypeTree             => typedCompoundTypeTree(tree)
        case tree: ExistentialTypeTree          => typedExistentialTypeTree(tree)
        case tree: Return                       => typedReturn(tree)
        case tree: Try                          => typedTry(tree)
        case tree: Throw                        => typedThrow(tree)
        case tree: Alternative                  => typedAlternative(tree)
        case tree: Star                         => typedStar(tree)
        case tree: UnApply                      => typedUnApply(tree)
        case tree: ArrayValue                   => typedArrayValue(tree)
        case tree: ApplyDynamic                 => typedApplyDynamic(tree)
        case tree: ReferenceToBoxed             => typedReferenceToBoxed(tree)
        case tree: TypeTreeWithDeferredRefCheck => tree // TODO: retype the wrapped tree? TTWDRC would have to change to hold the wrapped tree (not a closure)
        case tree: Import                       => assert(forInteractive, "!forInteractive") ; tree setType tree.symbol.tpe // should not happen in normal circumstances.
        case _                                  => abort(s"unexpected tree: ${tree.getClass}\n$tree")
      }
    }

    /**
     *  @param tree ...
     *  @param mode ...
     *  @param pt   ...
     *  @return     ...
     */
    def typed(tree: Tree, mode: Int, pt: Type): Tree = {
      lastTreeToTyper = tree
      indentTyping()

      var alreadyTyped = false
      val startByType = if (Statistics.canEnable) Statistics.pushTimer(byTypeStack, byTypeNanos(tree.getClass)) else null
      if (Statistics.canEnable) Statistics.incCounter(visitsByType, tree.getClass)
      try {
        if (context.retyping &&
            (tree.tpe ne null) && (tree.tpe.isErroneous || !(tree.tpe <:< pt))) {
          tree.tpe = null
          if (tree.hasSymbol) tree.symbol = NoSymbol
        }

        alreadyTyped = tree.tpe ne null
        var tree1: Tree = if (alreadyTyped) tree else {
          printTyping(
            ptLine("typing %s: pt = %s".format(ptTree(tree), pt),
              "undetparams"      -> context.undetparams,
              "implicitsEnabled" -> context.implicitsEnabled,
              "enrichmentEnabled"   -> context.enrichmentEnabled,
              "mode"             -> modeString(mode),
              "silent"           -> context.bufferErrors,
              "context.owner"    -> context.owner
            )
          )
          val tree1 = typed1(tree, mode, dropExistential(pt))
          printTyping("typed %s: %s%s".format(
            ptTree(tree1), tree1.tpe,
            if (isSingleType(tree1.tpe)) " with underlying "+tree1.tpe.widen else "")
          )
          tree1
        }

        tree1.tpe = addAnnotations(tree1, tree1.tpe)
        val result = if (tree1.isEmpty) tree1 else adapt(tree1, mode, pt, tree)

        if (!alreadyTyped) {
          printTyping("adapted %s: %s to %s, %s".format(
            tree1, tree1.tpe.widen, pt, context.undetparamsString)
          ) //DEBUG
        }
        if (!isPastTyper) signalDone(context.asInstanceOf[analyzer.Context], tree, result)
        result
      } catch {
        case ex: TypeError =>
          tree.tpe = null
          // The only problematic case are (recoverable) cyclic reference errors which can pop up almost anywhere.
          printTyping("caught %s: while typing %s".format(ex, tree)) //DEBUG

          reportTypeError(context, tree.pos, ex)
          setError(tree)
        case ex: Exception =>
          if (settings.debug.value) // @M causes cyclic reference error
            Console.println("exception when typing "+tree+", pt = "+pt)
          if (context != null && context.unit.exists && tree != null)
            logError("AT: " + (tree.pos).dbgString, ex)
          throw ex
      }
      finally {
        deindentTyping()
        if (Statistics.canEnable) Statistics.popTimer(byTypeStack, startByType)
      }
    }

    def atOwner(owner: Symbol): Typer =
      newTyper(context.make(context.tree, owner))

    def atOwner(tree: Tree, owner: Symbol): Typer =
      newTyper(context.make(tree, owner))

    /** Types expression or definition <code>tree</code>.
     *
     *  @param tree ...
     *  @return     ...
     */
    def typed(tree: Tree): Tree = {
      val ret = typed(tree, EXPRmode, WildcardType)
      ret
    }

    def typedPos(pos: Position)(tree: Tree) = typed(atPos(pos)(tree))
    // TODO: see if this formulation would impose any penalty, since
    // it makes for a lot less casting.
    // def typedPos[T <: Tree](pos: Position)(tree: T): T = typed(atPos(pos)(tree)).asInstanceOf[T]

    /** Types expression <code>tree</code> with given prototype <code>pt</code>.
     *
     *  @param tree ...
     *  @param pt   ...
     *  @return     ...
     */
    def typed(tree: Tree, pt: Type): Tree =
      typed(tree, EXPRmode, pt)

    /** Types qualifier <code>tree</code> of a select node.
     *  E.g. is tree occurs in a context like <code>tree.m</code>.
     */
    def typedQualifier(tree: Tree, mode: Int, pt: Type): Tree =
      typed(tree, EXPRmode | QUALmode | POLYmode | mode & TYPEPATmode, pt) // TR: don't set BYVALmode, since qualifier might end up as by-name param to an implicit

    /** Types qualifier <code>tree</code> of a select node.
     *  E.g. is tree occurs in a context like <code>tree.m</code>.
     */
    def typedQualifier(tree: Tree, mode: Int): Tree =
      typedQualifier(tree, mode, WildcardType)

    def typedQualifier(tree: Tree): Tree = typedQualifier(tree, NOmode, WildcardType)

    /** Types function part of an application */
    def typedOperator(tree: Tree): Tree =
      typed(tree, EXPRmode | FUNmode | POLYmode | TAPPmode, WildcardType)

    /** Types a pattern with prototype <code>pt</code> */
    def typedPattern(tree: Tree, pt: Type): Tree = {
      // We disable implicits because otherwise some constructs will
      // type check which should not.  The pattern matcher does not
      // perform implicit conversions in an attempt to consummate a match.

      // on the one hand,
      //   "abc" match { case Seq('a', 'b', 'c') => true }
      // should be ruled out statically, otherwise this is a runtime
      // error both because there is an implicit from String to Seq
      // (even though such implicits are not used by the matcher) and
      // because the typer is fine with concluding that "abc" might
      // be of type "String with Seq[T]" and thus eligible for a call
      // to unapplySeq.

      // on the other hand, we want to be able to use implicits to add members retro-actively (e.g., add xml to StringContext)

      // as a compromise, context.enrichmentEnabled tells adaptToMember to go ahead and enrich,
      // but arbitrary conversions (in adapt) are disabled
      // TODO: can we achieve the pattern matching bit of the string interpolation SIP without this?
      typingInPattern(context.withImplicitsDisabledAllowEnrichment(typed(tree, PATTERNmode, pt)))
    }

    /** Types a (fully parameterized) type tree */
    def typedType(tree: Tree, mode: Int): Tree =
      typed(tree, forTypeMode(mode), WildcardType)

    /** Types a (fully parameterized) type tree */
    def typedType(tree: Tree): Tree = typedType(tree, NOmode)

    /** Types a higher-kinded type tree -- pt denotes the expected kind*/
    def typedHigherKindedType(tree: Tree, mode: Int, pt: Type): Tree =
      if (pt.typeParams.isEmpty) typedType(tree, mode) // kind is known and it's *
      else typed(tree, HKmode, pt)

    def typedHigherKindedType(tree: Tree, mode: Int): Tree =
      typed(tree, HKmode, WildcardType)

    def typedHigherKindedType(tree: Tree): Tree = typedHigherKindedType(tree, NOmode)

    /** Types a type constructor tree used in a new or supertype */
    def typedTypeConstructor(tree: Tree, mode: Int): Tree = {
      val result = typed(tree, forTypeMode(mode) | FUNmode, WildcardType)

      val restpe = result.tpe.normalize // normalize to get rid of type aliases for the following check (#1241)
      if (!phase.erasedTypes && restpe.isInstanceOf[TypeRef] && !restpe.prefix.isStable && !context.unit.isJava) {
        // The isJava exception if OK only because the only type constructors scalac gets
        // to see are those in the signatures. These do not need a unique object as a prefix.
        // The situation is different for new's and super's, but scalac does not look deep
        // enough to see those. See #3938
        ConstructorPrefixError(tree, restpe)
      } else {
	      //@M fix for #2208
	      // if there are no type arguments, normalization does not bypass any checks, so perform it to get rid of AnyRef
	      if (result.tpe.typeArgs.isEmpty) {
	        // minimal check: if(result.tpe.typeSymbolDirect eq AnyRefClass) {
	        // must expand the fake AnyRef type alias, because bootstrapping (init in Definitions) is not
	        // designed to deal with the cycles in the scala package (ScalaObject extends
	        // AnyRef, but the AnyRef type alias is entered after the scala package is
	        // loaded and completed, so that ScalaObject is unpickled while AnyRef is not
	        // yet defined )
	        // !!! TODO - revisit now that ScalaObject is gone.
	        result setType(restpe)
	      } else { // must not normalize: type application must be (bounds-)checked (during RefChecks), see #2208
	        // during uncurry (after refchecks), all types are normalized
	        result
	      }
      }
    }

    def typedTypeConstructor(tree: Tree): Tree = typedTypeConstructor(tree, NOmode)

    def computeType(tree: Tree, pt: Type): Type = {
      // macros employ different logic of `computeType`
      assert(!context.owner.isTermMacro, context.owner)
      val tree1 = typed(tree, pt)
      transformed(tree) = tree1
      val tpe = packedType(tree1, context.owner)
      checkExistentialsFeature(tree.pos, tpe, "inferred existential type")
      tpe
    }

    def computeMacroDefType(tree: Tree, pt: Type): Type = {
      assert(context.owner.isTermMacro, context.owner)
      assert(tree.symbol.isTermMacro, tree.symbol)
      assert(tree.isInstanceOf[DefDef], tree.getClass)
      val ddef = tree.asInstanceOf[DefDef]

      val tree1 =
        if (transformed contains ddef.rhs) {
          // macro defs are typechecked in `methodSig` (by calling this method) in order to establish their link to macro implementation asap
          // if a macro def doesn't have explicitly specified return type, this method will be called again by `assignTypeToTree`
          // here we guard against this case
          transformed(ddef.rhs)
        } else {
          val tree1 = typedMacroBody(this, ddef)
          transformed(ddef.rhs) = tree1
          tree1
        }

      val isMacroBodyOkay = !tree.symbol.isErroneous && !(tree1 exists (_.isErroneous))
      val shouldInheritMacroImplReturnType = ddef.tpt.isEmpty
      if (isMacroBodyOkay && shouldInheritMacroImplReturnType) computeMacroDefTypeFromMacroImpl(ddef, tree1.symbol) else AnyClass.tpe
    }

    def transformedOr(tree: Tree, op: => Tree): Tree = transformed.get(tree) match {
      case Some(tree1) => transformed -= tree; tree1
      case None => op
    }

    def transformedOrTyped(tree: Tree, mode: Int, pt: Type): Tree = transformed.get(tree) match {
      case Some(tree1) => transformed -= tree; tree1
      case None => typed(tree, mode, pt)
    }

/*
    def convertToTypeTree(tree: Tree): Tree = tree match {
      case TypeTree() => tree
      case _ => TypeTree(tree.tpe)
    }
*/
  }
}

object TypersStats {
  import scala.reflect.internal.TypesStats._
  import scala.reflect.internal.BaseTypeSeqsStats._
  val typedIdentCount     = Statistics.newCounter("#typechecked identifiers")
  val typedSelectCount    = Statistics.newCounter("#typechecked selections")
  val typedApplyCount     = Statistics.newCounter("#typechecked applications")
  val rawTypeFailed       = Statistics.newSubCounter ("  of which in failed", rawTypeCount)
  val subtypeFailed       = Statistics.newSubCounter("  of which in failed", subtypeCount)
  val findMemberFailed    = Statistics.newSubCounter("  of which in failed", findMemberCount)
  val compoundBaseTypeSeqCount = Statistics.newSubCounter("  of which for compound types", baseTypeSeqCount)
  val typerefBaseTypeSeqCount = Statistics.newSubCounter("  of which for typerefs", baseTypeSeqCount)
  val singletonBaseTypeSeqCount = Statistics.newSubCounter("  of which for singletons", baseTypeSeqCount)
  val failedSilentNanos   = Statistics.newSubTimer("time spent in failed", typerNanos)
  val failedApplyNanos    = Statistics.newSubTimer("  failed apply", typerNanos)
  val failedOpEqNanos     = Statistics.newSubTimer("  failed op=", typerNanos)
  val isReferencedNanos   = Statistics.newSubTimer("time spent ref scanning", typerNanos)
  val visitsByType        = Statistics.newByClass("#visits by tree node", "typer")(Statistics.newCounter(""))
  val byTypeNanos         = Statistics.newByClass("time spent by tree node", "typer")(Statistics.newStackableTimer("", typerNanos))
  val byTypeStack         = Statistics.newTimerStack()
}<|MERGE_RESOLUTION|>--- conflicted
+++ resolved
@@ -91,11 +91,7 @@
   //  - we may virtualize matches (if -Xexperimental and there's a suitable __match in scope)
   //  - we synthesize PartialFunction implementations for `x => x match {...}` and `match {...}` when the expected type is PartialFunction
   // this is disabled by: -Xoldpatmat or interactive compilation (we run it for scaladoc due to SI-5933)
-<<<<<<< HEAD
-  @inline private def newPatternMatching = !settings.XoldPatmat.value && !forInteractive //&& !forScaladoc && (phase.id < currentRun.uncurryPhase.id)
-=======
-  private def newPatternMatching = opt.virtPatmat && !forInteractive //&& !forScaladoc && (phase.id < currentRun.uncurryPhase.id)
->>>>>>> c065bde5
+  private def newPatternMatching = !settings.XoldPatmat.value && !forInteractive //&& !forScaladoc && (phase.id < currentRun.uncurryPhase.id)
 
   abstract class Typer(context0: Context) extends TyperDiagnostics with Adaptation with Tag with TyperContextErrors {
     import context0.unit
