/* NSC -- new Scala compiler
 * Copyright 2005-2012 LAMP/EPFL
 * @author  Martin Odersky
 */

// Added: Sat Oct 7 16:08:21 2006
//todo: use inherited type info also for vars and values

// Added: Thu Apr 12 18:23:58 2007
//todo: disallow C#D in superclass
//todo: treat :::= correctly
package scala.tools.nsc
package typechecker

import scala.collection.mutable
import scala.reflect.internal.util.{ BatchSourceFile, Statistics }
import mutable.ListBuffer
import symtab.Flags._

// Suggestion check whether we can do without priming scopes with symbols of outer scopes,
// like the IDE does.
/** This trait provides methods to assign types to trees.
 *
 *  @author  Martin Odersky
 *  @version 1.0
 */
trait Typers extends Modes with Adaptations with Tags {
  self: Analyzer =>

  import global._
  import definitions._
  import TypersStats._
  import patmat.DefaultOverrideMatchAttachment

  final def forArgMode(fun: Tree, mode: Int) =
    if (treeInfo.isSelfOrSuperConstrCall(fun)) mode | SCCmode
    else mode

  // namer calls typer.computeType(rhs) on DefDef / ValDef when tpt is empty. the result
  // is cached here and re-used in typedDefDef / typedValDef
  // Also used to cache imports type-checked by namer.
  val transformed = new mutable.HashMap[Tree, Tree]

  final val shortenImports = false

  def resetTyper() {
    //println("resetTyper called")
    resetContexts()
    resetImplicits()
    transformed.clear()
  }

  object UnTyper extends Traverser {
    override def traverse(tree: Tree) = {
      if (tree != EmptyTree) tree.tpe = null
      if (tree.hasSymbolField) tree.symbol = NoSymbol
      super.traverse(tree)
    }
  }
/* needed for experimental version where early types can be type arguments
  class EarlyMap(clazz: Symbol) extends TypeMap {
    def apply(tp: Type): Type = tp match {
      case TypeRef(NoPrefix, sym, List()) if (sym hasFlag PRESUPER) =>
        TypeRef(ThisType(clazz), sym, List())
      case _ =>
        mapOver(tp)
    }
  }
*/

  sealed abstract class SilentResult[+T]
  case class SilentTypeError(err: AbsTypeError) extends SilentResult[Nothing] { }
  case class SilentResultValue[+T](value: T) extends SilentResult[T] { }

  def newTyper(context: Context): Typer = new NormalTyper(context)
  private class NormalTyper(context : Context) extends Typer(context)

  // A transient flag to mark members of anonymous classes
  // that are turned private by typedBlock
  private final val SYNTHETIC_PRIVATE = TRANS_FLAG

  private def isPastTyper = phase.id > currentRun.typerPhase.id

  // To enable decent error messages when the typer crashes.
  // TODO - this only catches trees which go through def typed,
  // but there are all kinds of back ways - typedClassDef, etc. etc.
  // Funnel everything through one doorway.
  var lastTreeToTyper: Tree = EmptyTree

  // when true:
  //  - we may virtualize matches (if -Xexperimental and there's a suitable __match in scope)
  //  - we synthesize PartialFunction implementations for `x => x match {...}` and `match {...}` when the expected type is PartialFunction
  // this is disabled by: -Xoldpatmat or interactive compilation (we run it for scaladoc due to SI-5933)
  private def newPatternMatching = !settings.XoldPatmat.value && !forInteractive //&& !forScaladoc && (phase.id < currentRun.uncurryPhase.id)

  abstract class Typer(context0: Context) extends TyperDiagnostics with Adaptation with Tag with TyperContextErrors {
    import context0.unit
    import typeDebug.{ ptTree, ptBlock, ptLine }
    import TyperErrorGen._

    val infer = new Inferencer(context0) {
      override def isCoercible(tp: Type, pt: Type): Boolean = undoLog undo { // #3281
        tp.isError || pt.isError ||
        context0.implicitsEnabled && // this condition prevents chains of views
        inferView(EmptyTree, tp, pt, false) != EmptyTree
      }
    }

    /** Find implicit arguments and pass them to given tree.
     */
    def applyImplicitArgs(fun: Tree): Tree = fun.tpe match {
      case MethodType(params, _) =>
        val argResultsBuff = new ListBuffer[SearchResult]()
        val argBuff = new ListBuffer[Tree]()
        // paramFailed cannot be initialized with params.exists(_.tpe.isError) because that would
        // hide some valid errors for params preceding the erroneous one.
        var paramFailed = false

        def mkPositionalArg(argTree: Tree, paramName: Name) = argTree
        def mkNamedArg(argTree: Tree, paramName: Name) = atPos(argTree.pos)(new AssignOrNamedArg(Ident(paramName), (argTree)))
        var mkArg: (Tree, Name) => Tree = mkPositionalArg

        // DEPMETTODO: instantiate type vars that depend on earlier implicit args (see adapt (4.1))
        //
        // apply the substitutions (undet type param -> type) that were determined
        // by implicit resolution of implicit arguments on the left of this argument
        for(param <- params) {
          var paramTp = param.tpe
          for(ar <- argResultsBuff)
            paramTp = paramTp.subst(ar.subst.from, ar.subst.to)

          val res = if (paramFailed || (paramTp.isError && {paramFailed = true; true})) SearchFailure else inferImplicit(fun, paramTp, context.reportErrors, false, context)
          argResultsBuff += res

          if (res != SearchFailure) {
            argBuff += mkArg(res.tree, param.name)
          } else {
            mkArg = mkNamedArg // don't pass the default argument (if any) here, but start emitting named arguments for the following args
            if (!param.hasDefault && !paramFailed) {
              context.errBuffer.find(_.kind == ErrorKinds.Divergent) match {
                case Some(divergentImplicit) =>
                  // DivergentImplicit error has higher priority than "no implicit found"
                  // no need to issue the problem again if we are still in silent mode
                  if (context.reportErrors) {
                    context.issue(divergentImplicit)
                    context.condBufferFlush(_.kind  == ErrorKinds.Divergent)
                  }
                case None =>
                  NoImplicitFoundError(fun, param)
              }
              paramFailed = true
            }
            /* else {
             TODO: alternative (to expose implicit search failure more) -->
             resolve argument, do type inference, keep emitting positional args, infer type params based on default value for arg
             for (ar <- argResultsBuff) ar.subst traverse defaultVal
             val targs = exprTypeArgs(context.undetparams, defaultVal.tpe, paramTp)
             substExpr(tree, tparams, targs, pt)
            }*/
          }
        }

        val args = argBuff.toList
        for (ar <- argResultsBuff) {
          ar.subst traverse fun
          for (arg <- args) ar.subst traverse arg
        }

        new ApplyToImplicitArgs(fun, args) setPos fun.pos
      case ErrorType =>
        fun
    }

    def inferView(tree: Tree, from: Type, to: Type, reportAmbiguous: Boolean): Tree =
      inferView(tree, from, to, reportAmbiguous, true)

    /** Infer an implicit conversion (``view'') between two types.
     *  @param tree             The tree which needs to be converted.
     *  @param from             The source type of the conversion
     *  @param to               The target type of the conversion
     *  @param reportAmbiguous  Should ambiguous implicit errors be reported?
     *                          False iff we search for a view to find out
     *                          whether one type is coercible to another.
     *  @param saveErrors       Should ambiguous and divergent implicit errors that were buffered
     *                          during the inference of a view be put into the original buffer.
     *                          False iff we don't care about them.
     */
    def inferView(tree: Tree, from: Type, to: Type, reportAmbiguous: Boolean, saveErrors: Boolean): Tree = {
      debuglog("infer view from "+from+" to "+to)//debug
      if (isPastTyper) EmptyTree
      else from match {
        case MethodType(_, _) => EmptyTree
        case OverloadedType(_, _) => EmptyTree
        case PolyType(_, _) => EmptyTree
        case _ =>
          def wrapImplicit(from: Type): Tree = {
            val result = inferImplicit(tree, functionType(from.withoutAnnotations :: Nil, to), reportAmbiguous, true, context, saveErrors)
            if (result.subst != EmptyTreeTypeSubstituter) {
              result.subst traverse tree
              notifyUndetparamsInferred(result.subst.from, result.subst.to)
            }
            result.tree
          }
          wrapImplicit(from) orElse wrapImplicit(byNameType(from))
      }
    }

    import infer._

    private var namerCache: Namer = null
    def namer = {
      if ((namerCache eq null) || namerCache.context != context)
        namerCache = newNamer(context)
      namerCache
    }

    var context = context0
    def context1 = context

    def dropExistential(tp: Type): Type = tp match {
      case ExistentialType(tparams, tpe) =>
        new SubstWildcardMap(tparams).apply(tp)
      case TypeRef(_, sym, _) if sym.isAliasType =>
        val tp0 = tp.normalize
        val tp1 = dropExistential(tp0)
        if (tp1 eq tp0) tp else tp1
      case _ => tp
    }

    /** Check that <code>tree</code> is a stable expression.
     *
     *  @param tree ...
     *  @return     ...
     */
    def checkStable(tree: Tree): Tree = (
      if (treeInfo.isExprSafeToInline(tree)) tree
      else if (tree.isErrorTyped) tree
      else UnstableTreeError(tree)
    )

    /** Would tree be a stable (i.e. a pure expression) if the type
     *  of its symbol was not volatile?
     */
    protected def isStableExceptVolatile(tree: Tree) = {
      tree.hasSymbolField && tree.symbol != NoSymbol && tree.tpe.isVolatile &&
      { val savedTpe = tree.symbol.info
        val savedSTABLE = tree.symbol getFlag STABLE
        tree.symbol setInfo AnyRefClass.tpe
        tree.symbol setFlag STABLE
        val result = treeInfo.isExprSafeToInline(tree)
        tree.symbol setInfo savedTpe
        tree.symbol setFlag savedSTABLE
        result
      }
    }
    private def errorNotClass(tpt: Tree, found: Type)  = { ClassTypeRequiredError(tpt, found); false }
    private def errorNotStable(tpt: Tree, found: Type) = { TypeNotAStablePrefixError(tpt, found); false }

    /** Check that `tpt` refers to a non-refinement class type */
    def checkClassType(tpt: Tree): Boolean = {
      val tpe = unwrapToClass(tpt.tpe)
      isNonRefinementClassType(tpe) || errorNotClass(tpt, tpe)
    }

    /** Check that `tpt` refers to a class type with a stable prefix. */
    def checkStablePrefixClassType(tpt: Tree): Boolean = {
      val tpe = unwrapToStableClass(tpt.tpe)
      def prefixIsStable = {
        def checkPre = tpe match {
          case TypeRef(pre, _, _) => pre.isStable || errorNotStable(tpt, pre)
          case _                  => false
        }
        // A type projection like X#Y can get by the stable check if the
        // prefix is singleton-bounded, so peek at the tree too.
        def checkTree = tpt match {
          case SelectFromTypeTree(qual, _)  => isSingleType(qual.tpe) || errorNotClass(tpt, tpe)
          case _                            => true
        }
        checkPre && checkTree
      }

      (    (isNonRefinementClassType(tpe) || errorNotClass(tpt, tpe))
        && (isPastTyper || prefixIsStable)
      )
    }

    /** Check that type <code>tp</code> is not a subtype of itself.
     *
     *  @param pos ...
     *  @param tp  ...
     *  @return    <code>true</code> if <code>tp</code> is not a subtype of itself.
     */
    def checkNonCyclic(pos: Position, tp: Type): Boolean = {
      def checkNotLocked(sym: Symbol) = {
        sym.initialize.lockOK || { CyclicAliasingOrSubtypingError(pos, sym); false }
      }
      tp match {
        case TypeRef(pre, sym, args) =>
          checkNotLocked(sym) &&
          ((!sym.isNonClassType) || checkNonCyclic(pos, appliedType(pre.memberInfo(sym), args), sym))
          // @M! info for a type ref to a type parameter now returns a polytype
          // @M was: checkNonCyclic(pos, pre.memberInfo(sym).subst(sym.typeParams, args), sym)

        case SingleType(pre, sym) =>
          checkNotLocked(sym)
/*
        case TypeBounds(lo, hi) =>
          var ok = true
          for (t <- lo) ok = ok & checkNonCyclic(pos, t)
          ok
*/
        case st: SubType =>
          checkNonCyclic(pos, st.supertype)
        case ct: CompoundType =>
          ct.parents forall (x => checkNonCyclic(pos, x))
        case _ =>
          true
      }
    }

    def checkNonCyclic(pos: Position, tp: Type, lockedSym: Symbol): Boolean = try {
      if (!lockedSym.lock(CyclicReferenceError(pos, tp, lockedSym))) false
      else checkNonCyclic(pos, tp)
    } finally {
      lockedSym.unlock()
    }

    def checkNonCyclic(sym: Symbol) {
      if (!checkNonCyclic(sym.pos, sym.tpe_*)) sym.setInfo(ErrorType)
    }

    def checkNonCyclic(defn: Tree, tpt: Tree) {
      if (!checkNonCyclic(defn.pos, tpt.tpe, defn.symbol)) {
        tpt.tpe = ErrorType
        defn.symbol.setInfo(ErrorType)
      }
    }

    def checkParamsConvertible(tree: Tree, tpe0: Type) {
      def checkParamsConvertible0(tpe: Type) =
        tpe match {
          case MethodType(formals, restpe) =>
            /*
            if (formals.exists(_.typeSymbol == ByNameParamClass) && formals.length != 1)
              error(pos, "methods with `=>`-parameter can be converted to function values only if they take no other parameters")
            if (formals exists (isRepeatedParamType(_)))
              error(pos, "methods with `*`-parameters cannot be converted to function values");
            */
            if (tpe.isDependentMethodType)
              DependentMethodTpeConversionToFunctionError(tree, tpe)
            checkParamsConvertible(tree, restpe)
          case _ =>
        }
      checkParamsConvertible0(tpe0)
    }

    /** Check that type of given tree does not contain local or private
     *  components.
     */
    object checkNoEscaping extends TypeMap {
      private var owner: Symbol = _
      private var scope: Scope = _
      private var hiddenSymbols: List[Symbol] = _

      /** Check that type <code>tree</code> does not refer to private
       *  components unless itself is wrapped in something private
       *  (<code>owner</code> tells where the type occurs).
       *
       *  @param owner ...
       *  @param tree  ...
       *  @return      ...
       */
      def privates[T <: Tree](owner: Symbol, tree: T): T =
        check(owner, EmptyScope, WildcardType, tree)

      /** Check that type <code>tree</code> does not refer to entities
       *  defined in scope <code>scope</code>.
       *
       *  @param scope ...
       *  @param pt    ...
       *  @param tree  ...
       *  @return      ...
       */
      def locals[T <: Tree](scope: Scope, pt: Type, tree: T): T =
        check(NoSymbol, scope, pt, tree)

      private def check[T <: Tree](owner: Symbol, scope: Scope, pt: Type, tree: T): T = {
        this.owner = owner
        this.scope = scope
        hiddenSymbols = List()
        val tp1 = apply(tree.tpe)
        if (hiddenSymbols.isEmpty) tree setType tp1
        else if (hiddenSymbols exists (_.isErroneous)) HiddenSymbolWithError(tree)
        else if (isFullyDefined(pt)) tree setType pt
        else if (tp1.typeSymbol.isAnonymousClass)
          check(owner, scope, pt, tree setType tp1.typeSymbol.classBound)
        else if (owner == NoSymbol)
          tree setType packSymbols(hiddenSymbols.reverse, tp1)
        else if (!phase.erasedTypes) { // privates
          val badSymbol = hiddenSymbols.head
          SymbolEscapesScopeError(tree, badSymbol)
        } else tree
      }

      def addHidden(sym: Symbol) =
        if (!(hiddenSymbols contains sym)) hiddenSymbols = sym :: hiddenSymbols

      override def apply(t: Type): Type = {
        def checkNoEscape(sym: Symbol) {
          if (sym.isPrivate && !sym.hasFlag(SYNTHETIC_PRIVATE)) {
            var o = owner
            while (o != NoSymbol && o != sym.owner && o != sym.owner.linkedClassOfClass &&
                   !o.isLocal && !o.isPrivate &&
                   !o.privateWithin.hasTransOwner(sym.owner))
              o = o.owner
            if (o == sym.owner || o == sym.owner.linkedClassOfClass)
              addHidden(sym)
          } else if (sym.owner.isTerm && !sym.isTypeParameterOrSkolem) {
            var e = scope.lookupEntry(sym.name)
            var found = false
            while (!found && (e ne null) && e.owner == scope) {
              if (e.sym == sym) {
                found = true
                addHidden(sym)
              } else {
                e = scope.lookupNextEntry(e)
              }
            }
          }
        }
        mapOver(
          t match {
            case TypeRef(_, sym, args) =>
              checkNoEscape(sym)
              if (!hiddenSymbols.isEmpty && hiddenSymbols.head == sym &&
                  sym.isAliasType && sameLength(sym.typeParams, args)) {
                hiddenSymbols = hiddenSymbols.tail
                t.normalize
              } else t
            case SingleType(_, sym) =>
              checkNoEscape(sym)
              t
            case _ =>
              t
          })
      }
    }

    def reenterValueParams(vparamss: List[List[ValDef]]) {
      for (vparams <- vparamss)
        for (vparam <- vparams)
          vparam.symbol = context.scope enter vparam.symbol
    }

    def reenterTypeParams(tparams: List[TypeDef]): List[Symbol] =
      for (tparam <- tparams) yield {
        tparam.symbol = context.scope enter tparam.symbol
        tparam.symbol.deSkolemize
      }

    /** The qualifying class
     *  of a this or super with prefix <code>qual</code>.
     *  packageOk is equal false when qualifying class symbol
     */
    def qualifyingClass(tree: Tree, qual: Name, packageOK: Boolean) =
      context.enclClass.owner.ownerChain.find(o => qual.isEmpty || o.isClass && o.name == qual) match {
        case Some(c) if packageOK || !c.isPackageClass => c
        case _                                         => QualifyingClassError(tree, qual) ; NoSymbol
      }

    /** The typer for an expression, depending on where we are. If we are before a superclass
     *  call, this is a typer over a constructor context; otherwise it is the current typer.
     */
    final def constrTyperIf(inConstr: Boolean): Typer =
      if (inConstr) {
        assert(context.undetparams.isEmpty, context.undetparams)
        newTyper(context.makeConstructorContext)
      } else this

    @inline
    final def withCondConstrTyper[T](inConstr: Boolean)(f: Typer => T): T =
      if (inConstr) {
        assert(context.undetparams.isEmpty, context.undetparams)
        val c = context.makeConstructorContext
        typerWithLocalContext(c)(f)
      } else {
        f(this)
      }

    @inline
    final def typerWithCondLocalContext[T](c: => Context)(cond: Boolean)(f: Typer => T): T =
      if (cond) typerWithLocalContext(c)(f) else f(this)

    @inline
    final def typerWithLocalContext[T](c: Context)(f: Typer => T): T = {
      val res = f(newTyper(c))
      if (c.hasErrors)
        context.updateBuffer(c.flushAndReturnBuffer())
      res
    }

    @inline
    final def typerReportAnyContextErrors[T](c: Context)(f: Typer => T): T = {
      val res = f(newTyper(c))
      if (c.hasErrors)
        context.issue(c.errBuffer.head)
      res
    }

    @inline
    final def withSavedContext[T](c: Context)(f: => T) = {
      val savedErrors = c.flushAndReturnBuffer()
      val res = f
      c.updateBuffer(savedErrors)
      res
    }

    /** The typer for a label definition. If this is part of a template we
     *  first have to enter the label definition.
     */
    def labelTyper(ldef: LabelDef): Typer =
      if (ldef.symbol == NoSymbol) { // labeldef is part of template
        val typer1 = newTyper(context.makeNewScope(ldef, context.owner))
        typer1.enterLabelDef(ldef)
        typer1
      } else this

    final val xtypes = false

    /** Is symbol defined and not stale?
     */
    def reallyExists(sym: Symbol) = {
      if (isStale(sym)) sym.setInfo(NoType)
      sym.exists
    }

    /** A symbol is stale if it is toplevel, to be loaded from a classfile, and
     *  the classfile is produced from a sourcefile which is compiled in the current run.
     */
    def isStale(sym: Symbol): Boolean = {
      sym.rawInfo.isInstanceOf[loaders.ClassfileLoader] && {
        sym.rawInfo.load(sym)
        (sym.sourceFile ne null) &&
        (currentRun.compiledFiles contains sym.sourceFile.path)
      }
    }

    /** Does the context of tree <code>tree</code> require a stable type?
     */
    private def isStableContext(tree: Tree, mode: Int, pt: Type) =
      isNarrowable(tree.tpe) && ((mode & (EXPRmode | LHSmode)) == EXPRmode) &&
      (xtypes ||
      (pt.isStable ||
       (mode & QUALmode) != 0 && !tree.symbol.isConstant ||
       pt.typeSymbol.isAbstractType && pt.bounds.lo.isStable && !(tree.tpe <:< pt)) ||
       pt.typeSymbol.isRefinementClass && !(tree.tpe <:< pt))

    /** Make symbol accessible. This means:
     *  If symbol refers to package object, insert `.package` as second to last selector.
     *  (exception for some symbols in scala package which are dealiased immediately)
     *  Call checkAccessible, which sets tree's attributes.
     *  Also note that checkAccessible looks up sym on pre without checking that pre is well-formed
     *  (illegal type applications in pre will be skipped -- that's why typedSelect wraps the resulting tree in a TreeWithDeferredChecks)
     *  @return modified tree and new prefix type
     */
    private def makeAccessible(tree: Tree, sym: Symbol, pre: Type, site: Tree): (Tree, Type) =
      if (isInPackageObject(sym, pre.typeSymbol)) {
        if (pre.typeSymbol == ScalaPackageClass && sym.isTerm) {
          // short cut some aliases. It seems pattern matching needs this
          // to notice exhaustiveness and to generate good code when
          // List extractors are mixed with :: patterns. See Test5 in lists.scala.
          def dealias(sym: Symbol) =
            (atPos(tree.pos.makeTransparent) {gen.mkAttributedRef(sym)} setPos tree.pos, sym.owner.thisType)
          sym.name match {
            case nme.List => return dealias(ListModule)
            case nme.Seq  => return dealias(SeqModule)
            case nme.Nil  => return dealias(NilModule)
            case _ =>
          }
        }
        val qual = typedQualifier { atPos(tree.pos.makeTransparent) {
          tree match {
            case Ident(_) => Ident(nme.PACKAGEkw)
            case Select(qual, _) => Select(qual, nme.PACKAGEkw)
            case SelectFromTypeTree(qual, _) => Select(qual, nme.PACKAGEkw)
          }
        }}
        val tree1 = atPos(tree.pos) {
          tree match {
            case Ident(name) => Select(qual, name)
            case Select(_, name) => Select(qual, name)
            case SelectFromTypeTree(_, name) => SelectFromTypeTree(qual, name)
          }
        }
        (checkAccessible(tree1, sym, qual.tpe, qual), qual.tpe)
      } else {
        (checkAccessible(tree, sym, pre, site), pre)
      }

    /** Is `sym` defined in package object of package `pkg`?
     *  Since sym may be defined in some parent of the package object,
     *  we cannot inspect its owner only; we have to go through the
     *  info of the package object.  However to avoid cycles we'll check
     *  what other ways we can before pushing that way.
     */
    private def isInPackageObject(sym: Symbol, pkg: Symbol) = {
      val pkgClass = if (pkg.isTerm) pkg.moduleClass else pkg
      def matchesInfo = (
        pkg.isInitialized && {
          // need to be careful here to not get a cyclic reference during bootstrap
          val module = pkg.info member nme.PACKAGEkw
          module.isInitialized && (module.info.member(sym.name).alternatives contains sym)
        }
      )
      def isInPkgObj(sym: Symbol) = (
           !sym.isPackage
        && !sym.owner.isPackageClass
        && (sym.owner ne NoSymbol)
        && (sym.owner.owner == pkgClass || matchesInfo)
      )

      pkgClass.isPackageClass && (
        if (sym.isOverloaded) sym.alternatives forall isInPkgObj
        else isInPkgObj(sym)
      )
    }

    /** Post-process an identifier or selection node, performing the following:
     *  1. Check that non-function pattern expressions are stable
     *  2. Check that packages and static modules are not used as values
     *  3. Turn tree type into stable type if possible and required by context.
     *  4. Give getClass calls a more precise type based on the type of the target of the call.
     */
    private def stabilize(tree: Tree, pre: Type, mode: Int, pt: Type): Tree = {
      if (tree.symbol.isOverloaded && !inFunMode(mode))
        inferExprAlternative(tree, pt)

      val sym = tree.symbol
      def fail() = NotAValueError(tree, sym)

      if (tree.isErrorTyped) tree
      else if ((mode & (PATTERNmode | FUNmode)) == PATTERNmode && tree.isTerm) { // (1)
        if (sym.isValue) {
          val tree1 = checkStable(tree)
          // A module reference in a pattern has type Foo.type, not "object Foo"
          if (sym.isModule && !sym.isMethod) tree1 setType singleType(pre, sym)
          else tree1
        }
        else fail()
      } else if ((mode & (EXPRmode | QUALmode)) == EXPRmode && !sym.isValue && !phase.erasedTypes) { // (2)
        fail()
      } else {
        if (sym.isStable && pre.isStable && !isByNameParamType(tree.tpe) &&
            (isStableContext(tree, mode, pt) || sym.isModule && !sym.isMethod))
          tree.setType(singleType(pre, sym))
        // To fully benefit from special casing the return type of
        // getClass, we have to catch it immediately so expressions
        // like x.getClass().newInstance() are typed with the type of x.
        else if (  tree.symbol.name == nme.getClass_
                && tree.tpe.params.isEmpty
                // TODO: If the type of the qualifier is inaccessible, we can cause private types
                // to escape scope here, e.g. pos/t1107.  I'm not sure how to properly handle this
                // so for now it requires the type symbol be public.
                && pre.typeSymbol.isPublic)
          tree setType MethodType(Nil, getClassReturnType(pre))
        else
          tree
      }
    }

    private def isNarrowable(tpe: Type): Boolean = unwrapWrapperTypes(tpe) match {
      case TypeRef(_, _, _) | RefinedType(_, _) => true
      case _                                    => !phase.erasedTypes
    }

    /**
     *  @param tree ...
     *  @param mode ...
     *  @param pt   ...
     *  @return     ...
     */
    def stabilizeFun(tree: Tree, mode: Int, pt: Type): Tree = {
      val sym = tree.symbol
      val pre = tree match {
        case Select(qual, _) => qual.tpe
        case _ => NoPrefix
      }
      if (tree.tpe.isInstanceOf[MethodType] && pre.isStable && sym.tpe.params.isEmpty &&
          (isStableContext(tree, mode, pt) || sym.isModule))
        tree.setType(MethodType(List(), singleType(pre, sym))) // TODO: should this be a NullaryMethodType?
      else tree
    }

    /** The member with given name of given qualifier tree */
    def member(qual: Tree, name: Name) = {
      def callSiteWithinClass(clazz: Symbol) = context.enclClass.owner hasTransOwner clazz
      val includeLocals = qual.tpe match {
        case ThisType(clazz) if callSiteWithinClass(clazz)                => true
        case SuperType(clazz, _) if callSiteWithinClass(clazz.typeSymbol) => true
        case _                                                            => phase.next.erasedTypes
      }
      if (includeLocals) qual.tpe member name
      else qual.tpe nonLocalMember name
    }

    def silent[T](op: Typer => T,
                  reportAmbiguousErrors: Boolean = context.ambiguousErrors,
                  newtree: Tree = context.tree): SilentResult[T] = {
      val rawTypeStart = if (Statistics.canEnable) Statistics.startCounter(rawTypeFailed) else null
      val findMemberStart = if (Statistics.canEnable) Statistics.startCounter(findMemberFailed) else null
      val subtypeStart = if (Statistics.canEnable) Statistics.startCounter(subtypeFailed) else null
      val failedSilentStart = if (Statistics.canEnable) Statistics.startTimer(failedSilentNanos) else null
      def stopStats() = {
        if (Statistics.canEnable) Statistics.stopCounter(rawTypeFailed, rawTypeStart)
        if (Statistics.canEnable) Statistics.stopCounter(findMemberFailed, findMemberStart)
        if (Statistics.canEnable) Statistics.stopCounter(subtypeFailed, subtypeStart)
        if (Statistics.canEnable) Statistics.stopTimer(failedSilentNanos, failedSilentStart)
      }
      try {
        if (context.reportErrors ||
            reportAmbiguousErrors != context.ambiguousErrors ||
            newtree != context.tree) {
          val context1 = context.makeSilent(reportAmbiguousErrors, newtree)
          context1.undetparams = context.undetparams
          context1.savedTypeBounds = context.savedTypeBounds
          context1.namedApplyBlockInfo = context.namedApplyBlockInfo
          val typer1 = newTyper(context1)
          val result = op(typer1)
          context.undetparams = context1.undetparams
          context.savedTypeBounds = context1.savedTypeBounds
          context.namedApplyBlockInfo = context1.namedApplyBlockInfo
          if (context1.hasErrors) {
            stopStats()
            SilentTypeError(context1.errBuffer.head)
          } else SilentResultValue(result)
        } else {
          assert(context.bufferErrors || isPastTyper, "silent mode is not available past typer")
          withSavedContext(context){
            val res = op(this)
            val errorsToReport = context.flushAndReturnBuffer()
            if (errorsToReport.isEmpty) SilentResultValue(res) else SilentTypeError(errorsToReport.head)
          }
        }
      } catch {
        case ex: CyclicReference => throw ex
        case ex: TypeError =>
          // fallback in case TypeError is still thrown
          // @H this happens for example in cps annotation checker
          stopStats()
          SilentTypeError(TypeErrorWrapper(ex))
      }
    }

    /** Check whether feature given by `featureTrait` is enabled.
     *  If it is not, issue an error or a warning depending on whether the feature is required.
     *  @param  construct  A string expression that is substituted for "#" in the feature description string
     *  @param  immediate  When set, feature check is run immediately, otherwise it is run
     *                     at the end of the typechecking run for the enclosing unit. This
     *                     is done to avoid potential cyclic reference errors by implicits
     *                     that are forced too early.
     *  @return if feature check is run immediately: true if feature is enabled, false otherwise
     *          if feature check is delayed or suppressed because we are past typer: true
     */
    def checkFeature(pos: Position, featureTrait: Symbol, construct: => String = "", immediate: Boolean = false): Boolean =
      if (isPastTyper) true
      else {
        val nestedOwners =
          featureTrait.owner.ownerChain.takeWhile(_ != languageFeatureModule.moduleClass).reverse
        val featureName = (nestedOwners map (_.name + ".")).mkString + featureTrait.name
        def action(): Boolean = {
          def hasImport = inferImplicit(EmptyTree: Tree, featureTrait.tpe, true, false, context) != SearchFailure
          def hasOption = settings.language.value exists (s => s == featureName || s == "_")
          val OK = hasImport || hasOption
          if (!OK) {
            val Some(AnnotationInfo(_, List(Literal(Constant(featureDesc: String)), Literal(Constant(required: Boolean))), _)) =
              featureTrait getAnnotation LanguageFeatureAnnot
            val req = if (required) "needs to" else "should"
            var raw = featureDesc + " " + req + " be enabled\n" +
              "by making the implicit value language." + featureName + " visible."
            if (!(currentRun.reportedFeature contains featureTrait))
              raw += "\nThis can be achieved by adding the import clause 'import scala.language." + featureName + "'\n" +
                "or by setting the compiler option -language:" + featureName + ".\n" +
                "See the Scala docs for value scala.language." + featureName + " for a discussion\n" +
                "why the feature " + req + " be explicitly enabled."
            currentRun.reportedFeature += featureTrait
            val msg = raw replace ("#", construct)
            if (required) unit.error(pos, msg)
            else currentRun.featureWarnings.warn(pos, msg)
          }
          OK
        }
        if (immediate) {
          action()
        } else {
          unit.toCheck += action
          true
        }
      }

    def checkExistentialsFeature(pos: Position, tpe: Type, prefix: String) = tpe match {
      case extp: ExistentialType if !extp.isRepresentableWithWildcards =>
        checkFeature(pos, ExistentialsFeature, prefix+" "+tpe)
      case _ =>
    }

    /** Perform the following adaptations of expression, pattern or type `tree` wrt to
     *  given mode `mode` and given prototype `pt`:
     *  (-1) For expressions with annotated types, let AnnotationCheckers decide what to do
     *  (0) Convert expressions with constant types to literals (unless in interactive/scaladoc mode)
     *  (1) Resolve overloading, unless mode contains FUNmode
     *  (2) Apply parameterless functions
     *  (3) Apply polymorphic types to fresh instances of their type parameters and
     *      store these instances in context.undetparams,
     *      unless followed by explicit type application.
     *  (4) Do the following to unapplied methods used as values:
     *  (4.1) If the method has only implicit parameters pass implicit arguments
     *  (4.2) otherwise, if `pt` is a function type and method is not a constructor,
     *        convert to function by eta-expansion,
     *  (4.3) otherwise, if the method is nullary with a result type compatible to `pt`
     *        and it is not a constructor, apply it to ()
     *  otherwise issue an error
     *  (5) Convert constructors in a pattern as follows:
     *  (5.1) If constructor refers to a case class factory, set tree's type to the unique
     *        instance of its primary constructor that is a subtype of the expected type.
     *  (5.2) If constructor refers to an extractor, convert to application of
     *        unapply or unapplySeq method.
     *
     *  (6) Convert all other types to TypeTree nodes.
     *  (7) When in TYPEmode but not FUNmode or HKmode, check that types are fully parameterized
     *      (7.1) In HKmode, higher-kinded types are allowed, but they must have the expected kind-arity
     *  (8) When in both EXPRmode and FUNmode, add apply method calls to values of object type.
     *  (9) If there are undetermined type variables and not POLYmode, infer expression instance
     *  Then, if tree's type is not a subtype of expected type, try the following adaptations:
     *  (10) If the expected type is Byte, Short or Char, and the expression
     *      is an integer fitting in the range of that type, convert it to that type.
     *  (11) Widen numeric literals to their expected type, if necessary
     *  (12) When in mode EXPRmode, convert E to { E; () } if expected type is scala.Unit.
     *  (13) When in mode EXPRmode, apply AnnotationChecker conversion if expected type is annotated.
     *  (14) When in mode EXPRmode, apply a view
     *  If all this fails, error
     */
    protected def adapt(tree: Tree, mode: Int, pt: Type, original: Tree = EmptyTree): Tree = {

      def adaptToImplicitMethod(mt: MethodType): Tree = {
        if (context.undetparams.nonEmpty) { // (9) -- should revisit dropped condition `(mode & POLYmode) == 0`
          // dropped so that type args of implicit method are inferred even if polymorphic expressions are allowed
          // needed for implicits in 2.8 collection library -- maybe once #3346 is fixed, we can reinstate the condition?
            context.undetparams = inferExprInstance(tree, context.extractUndetparams(), pt,
              // approximate types that depend on arguments since dependency on implicit argument is like dependency on type parameter
              mt.approximate,
              keepNothings = false,
              useWeaklyCompatible = true) // #3808
        }

        // avoid throwing spurious DivergentImplicit errors
        if (context.hasErrors)
          return setError(tree)

        withCondConstrTyper(treeInfo.isSelfOrSuperConstrCall(tree)){ typer1 =>
          if (original != EmptyTree && pt != WildcardType)
            typer1.silent(tpr => {
              val withImplicitArgs = tpr.applyImplicitArgs(tree)
              if (tpr.context.hasErrors) tree // silent will wrap it in SilentTypeError anyway
              else tpr.typed(withImplicitArgs, mode, pt)
            }) match {
              case SilentResultValue(result) =>
                result
              case _ =>
                debuglog("fallback on implicits: " + tree + "/" + resetAllAttrs(original))
                val tree1 = typed(resetAllAttrs(original), mode, WildcardType)
                tree1.tpe = addAnnotations(tree1, tree1.tpe)
                if (tree1.isEmpty) tree1 else adapt(tree1, mode, pt, EmptyTree)
            }
          else
            typer1.typed(typer1.applyImplicitArgs(tree), mode, pt)
        }
      }

      def instantiateToMethodType(mt: MethodType): Tree = {
        val meth = tree match {
          // a partial named application is a block (see comment in EtaExpansion)
          case Block(_, tree1) => tree1.symbol
          case _               => tree.symbol
        }
        if (!meth.isConstructor && !meth.isTermMacro && isFunctionType(pt)) { // (4.2)
          debuglog("eta-expanding " + tree + ":" + tree.tpe + " to " + pt)
          checkParamsConvertible(tree, tree.tpe)
          val tree0 = etaExpand(context.unit, tree, this)
          // println("eta "+tree+" ---> "+tree0+":"+tree0.tpe+" undet: "+context.undetparams+ " mode: "+Integer.toHexString(mode))

          if (context.undetparams.nonEmpty) {
            // #2624: need to infer type arguments for eta expansion of a polymorphic method
            // context.undetparams contains clones of meth.typeParams (fresh ones were generated in etaExpand)
            // need to run typer on tree0, since etaExpansion sets the tpe's of its subtrees to null
            // can't type with the expected type, as we can't recreate the setup in (3) without calling typed
            // (note that (3) does not call typed to do the polymorphic type instantiation --
            //  it is called after the tree has been typed with a polymorphic expected result type)
            instantiate(typed(tree0, mode, WildcardType), mode, pt)
          } else
            typed(tree0, mode, pt)
        } else if (!meth.isConstructor && mt.params.isEmpty) { // (4.3)
          adapt(typed(Apply(tree, List()) setPos tree.pos), mode, pt, original)
        } else if (context.implicitsEnabled) {
          MissingArgsForMethodTpeError(tree, meth)
        } else {
          setError(tree)
        }
      }

      def adaptType(): Tree = {
        if (inFunMode(mode)) {
          // todo. the commented line below makes sense for typechecking, say, TypeApply(Ident(`some abstract type symbol`), List(...))
          // because otherwise Ident will have its tpe set to a TypeRef, not to a PolyType, and `typedTypeApply` will fail
          // but this needs additional investigation, because it crashes t5228, gadts1 and maybe something else
          // tree setType tree.tpe.normalize
          tree
        } else if (tree.hasSymbolField && !tree.symbol.typeParams.isEmpty && !inHKMode(mode) &&
          !(tree.symbol.isJavaDefined && context.unit.isJava)) { // (7)
          // @M When not typing a higher-kinded type ((mode & HKmode) == 0)
          // or raw type (tree.symbol.isJavaDefined && context.unit.isJava), types must be of kind *,
          // and thus parameterized types must be applied to their type arguments
          // @M TODO: why do kind-* tree's have symbols, while higher-kinded ones don't?
          MissingTypeParametersError(tree)
        } else if ( // (7.1) @M: check kind-arity
        // @M: removed check for tree.hasSymbolField and replace tree.symbol by tree.tpe.symbol (TypeTree's must also be checked here, and they don't directly have a symbol)
        (inHKMode(mode)) &&
          // @M: don't check tree.tpe.symbol.typeParams. check tree.tpe.typeParams!!!
          // (e.g., m[Int] --> tree.tpe.symbol.typeParams.length == 1, tree.tpe.typeParams.length == 0!)
          !sameLength(tree.tpe.typeParams, pt.typeParams) &&
          !(tree.tpe.typeSymbol == AnyClass ||
            tree.tpe.typeSymbol == NothingClass ||
            pt == WildcardType)) {
          // Check that the actual kind arity (tree.symbol.typeParams.length) conforms to the expected
          // kind-arity (pt.typeParams.length). Full checks are done in checkKindBounds in Infer.
          // Note that we treat Any and Nothing as kind-polymorphic.
          // We can't perform this check when typing type arguments to an overloaded method before the overload is resolved
          // (or in the case of an error type) -- this is indicated by pt == WildcardType (see case TypeApply in typed1).
          KindArityMismatchError(tree, pt)
        } else tree match { // (6)
          case TypeTree() => tree
          case _          => TypeTree(tree.tpe) setOriginal tree
        }
      }

      /**
       * To deal with the type slack between actual (run-time) types and statically known types, for each abstract type T,
       * reflect its variance as a skolem that is upper-bounded by T (covariant position), or lower-bounded by T (contravariant).
       *
       * Consider the following example:
       *
       *  class AbsWrapperCov[+A]
       *  case class Wrapper[B](x: Wrapped[B]) extends AbsWrapperCov[B]
       *
       *  def unwrap[T](x: AbsWrapperCov[T]): Wrapped[T] = x match {
       *    case Wrapper(wrapped) => // Wrapper's type parameter must not be assumed to be equal to T, it's *upper-bounded* by it
       *      wrapped // : Wrapped[_ <: T]
       *  }
       *
       * this method should type check if and only if Wrapped is covariant in its type parameter
       *
       * when inferring Wrapper's type parameter B from x's type AbsWrapperCov[T],
       * we must take into account that x's actual type is AbsWrapperCov[Tactual] forSome {type Tactual <: T}
       * as AbsWrapperCov is covariant in A -- in other words, we must not assume we know T exactly, all we know is its upper bound
       *
       * since method application is the only way to generate this slack between run-time and compile-time types (TODO: right!?),
       * we can simply replace skolems that represent method type parameters as seen from the method's body
       * by other skolems that are (upper/lower)-bounded by that type-parameter skolem
       * (depending on the variance position of the skolem in the statically assumed type of the scrutinee, pt)
       *
       * see test/files/../t5189*.scala
       */
      def adaptConstrPattern(): Tree = { // (5)
        def hasUnapplyMember(tp: Type) = reallyExists(unapplyMember(tp))
        val overloadedExtractorOfObject = tree.symbol filter (sym => hasUnapplyMember(sym.tpe))
        // if the tree's symbol's type does not define an extractor, maybe the tree's type does
        // this is the case when we encounter an arbitrary tree as the target of an unapply call (rather than something that looks like a constructor call)
        // (for now, this only happens due to wrapClassTagUnapply, but when we support parameterized extractors, it will become more common place)
        val extractor = overloadedExtractorOfObject orElse unapplyMember(tree.tpe)
        if (extractor != NoSymbol) {
          // if we did some ad-hoc overloading resolution, update the tree's symbol
          // do not update the symbol if the tree's symbol's type does not define an unapply member
          // (e.g. since it's some method that returns an object with an unapply member)
          if (overloadedExtractorOfObject != NoSymbol)
            tree setSymbol overloadedExtractorOfObject

          tree.tpe match {
            case OverloadedType(pre, alts) => tree.tpe = overloadedType(pre, alts filter (alt => hasUnapplyMember(alt.tpe)))
            case _ =>
          }
          val unapply = unapplyMember(extractor.tpe)
          val clazz = unapplyParameterType(unapply)

          if (unapply.isCase && clazz.isCase && !(clazz.ancestors exists (_.isCase))) {
            // convert synthetic unapply of case class to case class constructor
            val prefix = tree.tpe.prefix
            val tree1 = TypeTree(clazz.primaryConstructor.tpe.asSeenFrom(prefix, clazz.owner))
              .setOriginal(tree)

            val skolems = new mutable.ListBuffer[TypeSymbol]
            object variantToSkolem extends VariantTypeMap {
              def apply(tp: Type) = mapOver(tp) match {
                case TypeRef(NoPrefix, tpSym, Nil) if variance != 0 && tpSym.isTypeParameterOrSkolem && tpSym.owner.isTerm =>
                  val bounds = if (variance == 1) TypeBounds.upper(tpSym.tpe) else TypeBounds.lower(tpSym.tpe)
                  // origin must be the type param so we can deskolemize
                  val skolem = context.owner.newGADTSkolem(unit.freshTypeName("?"+tpSym.name), tpSym, bounds)
                  // println("mapping "+ tpSym +" to "+ skolem + " : "+ bounds +" -- pt= "+ pt +" in "+ context.owner +" at "+ context.tree )
                  skolems += skolem
                  skolem.tpe
                case tp1 => tp1
              }
            }

            // have to open up the existential and put the skolems in scope
            // can't simply package up pt in an ExistentialType, because that takes us back to square one (List[_ <: T] == List[T] due to covariance)
            val ptSafe   = variantToSkolem(pt) // TODO: pt.skolemizeExistential(context.owner, tree) ?
            val freeVars = skolems.toList

            // use "tree" for the context, not context.tree: don't make another CaseDef context,
            // as instantiateTypeVar's bounds would end up there
            val ctorContext = context.makeNewScope(tree, context.owner)
            freeVars foreach ctorContext.scope.enter
            newTyper(ctorContext).infer.inferConstructorInstance(tree1, clazz.typeParams, ptSafe)

            // simplify types without losing safety,
            // so that error messages don't unnecessarily refer to skolems
            val extrapolate = new ExistentialExtrapolation(freeVars) extrapolate (_: Type)
            val extrapolated = tree1.tpe match {
              case MethodType(ctorArgs, res) => // ctorArgs are actually in a covariant position, since this is the type of the subpatterns of the pattern represented by this Apply node
                ctorArgs foreach (p => p.info = extrapolate(p.info)) // no need to clone, this is OUR method type
                copyMethodType(tree1.tpe, ctorArgs, extrapolate(res))
              case tp => tp
            }

            // once the containing CaseDef has been type checked (see typedCase),
            // tree1's remaining type-slack skolems will be deskolemized (to the method type parameter skolems)
            tree1 setType extrapolated
          } else {
            tree
          }
        } else {
          CaseClassConstructorError(tree)
        }
      }

      def insertApply(): Tree = {
        assert(!inHKMode(mode), modeString(mode)) //@M
        val adapted = adaptToName(tree, nme.apply)
        def stabilize0(pre: Type): Tree = stabilize(adapted, pre, EXPRmode | QUALmode, WildcardType)
        // TODO reconcile the overlap between Typers#stablize and TreeGen.stabilize
        val qual = adapted match {
          case This(_) =>
            gen.stabilize(adapted)
          case Ident(_) =>
            val owner = adapted.symbol.owner
            val pre =
              if (owner.isPackageClass) owner.thisType
              else if (owner.isClass) context.enclosingSubClassContext(owner).prefix
              else NoPrefix
            stabilize0(pre)
          case Select(qualqual, _) =>
            stabilize0(qualqual.tpe)
          case other =>
            other
        }
        typed(atPos(tree.pos)(Select(qual setPos tree.pos.makeTransparent, nme.apply)), mode, pt)
      }

      // begin adapt
      tree.tpe match {
        case atp @ AnnotatedType(_, _, _) if canAdaptAnnotations(tree, mode, pt) => // (-1)
          adaptAnnotations(tree, mode, pt)
        case ct @ ConstantType(value) if inNoModes(mode, TYPEmode | FUNmode) && (ct <:< pt) && !forScaladoc && !forInteractive => // (0)
          val sym = tree.symbol
          if (sym != null && sym.isDeprecated) {
            val msg = sym.toString + sym.locationString + " is deprecated: " + sym.deprecationMessage.getOrElse("")
            unit.deprecationWarning(tree.pos, msg)
          }
          treeCopy.Literal(tree, value)
        case OverloadedType(pre, alts) if !inFunMode(mode) => // (1)
          inferExprAlternative(tree, pt)
          adapt(tree, mode, pt, original)
        case NullaryMethodType(restpe) => // (2)
          adapt(tree setType restpe, mode, pt, original)
        case TypeRef(_, ByNameParamClass, List(arg)) if ((mode & EXPRmode) != 0) => // (2)
          adapt(tree setType arg, mode, pt, original)
        case tr @ TypeRef(_, sym, _) if sym.isAliasType && tr.normalize.isInstanceOf[ExistentialType] &&
          ((mode & (EXPRmode | LHSmode)) == EXPRmode) =>
          adapt(tree setType tr.normalize.skolemizeExistential(context.owner, tree), mode, pt, original)
        case et @ ExistentialType(_, _) if ((mode & (EXPRmode | LHSmode)) == EXPRmode) =>
          adapt(tree setType et.skolemizeExistential(context.owner, tree), mode, pt, original)
        case PolyType(tparams, restpe) if inNoModes(mode, TAPPmode | PATTERNmode | HKmode) => // (3)
          // assert((mode & HKmode) == 0) //@M a PolyType in HKmode represents an anonymous type function,
          // we're in HKmode since a higher-kinded type is expected --> hence, don't implicitly apply it to type params!
          // ticket #2197 triggered turning the assert into a guard
          // I guess this assert wasn't violated before because type aliases weren't expanded as eagerly
          //  (the only way to get a PolyType for an anonymous type function is by normalisation, which applies eta-expansion)
          // -- are we sure we want to expand aliases this early?
          // -- what caused this change in behaviour??
          val tparams1 = cloneSymbols(tparams)
          val tree1 = if (tree.isType) tree
          else TypeApply(tree, tparams1 map (tparam =>
            TypeTree(tparam.tpeHK) setPos tree.pos.focus)) setPos tree.pos
          context.undetparams ++= tparams1
          notifyUndetparamsAdded(tparams1)
          adapt(tree1 setType restpe.substSym(tparams, tparams1), mode, pt, original)
        case mt: MethodType if mt.isImplicit && ((mode & (EXPRmode | FUNmode | LHSmode)) == EXPRmode) => // (4.1)
          adaptToImplicitMethod(mt)

        case mt: MethodType if (((mode & (EXPRmode | FUNmode | LHSmode)) == EXPRmode) &&
          (context.undetparams.isEmpty || inPolyMode(mode))) && !(tree.symbol != null && tree.symbol.isTermMacro) =>
          instantiateToMethodType(mt)

        case _ =>
          def applyPossible = {
            def applyMeth = member(adaptToName(tree, nme.apply), nme.apply)
            dyna.acceptsApplyDynamic(tree.tpe) || (
              if ((mode & TAPPmode) != 0)
                tree.tpe.typeParams.isEmpty && applyMeth.filter(!_.tpe.typeParams.isEmpty) != NoSymbol
              else
                applyMeth.filter(_.tpe.paramSectionCount > 0) != NoSymbol
            )
          }
          if (tree.isType)
            adaptType()
          else if (
              inExprModeButNot(mode, FUNmode) && !tree.isDef &&   // typechecking application
              tree.symbol != null && tree.symbol.isTermMacro)     // of a macro
            macroExpand(this, tree, mode, pt)
          else if ((mode & (PATTERNmode | FUNmode)) == (PATTERNmode | FUNmode))
            adaptConstrPattern()
          else if (inAllModes(mode, EXPRmode | FUNmode) &&
            !tree.tpe.isInstanceOf[MethodType] &&
            !tree.tpe.isInstanceOf[OverloadedType] &&
            applyPossible)
            insertApply()
          else if (!context.undetparams.isEmpty && !inPolyMode(mode)) { // (9)
            assert(!inHKMode(mode), modeString(mode)) //@M
            if (inExprModeButNot(mode, FUNmode) && pt.typeSymbol == UnitClass)
              instantiateExpectingUnit(tree, mode)
            else
              instantiate(tree, mode, pt)
          } else if (tree.tpe <:< pt) {
            tree
          } else {
            def fallBack: Tree = {
              if (inPatternMode(mode)) {
                if ((tree.symbol ne null) && tree.symbol.isModule)
                  inferModulePattern(tree, pt)
                if (isPopulated(tree.tpe, approximateAbstracts(pt)))
                  return tree
              }
              val tree1 = constfold(tree, pt) // (10) (11)
              if (tree1.tpe <:< pt) adapt(tree1, mode, pt, original)
              else {
                if (inExprModeButNot(mode, FUNmode)) {
                  pt.normalize match {
                    case TypeRef(_, sym, _) =>
                      // note: was if (pt.typeSymbol == UnitClass) but this leads to a potentially
                      // infinite expansion if pt is constant type ()
                      if (sym == UnitClass && tree.tpe <:< AnyClass.tpe) { // (12)
                        if (settings.warnValueDiscard.value)
                          context.unit.warning(tree.pos, "discarded non-Unit value")
                        return typed(atPos(tree.pos)(Block(List(tree), Literal(Constant()))), mode, pt)
                      } else if (isNumericValueClass(sym) && isNumericSubType(tree.tpe, pt)) {
                        if (settings.warnNumericWiden.value)
                          context.unit.warning(tree.pos, "implicit numeric widening")
                        return typed(atPos(tree.pos)(Select(tree, "to" + sym.name)), mode, pt)
                      }
                    case AnnotatedType(_, _, _) if canAdaptAnnotations(tree, mode, pt) => // (13)
                      return typed(adaptAnnotations(tree, mode, pt), mode, pt)
                    case _ =>
                  }
                  if (!context.undetparams.isEmpty) {
                    return instantiate(tree, mode, pt)
                  }
                  if (context.implicitsEnabled && !pt.isError && !tree.isErrorTyped) {
                    // (14); the condition prevents chains of views
                    debuglog("inferring view from " + tree.tpe + " to " + pt)
                    val coercion = inferView(tree, tree.tpe, pt, true)
                    // convert forward views of delegate types into closures wrapped around
                    // the delegate's apply method (the "Invoke" method, which was translated into apply)
                    if (forMSIL && coercion != null && isCorrespondingDelegate(tree.tpe, pt)) {
                      val meth: Symbol = tree.tpe.member(nme.apply)
                      debuglog("replacing forward delegate view with: " + meth + ":" + meth.tpe)
                      return typed(Select(tree, meth), mode, pt)
                    }
                    if (coercion != EmptyTree) {
                      def msg = "inferred view from " + tree.tpe + " to " + pt + " = " + coercion + ":" + coercion.tpe
                      if (settings.logImplicitConv.value)
                        unit.echo(tree.pos, msg)

                      debuglog(msg)
                      val silentContext = context.makeImplicit(context.ambiguousErrors)
                      val res = newTyper(silentContext).typed(
                        new ApplyImplicitView(coercion, List(tree)) setPos tree.pos, mode, pt)
                      if (silentContext.hasErrors) context.issue(silentContext.errBuffer.head) else return res
                    }
                  }
                }
                if (settings.debug.value) {
                  log("error tree = " + tree)
                  if (settings.explaintypes.value) explainTypes(tree.tpe, pt)
                }

                val found = tree.tpe
                if (!found.isErroneous && !pt.isErroneous) {
                  if ((!context.reportErrors && isPastTyper) || tree.attachments.get[MacroExpansionAttachment].isDefined) {
                    val (bound, req) = pt match {
                      case ExistentialType(qs, tpe) => (qs, tpe)
                      case _ => (Nil, pt)
                    }
                    val boundOrSkolems = bound ++ pt.skolemsExceptMethodTypeParams
                    if (boundOrSkolems.nonEmpty) {
                      // Ignore type errors raised in later phases that are due to mismatching types with existential skolems
                      // We have lift crashing in 2.9 with an adapt failure in the pattern matcher.
                      // Here's my hypothsis why this happens. The pattern matcher defines a variable of type
                      //
                      //   val x: T = expr
                      //
                      // where T is the type of expr, but T contains existential skolems ts.
                      // In that case, this value definition does not typecheck.
                      // The value definition
                      //
                      //   val x: T forSome { ts } = expr
                      //
                      // would typecheck. Or one can simply leave out the type of the `val`:
                      //
                      //   val x = expr
                      //
                      // SI-6029 shows another case where we also fail (in uncurry), but this time the expected
                      // type is an existential type.
                      //
                      // The reason for both failures have to do with the way we (don't) transform
                      // skolem types along with the trees that contain them. We'd need a
                      // radically different approach to do it. But before investing a lot of time to
                      // to do this (I have already sunk 3 full days with in the end futile attempts
                      // to consistently transform skolems and fix 6029), I'd like to
                      // investigate ways to avoid skolems completely.
                      //
                      // upd. The same problem happens when we try to typecheck the result of macro expansion against its expected type
                      // (which is the return type of the macro definition instantiated in the context of expandee):
                      //
                      //   Test.scala:2: error: type mismatch;
                      //     found   : $u.Expr[Class[_ <: Object]]
                      //     required: reflect.runtime.universe.Expr[Class[?0(in value <local Test>)]] where type ?0(in value <local Test>) <: Object
                      //     scala.reflect.runtime.universe.reify(new Object().getClass)
                      //                                         ^
                      // Therefore following Martin's advice I use this logic to recover from skolem errors after macro expansions
                      // (by adding the ` || tree.attachments.get[MacroExpansionAttachment].isDefined` clause to the conditional above).
                      //
                      log("recovering from existential or skolem type error in tree \n" + tree + "\nwith type " + tree.tpe + "\n expected type = " + pt + "\n context = " + context.tree)
                      return adapt(tree, mode, deriveTypeWithWildcards(boundOrSkolems)(pt))
                    }
                  }
                  // create an actual error
                  AdaptTypeError(tree, found, pt)
                }
                setError(tree)
              }
            }
            fallBack
          }
      }
    }

    def instantiate(tree: Tree, mode: Int, pt: Type): Tree = {
      inferExprInstance(tree, context.extractUndetparams(), pt)
      adapt(tree, mode, pt)
    }
    /** If the expected type is Unit: try instantiating type arguments
     *  with expected type Unit, but if that fails, try again with pt = WildcardType
     *  and discard the expression.
     */
    def instantiateExpectingUnit(tree: Tree, mode: Int): Tree = {
      val savedUndetparams = context.undetparams
      silent(_.instantiate(tree, mode, UnitClass.tpe)) match {
        case SilentResultValue(t) => t
        case _ =>
          context.undetparams = savedUndetparams
          val valueDiscard = atPos(tree.pos)(Block(List(instantiate(tree, mode, WildcardType)), Literal(Constant())))
          typed(valueDiscard, mode, UnitClass.tpe)
      }
    }

    private def isAdaptableWithView(qual: Tree) = {
      val qtpe = qual.tpe.widen
      (    !isPastTyper
        && qual.isTerm
        && !qual.isInstanceOf[Super]
        && ((qual.symbol eq null) || !qual.symbol.isTerm || qual.symbol.isValue)
        && !qtpe.isError
        && !qtpe.typeSymbol.isBottomClass
        && qtpe != WildcardType
        && !qual.isInstanceOf[ApplyImplicitView] // don't chain views
        && (context.implicitsEnabled || context.enrichmentEnabled)
        // Elaborating `context.implicitsEnabled`:
        // don't try to adapt a top-level type that's the subject of an implicit search
        // this happens because, if isView, typedImplicit tries to apply the "current" implicit value to
        // a value that needs to be coerced, so we check whether the implicit value has an `apply` method.
        // (If we allow this, we get divergence, e.g., starting at `conforms` during ant quick.bin)
        // Note: implicit arguments are still inferred (this kind of "chaining" is allowed)
      )
    }

    def adaptToMember(qual: Tree, searchTemplate: Type, reportAmbiguous: Boolean = true, saveErrors: Boolean = true): Tree = {
      if (isAdaptableWithView(qual)) {
        qual.tpe.widen.normalize match {
          case et: ExistentialType =>
            qual setType et.skolemizeExistential(context.owner, qual) // open the existential
          case _ =>
        }
        inferView(qual, qual.tpe, searchTemplate, reportAmbiguous, saveErrors) match {
          case EmptyTree  => qual
          case coercion   =>
            if (settings.logImplicitConv.value)
              unit.echo(qual.pos,
                "applied implicit conversion from %s to %s = %s".format(
                  qual.tpe, searchTemplate, coercion.symbol.defString))

            typedQualifier(atPos(qual.pos)(new ApplyImplicitView(coercion, List(qual))))
        }
      }
      else qual
    }

    /** Try to apply an implicit conversion to `qual` to that it contains
     *  a method `name` which can be applied to arguments `args` with expected type `pt`.
     *  If `pt` is defined, there is a fallback to try again with pt = ?.
     *  This helps avoiding propagating result information too far and solves
     *  #1756.
     *  If no conversion is found, return `qual` unchanged.
     *
     */
    def adaptToArguments(qual: Tree, name: Name, args: List[Tree], pt: Type, reportAmbiguous: Boolean, saveErrors: Boolean): Tree = {
      def doAdapt(restpe: Type) =
        //util.trace("adaptToArgs "+qual+", name = "+name+", argtpes = "+(args map (_.tpe))+", pt = "+pt+" = ")
        adaptToMember(qual, HasMethodMatching(name, args map (_.tpe), restpe), reportAmbiguous, saveErrors)
      if (pt != WildcardType) {
        silent(_ => doAdapt(pt)) match {
          case SilentResultValue(result) if result != qual =>
            result
          case _ =>
            debuglog("fallback on implicits in adaptToArguments: "+qual+" . "+name)
            doAdapt(WildcardType)
        }
      } else
        doAdapt(pt)
    }

    /** Try to apply an implicit conversion to `qual` so that it contains
     *  a method `name`. If that's ambiguous try taking arguments into
     *  account using `adaptToArguments`.
     */
    def adaptToMemberWithArgs(tree: Tree, qual: Tree, name: Name, mode: Int, reportAmbiguous: Boolean, saveErrors: Boolean): Tree = {
      def onError(reportError: => Tree): Tree = {
        context.tree match {
          case Apply(tree1, args) if (tree1 eq tree) && args.nonEmpty =>
            silent(_.typedArgs(args, mode)) match {
              case SilentResultValue(xs) =>
                val args = xs.asInstanceOf[List[Tree]]
                if (args exists (_.isErrorTyped))
                  reportError
                else
                  adaptToArguments(qual, name, args, WildcardType, reportAmbiguous, saveErrors)
              case _            =>
                reportError
            }
          case _ =>
            reportError
        }
      }
      silent(_.adaptToMember(qual, HasMember(name), false)) match {
          case SilentResultValue(res) => res
          case SilentTypeError(err) => onError({if (reportAmbiguous) { context.issue(err) }; setError(tree)})
      }
    }

    /** Try to apply an implicit conversion to `qual` to that it contains a
     *  member `name` of arbitrary type.
     *  If no conversion is found, return `qual` unchanged.
     */
    def adaptToName(qual: Tree, name: Name) =
      if (member(qual, name) != NoSymbol) qual
      else adaptToMember(qual, HasMember(name))

    private def typePrimaryConstrBody(clazz : Symbol, cbody: Tree, tparams: List[Symbol], enclTparams: List[Symbol], vparamss: List[List[ValDef]]): Tree = {
      // XXX: see about using the class's symbol....
      enclTparams foreach (sym => context.scope.enter(sym))
      namer.enterValueParams(vparamss)
      typed(cbody)
    }

    private def validateNoCaseAncestor(clazz: Symbol) = {
      if (!phase.erasedTypes) {
        for (ancestor <- clazz.ancestors find (_.isCase)) {
          unit.error(clazz.pos, (
            "case %s has case ancestor %s, but case-to-case inheritance is prohibited."+
            " To overcome this limitation, use extractors to pattern match on non-leaf nodes."
          ).format(clazz, ancestor.fullName))
        }
      }
    }

    private def checkEphemeral(clazz: Symbol, body: List[Tree]) = {
      // NOTE: Code appears to be messy in this method for good reason: it clearly
      // communicates the fact that it implements rather ad-hoc, arbitrary and
      // non-regular set of rules that identify features that interact badly with
      // value classes. This code can be cleaned up a lot once implementation
      // restrictions are addressed.
      val isValueClass = !clazz.isTrait
      def where = if (isValueClass) "value class" else "universal trait extending from class Any"
      def implRestriction(tree: Tree, what: String) =
        unit.error(tree.pos, s"implementation restriction: $what is not allowed in $where" +
           "\nThis restriction is planned to be removed in subsequent releases.")
      /**
       * Deeply traverses the tree in search of constructs that are not allowed
       * in value classes (at any nesting level).
       *
       * All restrictions this object imposes are probably not fundamental but require
       * fair amount of work and testing. We are conservative for now when it comes
       * to allowing language features to interact with value classes.
       *  */
      object checkEphemeralDeep extends Traverser {
        override def traverse(tree: Tree): Unit = if (isValueClass) {
          tree match {
            case _: ModuleDef =>
              //see https://issues.scala-lang.org/browse/SI-6359
              implRestriction(tree, "nested object")
            //see https://issues.scala-lang.org/browse/SI-6444
            //see https://issues.scala-lang.org/browse/SI-6463
            case _: ClassDef =>
              implRestriction(tree, "nested class")
<<<<<<< HEAD
=======
            case x: ValDef if x.mods.isLazy =>
              //see https://issues.scala-lang.org/browse/SI-6358
              implRestriction(tree, "lazy val")
            case Select(sup @ Super(qual, mix), selector) if selector != nme.CONSTRUCTOR && qual.symbol == clazz && mix != tpnme.EMPTY =>
              //see https://issues.scala-lang.org/browse/SI-6483
              implRestriction(sup, "qualified super reference")
>>>>>>> 87c5895d
            case _ =>
          }
          super.traverse(tree)
        }
      }
      for (stat <- body) {
        def notAllowed(what: String) = unit.error(stat.pos, s"$what is not allowed in $where")
        stat match {
          // see https://issues.scala-lang.org/browse/SI-6444
          // see https://issues.scala-lang.org/browse/SI-6463
          case ClassDef(mods, _, _, _) if isValueClass =>
            implRestriction(stat, s"nested ${ if (mods.isTrait) "trait" else "class" }")
          case _: Import | _: ClassDef | _: TypeDef | EmptyTree => // OK
          case DefDef(_, name, _, _, _, rhs) =>
            if (stat.symbol.isAuxiliaryConstructor)
              notAllowed("secondary constructor")
            else if (isValueClass && (name == nme.equals_ || name == nme.hashCode_))
              notAllowed(s"redefinition of $name method. See SIP-15, criterion 4.")
            else if (stat.symbol != null && stat.symbol.isParamAccessor)
              notAllowed("additional parameter")
            checkEphemeralDeep.traverse(rhs)
          case _: ValDef =>
            notAllowed("field definition")
          case _: ModuleDef =>
            //see https://issues.scala-lang.org/browse/SI-6359
            implRestriction(stat, "nested object")
          case _ =>
            notAllowed("this statement")
        }
      }
    }

    private def validateDerivedValueClass(clazz: Symbol, body: List[Tree]) = {
      if (clazz.isTrait)
        unit.error(clazz.pos, "only classes (not traits) are allowed to extend AnyVal")
      if (!clazz.isStatic)
        unit.error(clazz.pos, "value class may not be a "+
          (if (clazz.owner.isTerm) "local class" else "member of another class"))
      if (!clazz.isPrimitiveValueClass) {
        clazz.info.decls.toList.filter(acc => acc.isMethod && acc.isParamAccessor) match {
          case List(acc) =>
            def isUnderlyingAcc(sym: Symbol) =
              sym == acc || acc.hasAccessorFlag && sym == acc.accessed
            if (acc.accessBoundary(clazz) != rootMirror.RootClass)
              unit.error(acc.pos, "value class needs to have a publicly accessible val parameter")
            else if (acc.tpe.typeSymbol.isDerivedValueClass)
              unit.error(acc.pos, "value class may not wrap another user-defined value class")
            checkEphemeral(clazz, body filterNot (stat => isUnderlyingAcc(stat.symbol)))
          case x =>
            unit.error(clazz.pos, "value class needs to have exactly one public val parameter")
        }
      }

      for (tparam <- clazz.typeParams)
        if (tparam hasAnnotation definitions.SpecializedClass)
          unit.error(tparam.pos, "type parameter of value class may not be specialized")
    }

    def parentTypes(templ: Template): List[Tree] =
      if (templ.parents.isEmpty) List(atPos(templ.pos)(TypeTree(AnyRefClass.tpe)))
      else try {
        val clazz = context.owner
        // Normalize supertype and mixins so that supertype is always a class, not a trait.
        var supertpt = typedTypeConstructor(templ.parents.head)
        val firstParent = supertpt.tpe.typeSymbol
        var mixins = templ.parents.tail map typedType
        // If first parent is a trait, make it first mixin and add its superclass as first parent
        while ((supertpt.tpe.typeSymbol ne null) && supertpt.tpe.typeSymbol.initialize.isTrait) {
          val supertpt1 = typedType(supertpt)
          if (!supertpt1.isErrorTyped) {
            mixins = supertpt1 :: mixins
            supertpt = TypeTree(supertpt1.tpe.firstParent) setPos supertpt.pos.focus
          }
        }
        if (supertpt.tpe.typeSymbol == AnyClass && firstParent.isTrait)
          supertpt.tpe = AnyRefClass.tpe

        // Determine
        //  - supertparams: Missing type parameters from supertype
        //  - supertpe: Given supertype, polymorphic in supertparams
        val supertparams = if (supertpt.hasSymbolField) supertpt.symbol.typeParams else List()
        var supertpe = supertpt.tpe
        if (!supertparams.isEmpty)
          supertpe = PolyType(supertparams, appliedType(supertpe.typeConstructor, supertparams map (_.tpeHK)))

        // A method to replace a super reference by a New in a supercall
        def transformSuperCall(scall: Tree): Tree = (scall: @unchecked) match {
          case Apply(fn, args) =>
            treeCopy.Apply(scall, transformSuperCall(fn), args map (_.duplicate))
          case Select(Super(_, _), nme.CONSTRUCTOR) =>
            treeCopy.Select(
              scall,
              atPos(supertpt.pos.focus)(New(TypeTree(supertpe)) setType supertpe),
              nme.CONSTRUCTOR)
        }

        treeInfo.firstConstructor(templ.body) match {
          case constr @ DefDef(_, _, _, vparamss, _, cbody @ Block(cstats, cunit)) =>
            // Convert constructor body to block in environment and typecheck it
            val (preSuperStats, superCall) = {
              val (stats, rest) = cstats span (x => !treeInfo.isSuperConstrCall(x))
              (stats map (_.duplicate), if (rest.isEmpty) EmptyTree else rest.head.duplicate)
            }
            val cstats1 = if (superCall == EmptyTree) preSuperStats else preSuperStats :+ superCall
            val cbody1 = treeCopy.Block(cbody, preSuperStats, superCall match {
              case Apply(_, _) if supertparams.nonEmpty => transformSuperCall(superCall)
              case _                                    => cunit.duplicate
            })
            val outercontext = context.outer

            assert(clazz != NoSymbol, templ)
            val cscope = outercontext.makeNewScope(constr, outercontext.owner)
            val cbody2 = newTyper(cscope) // called both during completion AND typing.
                .typePrimaryConstrBody(clazz,
                  cbody1, supertparams, clazz.unsafeTypeParams, vparamss map (_.map(_.duplicate)))

            superCall match {
              case Apply(_, _) =>
                val sarg = treeInfo.firstArgument(superCall)
                if (sarg != EmptyTree && supertpe.typeSymbol != firstParent)
                  ConstrArgsInTraitParentTpeError(sarg, firstParent)
                if (!supertparams.isEmpty)
                  supertpt = TypeTree(cbody2.tpe) setPos supertpt.pos.focus
              case _ =>
                if (!supertparams.isEmpty)
                  MissingTypeArgumentsParentTpeError(supertpt)
            }

            val preSuperVals = treeInfo.preSuperFields(templ.body)
            if (preSuperVals.isEmpty && preSuperStats.nonEmpty)
              debugwarn("Wanted to zip empty presuper val list with " + preSuperStats)
            else
              map2(preSuperStats, preSuperVals)((ldef, gdef) => gdef.tpt.tpe = ldef.symbol.tpe)

          case _ =>
            if (!supertparams.isEmpty)
              MissingTypeArgumentsParentTpeError(supertpt)
        }
/* experimental: early types as type arguments
        val hasEarlyTypes = templ.body exists (treeInfo.isEarlyTypeDef)
        val earlyMap = new EarlyMap(clazz)
        List.mapConserve(supertpt :: mixins){ tpt =>
          val tpt1 = checkNoEscaping.privates(clazz, tpt)
          if (hasEarlyTypes) tpt1 else tpt1 setType earlyMap(tpt1.tpe)
        }
*/

        //Console.println("parents("+clazz") = "+supertpt :: mixins);//DEBUG

        // Certain parents are added in the parser before it is known whether
        // that class also declared them as parents.  For instance, this is an
        // error unless we take corrective action here:
        //
        //   case class Foo() extends Serializable
        //
        // So we strip the duplicates before typer.
        def fixDuplicates(remaining: List[Tree]): List[Tree] = remaining match {
          case Nil      => Nil
          case x :: xs  =>
            val sym = x.symbol
            x :: fixDuplicates(
              if (isPossibleSyntheticParent(sym)) xs filterNot (_.symbol == sym)
              else xs
            )
        }

        fixDuplicates(supertpt :: mixins) mapConserve (tpt => checkNoEscaping.privates(clazz, tpt))
      }
      catch {
        case ex: TypeError =>
          // fallback in case of cyclic errors
          // @H none of the tests enter here but I couldn't rule it out
          log("Type error calculating parents in template " + templ)
          log("Error: " + ex)
          ParentTypesError(templ, ex)
          List(TypeTree(AnyRefClass.tpe))
      }

    /** <p>Check that</p>
     *  <ul>
     *    <li>all parents are class types,</li>
     *    <li>first parent class is not a mixin; following classes are mixins,</li>
     *    <li>final classes are not inherited,</li>
     *    <li>
     *      sealed classes are only inherited by classes which are
     *      nested within definition of base class, or that occur within same
     *      statement sequence,
     *    </li>
     *    <li>self-type of current class is a subtype of self-type of each parent class.</li>
     *    <li>no two parents define same symbol.</li>
     *  </ul>
     */
    def validateParentClasses(parents: List[Tree], selfType: Type) {
      val pending = ListBuffer[AbsTypeError]()
      def validateDynamicParent(parent: Symbol) =
        if (parent == DynamicClass) checkFeature(parent.pos, DynamicsFeature)

      def validateParentClass(parent: Tree, superclazz: Symbol) =
        if (!parent.isErrorTyped) {
          val psym = parent.tpe.typeSymbol.initialize

          checkStablePrefixClassType(parent)

          if (psym != superclazz) {
            if (psym.isTrait) {
              val ps = psym.info.parents
              if (!ps.isEmpty && !superclazz.isSubClass(ps.head.typeSymbol))
                pending += ParentSuperSubclassError(parent, superclazz, ps.head.typeSymbol, psym)
            } else {
              pending += ParentNotATraitMixinError(parent, psym)
            }
          }

          if (psym.isFinal)
            pending += ParentFinalInheritanceError(parent, psym)

          if (psym.hasDeprecatedInheritanceAnnotation) {
            val suffix = psym.deprecatedInheritanceMessage map (": " + _) getOrElse ""
            val msg = s"inheritance from ${psym.fullLocationString} is deprecated$suffix"
            unit.deprecationWarning(parent.pos, msg)
          }

          if (psym.isSealed && !phase.erasedTypes)
            if (context.unit.source.file == psym.sourceFile)
              psym addChild context.owner
            else
              pending += ParentSealedInheritanceError(parent, psym)

          if (!(selfType <:< parent.tpe.typeOfThis) &&
              !phase.erasedTypes &&
              !context.owner.isSynthetic &&   // don't check synthetic concrete classes for virtuals (part of DEVIRTUALIZE)
              !settings.noSelfCheck.value &&  // setting to suppress this very check
              !selfType.isErroneous &&
              !parent.tpe.isErroneous)
          {
            //Console.println(context.owner);//DEBUG
            //Console.println(context.owner.unsafeTypeParams);//DEBUG
            //Console.println(List.fromArray(context.owner.info.closure));//DEBUG
            pending += ParentSelfTypeConformanceError(parent, selfType)
            if (settings.explaintypes.value) explainTypes(selfType, parent.tpe.typeOfThis)
          }

          if (parents exists (p => p != parent && p.tpe.typeSymbol == psym && !psym.isError))
            pending += ParentInheritedTwiceError(parent, psym)

          validateDynamicParent(psym)
        }

      if (!parents.isEmpty && parents.forall(!_.isErrorTyped)) {
        val superclazz = parents.head.tpe.typeSymbol
        for (p <- parents) validateParentClass(p, superclazz)
      }

/*
      if (settings.Xshowcls.value != "" &&
          settings.Xshowcls.value == context.owner.fullName)
        println("INFO "+context.owner+
                ", baseclasses = "+(context.owner.info.baseClasses map (_.fullName))+
                ", lin = "+(context.owner.info.baseClasses map (context.owner.thisType.baseType)))
*/
      pending.foreach(ErrorUtils.issueTypeError)
    }

    def checkFinitary(classinfo: ClassInfoType) {
      val clazz = classinfo.typeSymbol

      for (tparam <- clazz.typeParams) {
        if (classinfo.expansiveRefs(tparam) contains tparam) {
          val newinfo = ClassInfoType(
            classinfo.parents map (_.instantiateTypeParams(List(tparam), List(AnyRefClass.tpe))),
            classinfo.decls,
            clazz)
          clazz.setInfo {
            clazz.info match {
              case PolyType(tparams, _) => PolyType(tparams, newinfo)
              case _ => newinfo
            }
          }
          FinitaryError(tparam)
        }
      }
    }

    /**
     *  @param cdef ...
     *  @return     ...
     */
    def typedClassDef(cdef: ClassDef): Tree = {
//      attributes(cdef)
      val clazz = cdef.symbol
      val typedMods = typedModifiers(cdef.mods)
      assert(clazz != NoSymbol, cdef)
      reenterTypeParams(cdef.tparams)
      val tparams1 = cdef.tparams mapConserve (typedTypeDef)
      val impl1 = typerReportAnyContextErrors(context.make(cdef.impl, clazz, newScope)) {
        _.typedTemplate(cdef.impl, parentTypes(cdef.impl))
      }
      val impl2 = finishMethodSynthesis(impl1, clazz, context)
      if (clazz.isTrait && clazz.info.parents.nonEmpty && clazz.info.firstParent.normalize.typeSymbol == AnyClass)
        checkEphemeral(clazz, impl2.body)
      if ((clazz != ClassfileAnnotationClass) &&
          (clazz isNonBottomSubClass ClassfileAnnotationClass))
        restrictionWarning(cdef.pos, unit,
          "subclassing Classfile does not\n"+
          "make your annotation visible at runtime.  If that is what\n"+
          "you want, you must write the annotation class in Java.")
      if (!isPastTyper) {
        for (ann <- clazz.getAnnotation(DeprecatedAttr)) {
          val m = companionSymbolOf(clazz, context)
          if (m != NoSymbol)
            m.moduleClass.addAnnotation(AnnotationInfo(ann.atp, ann.args, List()))
        }
      }
      treeCopy.ClassDef(cdef, typedMods, cdef.name, tparams1, impl2)
        .setType(NoType)
    }

    /**
     *  @param mdef ...
     *  @return     ...
     */
    def typedModuleDef(mdef: ModuleDef): Tree = {
      // initialize all constructors of the linked class: the type completer (Namer.methodSig)
      // might add default getters to this object. example: "object T; class T(x: Int = 1)"
      val linkedClass = companionSymbolOf(mdef.symbol, context)
      if (linkedClass != NoSymbol)
        linkedClass.info.decl(nme.CONSTRUCTOR).alternatives foreach (_.initialize)

      val clazz     = mdef.symbol.moduleClass
      val typedMods = typedModifiers(mdef.mods)
      assert(clazz != NoSymbol, mdef)
      val noSerializable = (
           (linkedClass eq NoSymbol)
        || linkedClass.isErroneous
        || !linkedClass.isSerializable
        || clazz.isSerializable
      )
      val impl1 = typerReportAnyContextErrors(context.make(mdef.impl, clazz, newScope)) {
        _.typedTemplate(mdef.impl, {
          parentTypes(mdef.impl) ++ (
            if (noSerializable) Nil
            else {
              clazz.makeSerializable()
              List(TypeTree(SerializableClass.tpe) setPos clazz.pos.focus)
            }
          )
        })
      }
      val impl2  = finishMethodSynthesis(impl1, clazz, context)

      treeCopy.ModuleDef(mdef, typedMods, mdef.name, impl2) setType NoType
    }
    /** In order to override this in the TreeCheckers Typer so synthetics aren't re-added
     *  all the time, it is exposed here the module/class typing methods go through it.
     *  ...but it turns out it's also the ideal spot for namer/typer coordination for
     *  the tricky method synthesis scenarios, so we'll make it that.
     */
    protected def finishMethodSynthesis(templ: Template, clazz: Symbol, context: Context): Template = {
      addSyntheticMethods(templ, clazz, context)
    }
    /** For flatMapping a list of trees when you want the DocDefs and Annotated
     *  to be transparent.
     */
    def rewrappingWrapperTrees(f: Tree => List[Tree]): Tree => List[Tree] = {
      case dd @ DocDef(comment, defn) => f(defn) map (stat => DocDef(comment, stat) setPos dd.pos)
      case Annotated(annot, defn)     => f(defn) map (stat => Annotated(annot, stat))
      case tree                       => f(tree)
    }

    protected def enterSyms(txt: Context, trees: List[Tree]) = {
      var txt0 = txt
      for (tree <- trees) txt0 = enterSym(txt0, tree)
    }

    protected def enterSym(txt: Context, tree: Tree): Context =
      if (txt eq context) namer.enterSym(tree)
      else newNamer(txt).enterSym(tree)

    /**
     *  @param templ    ...
     *  @param parents1 ...
     *    <li> <!-- 2 -->
     *      Check that inner classes do not inherit from Annotation
     *    </li>
     *  @return         ...
     */
    def typedTemplate(templ: Template, parents1: List[Tree]): Template = {
      val clazz = context.owner
      // complete lazy annotations
      val annots = clazz.annotations
      if (templ.symbol == NoSymbol)
        templ setSymbol clazz.newLocalDummy(templ.pos)
      val self1 = templ.self match {
        case vd @ ValDef(_, _, tpt, EmptyTree) =>
          val tpt1 = checkNoEscaping.privates(
            clazz.thisSym,
            treeCopy.TypeTree(tpt).setOriginal(tpt) setType vd.symbol.tpe
          )
          copyValDef(vd)(tpt = tpt1, rhs = EmptyTree) setType NoType
      }
      // was:
      //          val tpt1 = checkNoEscaping.privates(clazz.thisSym, typedType(tpt))
      //          treeCopy.ValDef(vd, mods, name, tpt1, EmptyTree) setType NoType
      // but this leads to cycles for existential self types ==> #2545
      if (self1.name != nme.WILDCARD)
        context.scope enter self1.symbol

      val selfType = (
        if (clazz.isAnonymousClass && !phase.erasedTypes)
          intersectionType(clazz.info.parents, clazz.owner)
        else
          clazz.typeOfThis
      )
      // the following is necessary for templates generated later
      assert(clazz.info.decls != EmptyScope, clazz)
      enterSyms(context.outer.make(templ, clazz, clazz.info.decls), templ.body)
      validateParentClasses(parents1, selfType)
      if (clazz.isCase)
        validateNoCaseAncestor(clazz)

      if ((clazz isSubClass ClassfileAnnotationClass) && !clazz.owner.isPackageClass)
        unit.error(clazz.pos, "inner classes cannot be classfile annotations")

      if (!phase.erasedTypes && !clazz.info.resultType.isError) // @S: prevent crash for duplicated type members
        checkFinitary(clazz.info.resultType.asInstanceOf[ClassInfoType])

      val body =
        if (isPastTyper || reporter.hasErrors) templ.body
        else templ.body flatMap rewrappingWrapperTrees(namer.addDerivedTrees(Typer.this, _))

      val body1 = typedStats(body, templ.symbol)

      if (clazz.info.firstParent.typeSymbol == AnyValClass)
        validateDerivedValueClass(clazz, body1)

      if (clazz.isTrait) {
        for (decl <- clazz.info.decls if decl.isTerm && decl.isEarlyInitialized) {
          unit.warning(decl.pos, "Implementation restriction: early definitions in traits are not initialized before the super class is initialized.")
        }
      }

      treeCopy.Template(templ, parents1, self1, body1) setType clazz.tpe_*
    }

    /** Remove definition annotations from modifiers (they have been saved
     *  into the symbol's ``annotations'' in the type completer / namer)
     *
     *  However reification does need annotation definitions to proceed.
     *  Unfortunately, AnnotationInfo doesn't provide enough info to reify it in general case.
     *  The biggest problem is with the "atp: Type" field, which cannot be reified in some situations
     *  that involve locally defined annotations. See more about that in Reifiers.scala.
     *
     *  That's why the original tree gets saved into ``original'' field of AnnotationInfo (happens elsewhere).
     *  The field doesn't get pickled/unpickled and exists only during a single compilation run.
     *  This simultaneously allows us to reify annotations and to preserve backward compatibility.
     */
    def typedModifiers(mods: Modifiers): Modifiers =
      mods.copy(annotations = Nil) setPositions mods.positions

    /**
     *  @param vdef ...
     *  @return     ...
     */
    def typedValDef(vdef: ValDef): ValDef = {
//      attributes(vdef)
      val sym = vdef.symbol.initialize
      val typer1 = constrTyperIf(sym.isParameter && sym.owner.isConstructor)
      val typedMods = typedModifiers(vdef.mods)

      // complete lazy annotations
      val annots = sym.annotations
      var tpt1 = checkNoEscaping.privates(sym, typer1.typedType(vdef.tpt))
      checkNonCyclic(vdef, tpt1)

      if (sym.hasAnnotation(definitions.VolatileAttr) && !sym.isMutable)
          VolatileValueError(vdef)

      val rhs1 =
        if (vdef.rhs.isEmpty) {
          if (sym.isVariable && sym.owner.isTerm && !sym.isLazy && !isPastTyper)
            LocalVarUninitializedError(vdef)
          vdef.rhs
        } else {
          val tpt2 = if (sym.hasDefault) {
            // When typechecking default parameter, replace all type parameters in the expected type by Wildcard.
            // This allows defining "def foo[T](a: T = 1)"
            val tparams = sym.owner.skipConstructor.info.typeParams
            val subst = new SubstTypeMap(tparams, tparams map (_ => WildcardType)) {
              override def matches(sym: Symbol, sym1: Symbol) =
                if (sym.isSkolem) matches(sym.deSkolemize, sym1)
                else if (sym1.isSkolem) matches(sym, sym1.deSkolemize)
                else super[SubstTypeMap].matches(sym, sym1)
            }
            // allow defaults on by-name parameters
            if (sym hasFlag BYNAMEPARAM)
              if (tpt1.tpe.typeArgs.isEmpty) WildcardType // during erasure tpt1 is Function0
              else subst(tpt1.tpe.typeArgs(0))
            else subst(tpt1.tpe)
          } else tpt1.tpe
          newTyper(typer1.context.make(vdef, sym)).transformedOrTyped(vdef.rhs, EXPRmode | BYVALmode, tpt2)
        }
      treeCopy.ValDef(vdef, typedMods, vdef.name, tpt1, checkDead(rhs1)) setType NoType
    }

    /** Enter all aliases of local parameter accessors.
     *
     *  @param clazz    ...
     *  @param vparamss ...
     *  @param rhs      ...
     */
    def computeParamAliases(clazz: Symbol, vparamss: List[List[ValDef]], rhs: Tree) {
      debuglog(s"computing param aliases for $clazz:${clazz.primaryConstructor.tpe}:$rhs")
      def decompose(call: Tree): (Tree, List[Tree]) = call match {
        case Apply(fn, args) =>
          val (superConstr, args1) = decompose(fn)
          val params = fn.tpe.params
          val args2 = if (params.isEmpty || !isRepeatedParamType(params.last.tpe)) args
                      else args.take(params.length - 1) :+ EmptyTree
          assert(sameLength(args2, params) || call.isErrorTyped, "mismatch " + clazz + " " + (params map (_.tpe)) + " " + args2)//debug
          (superConstr, args1 ::: args2)
        case Block(stats, expr) if !stats.isEmpty =>
          decompose(stats.last)
        case _ =>
          (call, List())
      }
      val (superConstr, superArgs) = decompose(rhs)
      assert(superConstr.symbol ne null, superConstr)//debug

      val pending = ListBuffer[AbsTypeError]()
      // an object cannot be allowed to pass a reference to itself to a superconstructor
      // because of initialization issues; bug #473
      foreachSubTreeBoundTo(superArgs, clazz) { tree =>
        if (tree.symbol.isModule)
          pending += SuperConstrReferenceError(tree)
        tree match {
          case This(qual) =>
            pending += SuperConstrArgsThisReferenceError(tree)
          case _ => ()
        }
      }

      if (superConstr.symbol.isPrimaryConstructor) {
        val superClazz = superConstr.symbol.owner
        if (!superClazz.isJavaDefined) {
          val superParamAccessors = superClazz.constrParamAccessors
          if (sameLength(superParamAccessors, superArgs)) {
            for ((superAcc, superArg @ Ident(name)) <- superParamAccessors zip superArgs) {
              if (vparamss.exists(_.exists(_.symbol == superArg.symbol))) {
                var alias = superAcc.initialize.alias
                if (alias == NoSymbol)
                  alias = superAcc.getter(superAcc.owner)
                if (alias != NoSymbol &&
                    superClazz.info.nonPrivateMember(alias.name) != alias)
                  alias = NoSymbol
                if (alias != NoSymbol) {
                  var ownAcc = clazz.info.decl(name).suchThat(_.isParamAccessor)
                  if ((ownAcc hasFlag ACCESSOR) && !ownAcc.isDeferred)
                    ownAcc = ownAcc.accessed
                  if (!ownAcc.isVariable && !alias.accessed.isVariable) {
                    debuglog("" + ownAcc + " has alias "+alias.fullLocationString) //debug
                    ownAcc.asInstanceOf[TermSymbol].setAlias(alias)
                  }
                }
              }
            }
          }
        }
      }
      pending.foreach(ErrorUtils.issueTypeError)
    }

    // Check for SI-4842.
    private def checkSelfConstructorArgs(ddef: DefDef, clazz: Symbol) {
      val pending = ListBuffer[AbsTypeError]()
      ddef.rhs match {
        case Block(stats, expr) =>
          val selfConstructorCall = stats.headOption.getOrElse(expr)
          foreachSubTreeBoundTo(List(selfConstructorCall), clazz) {
            case tree @ This(qual) =>
              pending += SelfConstrArgsThisReferenceError(tree)
            case _ => ()
          }
        case _ =>
      }
      pending.foreach(ErrorUtils.issueTypeError)
    }

    /**
     * Run the provided function for each sub tree of `trees` that
     * are bound to a symbol with `clazz` as a base class.
     *
     * @param f This function can assume that `tree.symbol` is non null
     */
    private def foreachSubTreeBoundTo[A](trees: List[Tree], clazz: Symbol)(f: Tree => Unit): Unit =
      for {
        tree <- trees
        subTree <- tree
      } {
        val sym = subTree.symbol
        if (sym != null && sym.info.baseClasses.contains(clazz))
          f(subTree)
      }

      /** Check if a structurally defined method violates implementation restrictions.
     *  A method cannot be called if it is a non-private member of a refinement type
     *  and if its parameter's types are any of:
     *    - the self-type of the refinement
     *    - a type member of the refinement
     *    - an abstract type declared outside of the refinement.
     *    - an instance of a value class
     *  Furthermore, the result type may not be a value class either
     */
    def checkMethodStructuralCompatible(ddef: DefDef): Unit = {
      val meth = ddef.symbol
      def fail(pos: Position, msg: String) = unit.error(pos, msg)
      val tp: Type = meth.tpe match {
        case mt @ MethodType(_, _)     => mt
        case NullaryMethodType(restpe) => restpe  // TODO_NMT: drop NullaryMethodType from resultType?
        case PolyType(_, restpe)       => restpe
        case _                         => NoType
      }
      def nthParamPos(n: Int) = ddef.vparamss match {
        case xs :: _ if xs.length > n => xs(n).pos
        case _                        => meth.pos
      }
      def failStruct(pos: Position, what: String, where: String = "Parameter") =
        fail(pos, s"$where type in structural refinement may not refer to $what")

      foreachWithIndex(tp.paramTypes) { (paramType, idx) =>
        val sym = paramType.typeSymbol
        def paramPos = nthParamPos(idx)

        if (sym.isAbstractType) {
          if (!sym.hasTransOwner(meth.owner))
            failStruct(paramPos, "an abstract type defined outside that refinement")
          else if (!sym.hasTransOwner(meth))
            failStruct(paramPos, "a type member of that refinement")
        }
        if (sym.isDerivedValueClass)
          failStruct(paramPos, "a user-defined value class")
        if (paramType.isInstanceOf[ThisType] && sym == meth.owner)
          failStruct(paramPos, "the type of that refinement (self type)")
      }
      if (tp.resultType.typeSymbol.isDerivedValueClass)
        failStruct(ddef.tpt.pos, "a user-defined value class", where = "Result")
    }

    def typedUseCase(useCase: UseCase) {
      def stringParser(str: String): syntaxAnalyzer.Parser = {
        val file = new BatchSourceFile(context.unit.source.file, str) {
          override def positionInUltimateSource(pos: Position) = {
            pos.withSource(context.unit.source, useCase.pos.start)
          }
        }
        val unit = new CompilationUnit(file)
        new syntaxAnalyzer.UnitParser(unit)
      }
      val trees = stringParser(useCase.body+";").nonLocalDefOrDcl
      val enclClass = context.enclClass.owner
      def defineAlias(name: Name) =
        if (context.scope.lookup(name) == NoSymbol) {
          lookupVariable(name.toString.substring(1), enclClass) match {
            case Some(repl) =>
              silent(_.typedTypeConstructor(stringParser(repl).typ())) match {
                case SilentResultValue(tpt) =>
                  val alias = enclClass.newAliasType(name.toTypeName, useCase.pos)
                  val tparams = cloneSymbolsAtOwner(tpt.tpe.typeSymbol.typeParams, alias)
                  val newInfo = genPolyType(tparams, appliedType(tpt.tpe, tparams map (_.tpe)))
                  alias setInfo newInfo
                  context.scope.enter(alias)
                case _ =>
              }
            case _ =>
          }
        }
      for (tree <- trees; t <- tree)
        t match {
          case Ident(name) if name startsWith '$' => defineAlias(name)
          case _ =>
        }
      useCase.aliases = context.scope.toList
      namer.enterSyms(trees)
      typedStats(trees, NoSymbol)
      useCase.defined = context.scope.toList filterNot (useCase.aliases contains _)
      if (settings.debug.value)
        useCase.defined foreach (sym => println("defined use cases: %s:%s".format(sym, sym.tpe)))
    }

    /**
     *  @param ddef ...
     *  @return     ...
     */
    def typedDefDef(ddef: DefDef): DefDef = {
      val meth = ddef.symbol.initialize

      reenterTypeParams(ddef.tparams)
      reenterValueParams(ddef.vparamss)

      // for `val` and `var` parameter, look at `target` meta-annotation
      if (!isPastTyper && meth.isPrimaryConstructor) {
        for (vparams <- ddef.vparamss; vd <- vparams) {
          if (vd.mods.isParamAccessor) {
            namer.validateParam(vd)
          }
        }
      }

      val tparams1 = ddef.tparams mapConserve typedTypeDef
      val vparamss1 = ddef.vparamss mapConserve (_ mapConserve typedValDef)

      // complete lazy annotations
      val annots = meth.annotations

      for (vparams1 <- vparamss1; vparam1 <- vparams1 dropRight 1)
        if (isRepeatedParamType(vparam1.symbol.tpe))
          StarParamNotLastError(vparam1)

      var tpt1 = checkNoEscaping.privates(meth, typedType(ddef.tpt))
      checkNonCyclic(ddef, tpt1)
      ddef.tpt.setType(tpt1.tpe)
      val typedMods = typedModifiers(ddef.mods)
      var rhs1 =
        if (ddef.name == nme.CONSTRUCTOR && !ddef.symbol.hasStaticFlag) { // need this to make it possible to generate static ctors
          if (!meth.isPrimaryConstructor &&
              (!meth.owner.isClass ||
               meth.owner.isModuleClass ||
               meth.owner.isAnonOrRefinementClass))
            InvalidConstructorDefError(ddef)
          typed(ddef.rhs)
        } else if (meth.isTermMacro) {
          // typechecking macro bodies is sort of unconventional
          // that's why we employ our custom typing scheme orchestrated outside of the typer
          transformedOr(ddef.rhs, typedMacroBody(this, ddef))
        } else {
          transformedOrTyped(ddef.rhs, EXPRmode, tpt1.tpe)
        }

      if (meth.isClassConstructor && !isPastTyper && !meth.owner.isSubClass(AnyValClass)) {
        // At this point in AnyVal there is no supercall, which will blow up
        // in computeParamAliases; there's nothing to be computed for Anyval anyway.
        if (meth.isPrimaryConstructor)
          computeParamAliases(meth.owner, vparamss1, rhs1)
        else
          checkSelfConstructorArgs(ddef, meth.owner)
      }

      if (tpt1.tpe.typeSymbol != NothingClass && !context.returnsSeen && rhs1.tpe.typeSymbol != NothingClass)
        rhs1 = checkDead(rhs1)

      if (!isPastTyper && meth.owner.isClass &&
          meth.paramss.exists(ps => ps.exists(_.hasDefault) && isRepeatedParamType(ps.last.tpe)))
        StarWithDefaultError(meth)

      if (!isPastTyper) {
        val allParams = meth.paramss.flatten
        for (p <- allParams) {
          for (n <- p.deprecatedParamName) {
            if (allParams.exists(p1 => p1.name == n || (p != p1 && p1.deprecatedParamName.exists(_ == n))))
              DeprecatedParamNameError(p, n)
          }
        }
      }
      if (meth.isStructuralRefinementMember)
        checkMethodStructuralCompatible(ddef)

      if (meth.isImplicit && !meth.isSynthetic) meth.info.paramss match {
        case List(param) :: _ if !param.isImplicit =>
          checkFeature(ddef.pos, ImplicitConversionsFeature, meth.toString)
        case _ =>
      }

      treeCopy.DefDef(ddef, typedMods, ddef.name, tparams1, vparamss1, tpt1, rhs1) setType NoType
    }

    def typedTypeDef(tdef: TypeDef): TypeDef =
      typerWithCondLocalContext(context.makeNewScope(tdef, tdef.symbol))(tdef.tparams.nonEmpty){
        _.typedTypeDef0(tdef)
      }

    // call typedTypeDef instead
    // a TypeDef with type parameters must always be type checked in a new scope
    private def typedTypeDef0(tdef: TypeDef): TypeDef = {
      tdef.symbol.initialize
      reenterTypeParams(tdef.tparams)
      val tparams1 = tdef.tparams mapConserve typedTypeDef
      val typedMods = typedModifiers(tdef.mods)
      // complete lazy annotations
      val annots = tdef.symbol.annotations

      // @specialized should not be pickled when compiling with -no-specialize
      if (settings.nospecialization.value && currentRun.compiles(tdef.symbol)) {
        tdef.symbol.removeAnnotation(definitions.SpecializedClass)
        tdef.symbol.deSkolemize.removeAnnotation(definitions.SpecializedClass)
      }

      val rhs1 = checkNoEscaping.privates(tdef.symbol, typedType(tdef.rhs))
      checkNonCyclic(tdef.symbol)
      if (tdef.symbol.owner.isType)
        rhs1.tpe match {
          case TypeBounds(lo1, hi1) if (!(lo1 <:< hi1)) => LowerBoundError(tdef, lo1, hi1)
          case _                                        => ()
        }

      if (tdef.symbol.isDeferred && tdef.symbol.info.isHigherKinded)
        checkFeature(tdef.pos, HigherKindsFeature)

      treeCopy.TypeDef(tdef, typedMods, tdef.name, tparams1, rhs1) setType NoType
    }

    private def enterLabelDef(stat: Tree) {
      stat match {
        case ldef @ LabelDef(_, _, _) =>
          if (ldef.symbol == NoSymbol)
            ldef.symbol = namer.enterInScope(
              context.owner.newLabel(ldef.name, ldef.pos) setInfo MethodType(List(), UnitClass.tpe))
        case _ =>
      }
    }

    def typedLabelDef(ldef: LabelDef): LabelDef = {
      if (!nme.isLoopHeaderLabel(ldef.symbol.name) || isPastTyper) {
        val restpe = ldef.symbol.tpe.resultType
        val rhs1 = typed(ldef.rhs, restpe)
        ldef.params foreach (param => param.tpe = param.symbol.tpe)
        deriveLabelDef(ldef)(_ => rhs1) setType restpe
      }
      else {
        val initpe = ldef.symbol.tpe.resultType
        val rhs1 = typed(ldef.rhs)
        val restpe = rhs1.tpe
        if (restpe == initpe) { // stable result, no need to check again
          ldef.params foreach (param => param.tpe = param.symbol.tpe)
          treeCopy.LabelDef(ldef, ldef.name, ldef.params, rhs1) setType restpe
        } else {
          context.scope.unlink(ldef.symbol)
          val sym2 = namer.enterInScope(
            context.owner.newLabel(ldef.name, ldef.pos) setInfo MethodType(List(), restpe))
          val rhs2 = typed(resetAllAttrs(ldef.rhs), restpe)
          ldef.params foreach (param => param.tpe = param.symbol.tpe)
          deriveLabelDef(ldef)(_ => rhs2) setSymbol sym2 setType restpe
        }
      }
    }

    /**
     *  @param block ...
     *  @param mode  ...
     *  @param pt    ...
     *  @return      ...
     */
    def typedBlock(block: Block, mode: Int, pt: Type): Block = {
      val syntheticPrivates = new ListBuffer[Symbol]
      try {
        namer.enterSyms(block.stats)
        for (stat <- block.stats) enterLabelDef(stat)

        if (phaseId(currentPeriod) <= currentRun.typerPhase.id) {
          // This is very tricky stuff, because we are navigating the Skylla and Charybdis of
          // anonymous classes and what to return from them here. On the one hand, we cannot admit
          // every non-private member of an anonymous class as a part of the structural type of the
          // enclosing block. This runs afoul of the restriction that a structural type may not
          // refer to an enclosing type parameter or abstract types (which in turn is necessitated
          // by what can be done in Java reflection). On the other hand, making every term member
          // private conflicts with private escape checking - see ticket #3174 for an example.
          //
          // The cleanest way forward is if we would find a way to suppress structural type checking
          // for these members and maybe defer type errors to the places where members are called.
          // But that would be a big refactoring and also a big departure from existing code. The
          // probably safest fix for 2.8 is to keep members of an anonymous class that are not
          // mentioned in a parent type private (as before) but to disable escape checking for code
          // that's in the same anonymous class. That's what's done here.
          //
          // We really should go back and think hard whether we find a better way to address the
          // problem of escaping idents on the one hand and well-formed structural types on the
          // other.
          block match {
            case Block(List(classDef @ ClassDef(_, _, _, _)), Apply(Select(New(_), _), _)) =>
              val classDecls = classDef.symbol.info.decls
              val visibleMembers = pt match {
                case WildcardType                           => classDecls.toList
                case BoundedWildcardType(TypeBounds(lo, _)) => lo.members
                case _                                      => pt.members
              }
              def matchesVisibleMember(member: Symbol) = visibleMembers exists { vis =>
                (member.name == vis.name) &&
                (member.tpe <:< vis.tpe.substThis(vis.owner, classDef.symbol))
              }
              // The block is an anonymous class definitions/instantiation pair
              //   -> members that are hidden by the type of the block are made private
              val toHide = (
                classDecls filter (member =>
                     member.isTerm
                  && member.isPossibleInRefinement
                  && member.isPublic
                  && !matchesVisibleMember(member)
                ) map (member => member
                  resetFlag (PROTECTED | LOCAL)
                  setFlag (PRIVATE | SYNTHETIC_PRIVATE)
                  setPrivateWithin NoSymbol
                )
              )
              syntheticPrivates ++= toHide
            case _ =>
          }
        }
        val stats1 = if (isPastTyper) block.stats else
          block.stats.flatMap(stat => stat match {
            case vd@ValDef(_, _, _, _) if vd.symbol.isLazy =>
              namer.addDerivedTrees(Typer.this, vd)
            case _ => stat::Nil
            })
        val stats2 = typedStats(stats1, context.owner)
        val expr1 = typed(block.expr, mode & ~(FUNmode | QUALmode), pt)
        treeCopy.Block(block, stats2, expr1)
          .setType(if (treeInfo.isExprSafeToInline(block)) expr1.tpe else expr1.tpe.deconst)
      } finally {
        // enable escaping privates checking from the outside and recycle
        // transient flag
        syntheticPrivates foreach (_ resetFlag SYNTHETIC_PRIVATE)
      }
    }

    /**
     *  @param cdef   ...
     *  @param pattpe ...
     *  @param pt     ...
     *  @return       ...
     */
    def typedCase(cdef: CaseDef, pattpe: Type, pt: Type): CaseDef = {
      // verify no _* except in last position
      for (Apply(_, xs) <- cdef.pat ; x <- xs dropRight 1 ; if treeInfo isStar x)
        StarPositionInPatternError(x)

      // withoutAnnotations - see continuations-run/z1673.scala
      // This adjustment is awfully specific to continuations, but AFAICS the
      // whole AnnotationChecker framework is.
      val pat1 = typedPattern(cdef.pat, pattpe.withoutAnnotations)
      // When case classes have more than two parameter lists, the pattern ends
      // up typed as a method.  We only pattern match on the first parameter
      // list, so substitute the final result type of the method, i.e. the type
      // of the case class.
      if (pat1.tpe.paramSectionCount > 0)
        pat1 setType pat1.tpe.finalResultType

      if (forInteractive) {
        for (bind @ Bind(name, _) <- cdef.pat)
          if (name.toTermName != nme.WILDCARD && bind.symbol != null && bind.symbol != NoSymbol)
            namer.enterIfNotThere(bind.symbol)
      }

      val guard1: Tree = if (cdef.guard == EmptyTree) EmptyTree
                         else typed(cdef.guard, BooleanClass.tpe)
      var body1: Tree = typed(cdef.body, pt)

      val contextWithTypeBounds = context.nextEnclosing(_.tree.isInstanceOf[CaseDef])
      if (contextWithTypeBounds.savedTypeBounds.nonEmpty) {
        body1.tpe = contextWithTypeBounds restoreTypeBounds body1.tpe

        // insert a cast if something typechecked under the GADT constraints,
        // but not in real life (i.e., now that's we've reset the method's type skolems'
        //   infos back to their pre-GADT-constraint state)
        if (isFullyDefined(pt) && !(body1.tpe <:< pt))
          body1 = typedPos(body1.pos)(gen.mkCast(body1, pt.normalize))

      }

//    body1 = checkNoEscaping.locals(context.scope, pt, body1)
      val treeWithSkolems = treeCopy.CaseDef(cdef, pat1, guard1, body1) setType body1.tpe

      new TypeMapTreeSubstituter(deskolemizeGADTSkolems).traverse(treeWithSkolems)

      treeWithSkolems // now without skolems, actually
    }

    // undo adaptConstrPattern's evil deeds, as they confuse the old pattern matcher
    // the flags are used to avoid accidentally deskolemizing unrelated skolems of skolems
    object deskolemizeGADTSkolems extends TypeMap {
      def apply(tp: Type): Type = mapOver(tp) match {
        case TypeRef(pre, sym, args) if sym.isGADTSkolem =>
          typeRef(NoPrefix, sym.deSkolemize, args)
        case tp1 => tp1
      }
    }

    def typedCases(cases: List[CaseDef], pattp: Type, pt: Type): List[CaseDef] =
      cases mapConserve { cdef =>
        newTyper(context.makeNewScope(cdef, context.owner)).typedCase(cdef, pattp, pt)
      }

    def adaptCase(cdef: CaseDef, mode: Int, tpe: Type): CaseDef = deriveCaseDef(cdef)(adapt(_, mode, tpe))

    def ptOrLub(tps: List[Type], pt: Type  )       = if (isFullyDefined(pt)) (pt, false) else weakLub(tps map (_.deconst))
    def ptOrLubPacked(trees: List[Tree], pt: Type) = if (isFullyDefined(pt)) (pt, false) else weakLub(trees map (c => packedType(c, context.owner).deconst))

    // takes untyped sub-trees of a match and type checks them
    def typedMatch(selector: Tree, cases: List[CaseDef], mode: Int, pt: Type, tree: Tree = EmptyTree): Match = {
      val selector1  = checkDead(typed(selector, EXPRmode | BYVALmode, WildcardType))
      val selectorTp = packCaptured(selector1.tpe.widen).skolemizeExistential(context.owner, selector)
      val casesTyped = typedCases(cases, selectorTp, pt)

      val (resTp, needAdapt) =
        if (!settings.XoldPatmat.value) ptOrLubPacked(casesTyped, pt)
        else ptOrLub(casesTyped map (_.tpe), pt)

      val casesAdapted = if (!needAdapt) casesTyped else casesTyped map (adaptCase(_, mode, resTp))

      treeCopy.Match(tree, selector1, casesAdapted) setType resTp
    }

    // match has been typed -- virtualize it if we're feeling experimental
    // (virtualized matches are expanded during type checking so they have the full context available)
    // otherwise, do nothing: matches are translated during phase `patmat` (unless -Xoldpatmat)
    def virtualizedMatch(match_ : Match, mode: Int, pt: Type) = {
      import patmat.{vpmName, PureMatchTranslator, OptimizingMatchTranslator}

      // TODO: add fallback __match sentinel to predef
      val matchStrategy: Tree =
        if (!(newPatternMatching && settings.Xexperimental.value && context.isNameInScope(vpmName._match))) null    // fast path, avoiding the next line if there's no __match to be seen
        else newTyper(context.makeImplicit(reportAmbiguousErrors = false)).silent(_.typed(Ident(vpmName._match), EXPRmode, WildcardType), reportAmbiguousErrors = false) match {
          case SilentResultValue(ms) => ms
          case _                     => null
        }

      if (matchStrategy ne null) // virtualize
        typed((new PureMatchTranslator(this.asInstanceOf[patmat.global.analyzer.Typer] /*TODO*/, matchStrategy)).translateMatch(match_), mode, pt)
      else
        match_ // will be translated in phase `patmat`
    }

    // synthesize and type check a PartialFunction implementation based on a match specified by `cases`
    // Match(EmptyTree, cases) ==> new PartialFunction { def apply<OrElse>(params) = `translateMatch('`(param1,...,paramN)` match { cases }')` }
    // for fresh params, the selector of the match we'll translated simply gathers those in a tuple
    // NOTE: restricted to PartialFunction -- leave Function trees if the expected type does not demand a partial function
    class MatchFunTyper(tree: Tree, cases: List[CaseDef], mode: Int, pt0: Type)  {
      // TODO: remove FunctionN support -- this is currently designed so that it can emit FunctionN and PartialFunction subclasses
      // however, we should leave Function nodes until Uncurry so phases after typer can still detect normal Function trees
      // we need to synthesize PartialFunction impls, though, to avoid nastiness in Uncurry in transforming&duplicating generated pattern matcher trees
      // TODO: remove PartialFunction support from UnCurry
      private val pt    = deskolemizeGADTSkolems(pt0)
      private val targs = pt.normalize.typeArgs
      private val arity = if (isFunctionType(pt)) targs.length - 1 else 1 // TODO pt should always be a (Partial)Function, right?
      private val ptRes = if (targs.isEmpty) WildcardType else targs.last // may not be fully defined

      private val isPartial = pt.typeSymbol == PartialFunctionClass
      assert(isPartial)

      private val anonClass = context.owner.newAnonymousFunctionClass(tree.pos)
      private val funThis   = This(anonClass)

      anonClass addAnnotation AnnotationInfo(SerialVersionUIDAttr.tpe, List(Literal(Constant(0))), List())

      def deriveFormals =
        if (targs.isEmpty) Nil
        else targs.init

      def mkParams(methodSym: Symbol, formals: List[Type] = deriveFormals) =
        if (formals.isEmpty || !formals.forall(isFullyDefined)) { MissingParameterTypeAnonMatchError(tree, pt); Nil }
        else methodSym newSyntheticValueParams formals

      def mkSel(params: List[Symbol]) =
        if (params.isEmpty) EmptyTree
        else {
          val ids = params map (p => Ident(p.name))
          atPos(tree.pos.focusStart) { if (arity == 1) ids.head else gen.mkTuple(ids) }
        }

      import CODE._

      // need to duplicate the cases before typing them to generate the apply method, or the symbols will be all messed up
      val casesTrue = if (isPartial) cases map (c => deriveCaseDef(c)(x => atPos(x.pos.focus)(TRUE_typed)).duplicate.asInstanceOf[CaseDef]) else Nil
      // println("casesTrue "+ casesTrue)
      def parentsPartial(targs: List[Type]) = addSerializable(appliedType(AbstractPartialFunctionClass.typeConstructor, targs))

      def applyMethod = {
        // rig the show so we can get started typing the method body -- later we'll correct the infos...
        anonClass setInfo ClassInfoType(addSerializable(ObjectClass.tpe, pt), newScope, anonClass)
        val methodSym = anonClass.newMethod(nme.apply, tree.pos, if(isPartial) (FINAL | OVERRIDE) else FINAL)
        val paramSyms = mkParams(methodSym)
        val selector  = mkSel(paramSyms)

        if (selector eq EmptyTree) EmptyTree
        else {
          methodSym setInfoAndEnter MethodType(paramSyms, AnyClass.tpe)

          val methodBodyTyper = newTyper(context.makeNewScope(context.tree, methodSym)) // should use the DefDef for the context's tree, but it doesn't exist yet (we need the typer we're creating to create it)
          paramSyms foreach (methodBodyTyper.context.scope enter _)

          val match_ = methodBodyTyper.typedMatch(gen.mkUnchecked(selector), cases, mode, ptRes)
          val resTp = match_.tpe

          val methFormals = paramSyms map (_.tpe)
          val parents = (
            if (isPartial) parentsPartial(List(methFormals.head, resTp))
            else addSerializable(abstractFunctionType(methFormals, resTp))
          )
          anonClass setInfo ClassInfoType(parents, newScope, anonClass)
          methodSym setInfoAndEnter MethodType(paramSyms, resTp)

          DefDef(methodSym, methodBodyTyper.virtualizedMatch(match_, mode, resTp))
        }
      }

      // def applyOrElse[A1 <: A, B1 >: B](x: A1, default: A1 => B1): B1 =
      def applyOrElseMethodDef = {
        // rig the show so we can get started typing the method body -- later we'll correct the infos...
        // targs were type arguments for PartialFunction, so we know they will work for AbstractPartialFunction as well
        anonClass setInfo ClassInfoType(parentsPartial(targs), newScope, anonClass)
        val methodSym = anonClass.newMethod(nme.applyOrElse, tree.pos, FINAL | OVERRIDE)

        // create the parameter that corresponds to the function's parameter
        val List(argTp)       = deriveFormals
        val A1                = methodSym newTypeParameter(newTypeName("A1")) setInfo TypeBounds.upper(argTp)
        val paramSyms@List(x) = mkParams(methodSym, List(A1.tpe))
        val selector          = mkSel(paramSyms)

        if (selector eq EmptyTree) EmptyTree
        else {
          // applyOrElse's default parameter:
          val B1        = methodSym newTypeParameter(newTypeName("B1")) setInfo TypeBounds.empty //lower(resTp)
          val default   = methodSym newValueParameter(newTermName("default"), tree.pos.focus, SYNTHETIC) setInfo functionType(List(A1.tpe), B1.tpe)

          val paramSyms = List(x, default)
          methodSym setInfoAndEnter polyType(List(A1, B1), MethodType(paramSyms, B1.tpe))

          val methodBodyTyper = newTyper(context.makeNewScope(context.tree, methodSym)) // should use the DefDef for the context's tree, but it doesn't exist yet (we need the typer we're creating to create it)
          paramSyms foreach (methodBodyTyper.context.scope enter _)

          val match_ = methodBodyTyper.typedMatch(gen.mkUnchecked(selector), cases, mode, ptRes)
          val resTp = match_.tpe

          anonClass setInfo ClassInfoType(parentsPartial(List(argTp, resTp)), newScope, anonClass)
          B1 setInfo TypeBounds.lower(resTp)
          anonClass.info.decls enter methodSym // methodSym's info need not change (B1's bound has been updated instead)

          match_ setType B1.tpe

          // the default uses applyOrElse's first parameter since the scrut's type has been widened
          val body = methodBodyTyper.virtualizedMatch(match_ updateAttachment DefaultOverrideMatchAttachment(REF(default) APPLY (REF(x))), mode, B1.tpe)

          DefDef(methodSym, body)
        }
      }

      def isDefinedAtMethod = {
        val methodSym = anonClass.newMethod(nme.isDefinedAt, tree.pos.makeTransparent, FINAL)
        val paramSyms = mkParams(methodSym)
        val selector  = mkSel(paramSyms)

        if (selector eq EmptyTree) EmptyTree
        else {
          val methodBodyTyper = newTyper(context.makeNewScope(context.tree, methodSym)) // should use the DefDef for the context's tree, but it doesn't exist yet (we need the typer we're creating to create it)
          paramSyms foreach (methodBodyTyper.context.scope enter _)
          methodSym setInfoAndEnter MethodType(paramSyms, BooleanClass.tpe)

          val match_ = methodBodyTyper.typedMatch(gen.mkUnchecked(selector), casesTrue, mode, BooleanClass.tpe)
          val body   = methodBodyTyper.virtualizedMatch(match_ updateAttachment DefaultOverrideMatchAttachment(FALSE_typed), mode, BooleanClass.tpe)

          DefDef(methodSym, body)
        }
      }

      lazy val members = if (isPartial) {
        // somehow @cps annotations upset the typer when looking at applyOrElse's signature, but not apply's
        // TODO: figure out the details (T @cps[U] is not a subtype of Any, but then why does it work for the apply method?)
        if (targs forall (_ <:< AnyClass.tpe)) List(applyOrElseMethodDef, isDefinedAtMethod)
        else List(applyMethod, isDefinedAtMethod)
      } else List(applyMethod)

      def translated =
        if (members.head eq EmptyTree) setError(tree)
        else typed(atPos(tree.pos)(Block(List(ClassDef(anonClass, NoMods, ListOfNil, ListOfNil, members, tree.pos.focus)), atPos(tree.pos.focus)(New(anonClass.tpe)))), mode, pt)
    }

    // Function(params, Match(sel, cases)) ==> new <Partial>Function { def apply<OrElse>(params) = `translateMatch('sel match { cases }')` }
    class MatchFunTyperBetaReduced(fun: Function, sel: Tree, cases: List[CaseDef], mode: Int, pt: Type) extends MatchFunTyper(fun, cases, mode, pt)  {
      override def deriveFormals =
        fun.vparams map { p => if(p.tpt.tpe == null) typedType(p.tpt).tpe else p.tpt.tpe }

      // the only difference from the super class is that we must preserve the names of the parameters
      override def mkParams(methodSym: Symbol, formals: List[Type] = deriveFormals) =
        (fun.vparams, formals).zipped map { (p, tp) =>
          methodSym.newValueParameter(p.name, p.pos.focus, SYNTHETIC) setInfo tp
        }

      override def mkSel(params: List[Symbol]) = sel.duplicate
    }

    /**
     *  @param fun  ...
     *  @param mode ...
     *  @param pt   ...
     *  @return     ...
     */
    private def typedFunction(fun: Function, mode: Int, pt: Type): Tree = {
      val numVparams = fun.vparams.length
      if (numVparams > definitions.MaxFunctionArity)
        return MaxFunctionArityError(fun)

      def decompose(pt: Type): (Symbol, List[Type], Type) =
        if ((isFunctionType(pt) || (pt.typeSymbol == PartialFunctionClass && numVparams == 1 && fun.body.isInstanceOf[Match])) && // see bug901 for a reason why next conditions are needed
            (  pt.normalize.typeArgs.length - 1 == numVparams
            || fun.vparams.exists(_.tpt.isEmpty)
            ))
          (pt.typeSymbol, pt.normalize.typeArgs.init, pt.normalize.typeArgs.last)
        else
          (FunctionClass(numVparams), fun.vparams map (x => NoType), WildcardType)

      val (clazz, argpts, respt) = decompose(pt)
      if (argpts.lengthCompare(numVparams) != 0)
        WrongNumberOfParametersError(fun, argpts)
      else {
        foreach2(fun.vparams, argpts) { (vparam, argpt) =>
          if (vparam.tpt.isEmpty) {
            vparam.tpt.tpe =
              if (isFullyDefined(argpt)) argpt
              else {
                fun match {
                  case etaExpansion(vparams, fn, args) =>
                    silent(_.typed(fn, forFunMode(mode), pt)) match {
                      case SilentResultValue(fn1) if context.undetparams.isEmpty =>
                        // if context,undetparams is not empty, the function was polymorphic,
                        // so we need the missing arguments to infer its type. See #871
                        //println("typing eta "+fun+":"+fn1.tpe+"/"+context.undetparams)
                        val ftpe = normalize(fn1.tpe) baseType FunctionClass(numVparams)
                        if (isFunctionType(ftpe) && isFullyDefined(ftpe))
                          return typedFunction(fun, mode, ftpe)
                      case _ =>
                    }
                  case _ =>
                }
                MissingParameterTypeError(fun, vparam, pt)
                ErrorType
              }
            if (!vparam.tpt.pos.isDefined) vparam.tpt setPos vparam.pos.focus
          }
        }

        fun.body match {
          // later phase indicates scaladoc is calling (where shit is messed up, I tell you)
          //  -- so fall back to old patmat, which is more forgiving
          case Match(sel, cases) if (sel ne EmptyTree) && newPatternMatching && (pt.typeSymbol == PartialFunctionClass) =>
            // go to outer context -- must discard the context that was created for the Function since we're discarding the function
            // thus, its symbol, which serves as the current context.owner, is not the right owner
            // you won't know you're using the wrong owner until lambda lift crashes (unless you know better than to use the wrong owner)
            val outerTyper = newTyper(context.outer)
            (new outerTyper.MatchFunTyperBetaReduced(fun, sel, cases, mode, pt)).translated
          case _ =>
            val vparamSyms = fun.vparams map { vparam =>
              enterSym(context, vparam)
              if (context.retyping) context.scope enter vparam.symbol
              vparam.symbol
            }
            val vparams = fun.vparams mapConserve typedValDef
            val formals = vparamSyms map (_.tpe)
            val body1   = typed(fun.body, respt)
            val restpe  = packedType(body1, fun.symbol).deconst.resultType
            val funtpe  = appliedType(clazz, formals :+ restpe: _*)

            treeCopy.Function(fun, vparams, body1) setType funtpe
        }
      }
    }

    def typedRefinement(templ: Template) {
      val stats = templ.body
      namer.enterSyms(stats)
      // need to delay rest of typedRefinement to avoid cyclic reference errors
      unit.toCheck += { () =>
        val stats1 = typedStats(stats, NoSymbol)
        // this code kicks in only after typer, so `stats` will never be filled in time
        // as a result, most of compound type trees with non-empty stats will fail to reify
        // todo. investigate whether something can be done about this
        val att = templ.attachments.get[CompoundTypeTreeOriginalAttachment].getOrElse(CompoundTypeTreeOriginalAttachment(Nil, Nil))
        templ.removeAttachment[CompoundTypeTreeOriginalAttachment]
        templ updateAttachment att.copy(stats = stats1)
        for (stat <- stats1 if stat.isDef) {
          val member = stat.symbol
          if (!(context.owner.ancestors forall
                (bc => member.matchingSymbol(bc, context.owner.thisType) == NoSymbol))) {
                  member setFlag OVERRIDE
                }
        }
      }
    }

    def typedImport(imp : Import) : Import = (transformed remove imp) match {
      case Some(imp1: Import) => imp1
      case _                  => log("unhandled import: "+imp+" in "+unit); imp
    }

    def typedStats(stats: List[Tree], exprOwner: Symbol): List[Tree] = {
      val inBlock = exprOwner == context.owner
      def includesTargetPos(tree: Tree) =
        tree.pos.isRange && context.unit.exists && (tree.pos includes context.unit.targetPos)
      val localTarget = stats exists includesTargetPos
      def typedStat(stat: Tree): Tree = {
        if (context.owner.isRefinementClass && !treeInfo.isDeclarationOrTypeDef(stat))
          OnlyDeclarationsError(stat)
        else
          stat match {
            case imp @ Import(_, _) =>
              imp.symbol.initialize
              if (!imp.symbol.isError) {
                context = context.makeNewImport(imp)
                typedImport(imp)
              } else EmptyTree
            case _ =>
              if (localTarget && !includesTargetPos(stat)) {
                // skip typechecking of statements in a sequence where some other statement includes
                // the targetposition
                stat
              } else {
                val localTyper = if (inBlock || (stat.isDef && !stat.isInstanceOf[LabelDef])) {
                  this
                } else newTyper(context.make(stat, exprOwner))
                // XXX this creates a spurious dead code warning if an exception is thrown
                // in a constructor, even if it is the only thing in the constructor.
                val result = checkDead(localTyper.typed(stat, EXPRmode | BYVALmode, WildcardType))

                if (treeInfo.isSelfOrSuperConstrCall(result)) {
                  context.inConstructorSuffix = true
                  if (treeInfo.isSelfConstrCall(result) && result.symbol.pos.pointOrElse(0) >= exprOwner.enclMethod.pos.pointOrElse(0))
                    ConstructorsOrderError(stat)
                }

                if (treeInfo.isPureExprForWarningPurposes(result)) context.warning(stat.pos,
                  "a pure expression does nothing in statement position; " +
                  "you may be omitting necessary parentheses"
                )
                result
              }
          }
      }

      /** 'accessor' and 'accessed' are so similar it becomes very difficult to
       *  follow the logic, so I renamed one to something distinct.
       */
      def accesses(looker: Symbol, accessed: Symbol) = accessed.hasLocalFlag && (
           (accessed.isParamAccessor)
        || (looker.hasAccessorFlag && !accessed.hasAccessorFlag && accessed.isPrivate)
      )

      def checkNoDoubleDefs(stats: List[Tree]): Unit = {
        val scope = if (inBlock) context.scope else context.owner.info.decls
        var e = scope.elems
        while ((e ne null) && e.owner == scope) {
          var e1 = scope.lookupNextEntry(e)
          while ((e1 ne null) && e1.owner == scope) {
            if (!accesses(e.sym, e1.sym) && !accesses(e1.sym, e.sym) &&
                (e.sym.isType || inBlock || (e.sym.tpe matches e1.sym.tpe)))
              // default getters are defined twice when multiple overloads have defaults. an
              // error for this is issued in RefChecks.checkDefaultsInOverloaded
              if (!e.sym.isErroneous && !e1.sym.isErroneous && !e.sym.hasDefaultFlag &&
                  !e.sym.hasAnnotation(BridgeClass) && !e1.sym.hasAnnotation(BridgeClass)) {
                log("Double definition detected:\n  " +
                    ((e.sym.getClass, e.sym.info, e.sym.ownerChain)) + "\n  " +
                    ((e1.sym.getClass, e1.sym.info, e1.sym.ownerChain)))

                DefDefinedTwiceError(e.sym, e1.sym)
                scope.unlink(e1) // need to unlink to avoid later problems with lub; see #2779
              }
              e1 = scope.lookupNextEntry(e1)
          }
          e = e.next
        }
      }

      def addSynthetics(stats: List[Tree]): List[Tree] = {
        val scope = if (inBlock) context.scope else context.owner.info.decls
        var newStats = new ListBuffer[Tree]
        var moreToAdd = true
        while (moreToAdd) {
          val initElems = scope.elems
          for (sym <- scope)
            for (tree <- context.unit.synthetics get sym) {
              newStats += typedStat(tree) // might add even more synthetics to the scope
              context.unit.synthetics -= sym
            }
          // the type completer of a synthetic might add more synthetics. example: if the
          // factory method of a case class (i.e. the constructor) has a default.
          moreToAdd = scope.elems ne initElems
        }
        if (newStats.isEmpty) stats
        else {
          // put default getters next to the method they belong to,
          // same for companion objects. fixes #2489 and #4036.
          // [Martin] This is pretty ugly. I think we could avoid
          // this code by associating defaults and companion objects
          // with the original tree instead of the new symbol.
          def matches(stat: Tree, synt: Tree) = (stat, synt) match {
            // synt is default arg for stat
            case (DefDef(_, statName, _, _, _, _), DefDef(mods, syntName, _, _, _, _)) =>
              mods.hasDefaultFlag && syntName.toString.startsWith(statName.toString)

            // synt is companion module
            case (ClassDef(_, className, _, _), ModuleDef(_, moduleName, _)) =>
              className.toTermName == moduleName

            // synt is implicit def for implicit class (#6278)
            case (ClassDef(cmods, cname, _, _), DefDef(dmods, dname, _, _, _, _)) =>
              cmods.isImplicit && dmods.isImplicit && cname.toTermName == dname

            case _ => false
          }

          def matching(stat: Tree): List[Tree] = {
            val (pos, neg) = newStats.partition(synt => matches(stat, synt))
            newStats = neg
            pos.toList
          }

          (stats foldRight List[Tree]())((stat, res) => {
            stat :: matching(stat) ::: res
          }) ::: newStats.toList
        }
      }

      val stats1 = stats mapConserve typedStat
      if (phase.erasedTypes) stats1
      else {
        checkNoDoubleDefs(stats1)
        addSynthetics(stats1)
      }
    }

    def typedArg(arg: Tree, mode: Int, newmode: Int, pt: Type): Tree = {
      val typedMode = onlyStickyModes(mode) | newmode
      val t = withCondConstrTyper((mode & SCCmode) != 0)(_.typed(arg, typedMode, pt))
      checkDead.inMode(typedMode, t)
    }

    def typedArgs(args: List[Tree], mode: Int) =
      args mapConserve (arg => typedArg(arg, mode, 0, WildcardType))

    /** Type trees in `args0` against corresponding expected type in `adapted0`.
     *
     * The mode in which each argument is typed is derived from `mode` and
     * whether the arg was originally by-name or var-arg (need `formals0` for that)
     * the default is by-val, of course.
     *
     * (docs reverse-engineered -- AM)
     */
    def typedArgs(args0: List[Tree], mode: Int, formals0: List[Type], adapted0: List[Type]): List[Tree] = {
      val sticky = onlyStickyModes(mode)
      def loop(args: List[Tree], formals: List[Type], adapted: List[Type]): List[Tree] = {
        if (args.isEmpty || adapted.isEmpty) Nil
        else {
          // No formals left or * indicates varargs.
          val isVarArgs = formals.isEmpty || formals.tail.isEmpty && isRepeatedParamType(formals.head)
          val typedMode = sticky | (
            if (isVarArgs) STARmode | BYVALmode
            else if (isByNameParamType(formals.head)) 0
            else BYVALmode
          )
          var tree = typedArg(args.head, mode, typedMode, adapted.head)
          if (hasPendingMacroExpansions) tree = macroExpandAll(this, tree)
          // formals may be empty, so don't call tail
          tree :: loop(args.tail, formals drop 1, adapted.tail)
        }
      }
      loop(args0, formals0, adapted0)
    }

    /** Does function need to be instantiated, because a missing parameter
     *  in an argument closure overlaps with an uninstantiated formal?
     */
    def needsInstantiation(tparams: List[Symbol], formals: List[Type], args: List[Tree]) = {
      def isLowerBounded(tparam: Symbol) = !tparam.info.bounds.lo.typeSymbol.isBottomClass

      exists2(formals, args) {
        case (formal, Function(vparams, _)) =>
          (vparams exists (_.tpt.isEmpty)) &&
          vparams.length <= MaxFunctionArity &&
          (formal baseType FunctionClass(vparams.length) match {
            case TypeRef(_, _, formalargs) =>
              ( exists2(formalargs, vparams)((formal, vparam) =>
                        vparam.tpt.isEmpty && (tparams exists formal.contains))
                && (tparams forall isLowerBounded)
              )
            case _ =>
              false
          })
        case _ =>
          false
      }
    }

    /** Is `tree` a block created by a named application?
     */
    def isNamedApplyBlock(tree: Tree) =
      context.namedApplyBlockInfo exists (_._1 == tree)

    def callToCompanionConstr(context: Context, calledFun: Symbol) = {
      calledFun.isConstructor && {
        val methCtx = context.enclMethod
        (methCtx != NoContext) && {
          val contextFun = methCtx.tree.symbol
          contextFun.isPrimaryConstructor && contextFun.owner.isModuleClass &&
          companionSymbolOf(calledFun.owner, context).moduleClass == contextFun.owner
        }
      }
    }

    def doTypedApply(tree: Tree, fun0: Tree, args: List[Tree], mode: Int, pt: Type): Tree = {
      // TODO_NMT: check the assumption that args nonEmpty
      def duplErrTree = setError(treeCopy.Apply(tree, fun0, args))
      def duplErrorTree(err: AbsTypeError) = { issue(err); duplErrTree }

      def preSelectOverloaded(fun: Tree): Tree = {
        if (fun.hasSymbolField && fun.symbol.isOverloaded) {
          // remove alternatives with wrong number of parameters without looking at types.
          // less expensive than including them in inferMethodAlternative (see below).
          def shapeType(arg: Tree): Type = arg match {
            case Function(vparams, body) =>
              functionType(vparams map (_ => AnyClass.tpe), shapeType(body))
            case AssignOrNamedArg(Ident(name), rhs) =>
              NamedType(name, shapeType(rhs))
            case _ =>
              NothingClass.tpe
          }
          val argtypes = args map shapeType
          val pre      = fun.symbol.tpe.prefix
          var sym      = fun.symbol filter { alt =>
            // must use pt as expected type, not WildcardType (a tempting quick fix to #2665)
            // now fixed by using isWeaklyCompatible in exprTypeArgs
            // TODO: understand why exactly -- some types were not inferred anymore (`ant clean quick.bin` failed)
            // (I had expected inferMethodAlternative to pick up the slack introduced by using WildcardType here)
            //
            // @PP responds: I changed it to pass WildcardType instead of pt and only one line in
            // trunk (excluding scalacheck, which had another) failed to compile. It was this line in
            // Types: "refs = Array(Map(), Map())".  I determined that inference fails if there are at
            // least two invariant type parameters. See the test case I checked in to help backstop:
            // pos/isApplicableSafe.scala.
            isApplicableSafe(context.undetparams, followApply(pre memberType alt), argtypes, pt)
          }
          if (sym.isOverloaded) {
            // eliminate functions that would result from tupling transforms
            // keeps alternatives with repeated params
            val sym1 = sym filter (alt =>
                 isApplicableBasedOnArity(pre memberType alt, argtypes.length, varargsStar = false, tuplingAllowed = false)
              || alt.tpe.params.exists(_.hasDefault)
            )
            if (sym1 != NoSymbol) sym = sym1
          }
          if (sym == NoSymbol) fun
          else adapt(fun setSymbol sym setType pre.memberType(sym), forFunMode(mode), WildcardType)
        } else fun
      }

      val fun = preSelectOverloaded(fun0)

      fun.tpe match {
        case OverloadedType(pre, alts) =>
          def handleOverloaded = {
            val undetparams = context.extractUndetparams()
            val argtpes     = new ListBuffer[Type]
            val amode       = forArgMode(fun, mode)
            val args1 = args map {
              case arg @ AssignOrNamedArg(Ident(name), rhs) =>
                // named args: only type the righthand sides ("unknown identifier" errors otherwise)
                val rhs1 = typedArg(rhs, amode, BYVALmode, WildcardType)
                argtpes += NamedType(name, rhs1.tpe.deconst)
                // the assign is untyped; that's ok because we call doTypedApply
                treeCopy.AssignOrNamedArg(arg, arg.lhs, rhs1)
              case arg @ Typed(repeated, Ident(tpnme.WILDCARD_STAR)) =>
                val arg1 = typedArg(arg, amode, BYVALmode, WildcardType)
                argtpes += RepeatedType(arg1.tpe.deconst)
                arg1
              case arg =>
                val arg1 = typedArg(arg, amode, BYVALmode, WildcardType)
                argtpes += arg1.tpe.deconst
                arg1
            }
            context.undetparams = undetparams
            if (context.hasErrors)
              setError(tree)
            else {
              inferMethodAlternative(fun, undetparams, argtpes.toList, pt)
              doTypedApply(tree, adapt(fun, forFunMode(mode), WildcardType), args1, mode, pt)
            }
          }
          handleOverloaded

        case mt @ MethodType(params, _) =>
          val paramTypes = mt.paramTypes
          // repeat vararg as often as needed, remove by-name
          val argslen = args.length
          val formals = formalTypes(paramTypes, argslen)

          /** Try packing all arguments into a Tuple and apply `fun`
           *  to that. This is the last thing which is tried (after
           *  default arguments)
           */
          def tryTupleApply: Option[Tree] = {
            if (eligibleForTupleConversion(paramTypes, argslen) && !phase.erasedTypes) {
              val tupleArgs = List(atPos(tree.pos.makeTransparent)(gen.mkTuple(args)))
              // expected one argument, but got 0 or >1 ==>  try applying to tuple
              // the inner "doTypedApply" does "extractUndetparams" => restore when it fails
              val savedUndetparams = context.undetparams
              silent(_.doTypedApply(tree, fun, tupleArgs, mode, pt)) match {
                case SilentResultValue(t) =>
                  // Depending on user options, may warn or error here if
                  // a Unit or tuple was inserted.
                  Some(t) filter (tupledTree =>
                       !inExprModeButNot(mode, FUNmode)
                    || tupledTree.symbol == null
                    || checkValidAdaptation(tupledTree, args)
                  )
                case _ =>
                  context.undetparams = savedUndetparams
                  None
              }
            } else None
          }

          /** Treats an application which uses named or default arguments.
           *  Also works if names + a vararg used: when names are used, the vararg
           *  parameter has to be specified exactly once. Note that combining varargs
           *  and defaults is ruled out by typedDefDef.
           */
          def tryNamesDefaults: Tree = {
            val lencmp = compareLengths(args, formals)

            def checkNotMacro() = {
              if (fun.symbol != null && fun.symbol.filter(sym => sym != null && sym.isTermMacro && !sym.isErroneous) != NoSymbol)
                duplErrorTree(NamedAndDefaultArgumentsNotSupportedForMacros(tree, fun))
            }

            if (mt.isErroneous) duplErrTree
            else if (inPatternMode(mode)) {
              // #2064
              duplErrorTree(WrongNumberOfArgsError(tree, fun))
            } else if (lencmp > 0) {
              tryTupleApply getOrElse duplErrorTree(TooManyArgsNamesDefaultsError(tree, fun))
            } else if (lencmp == 0) {
              // we don't need defaults. names were used, so this application is transformed
              // into a block (@see transformNamedApplication in NamesDefaults)
              val (namelessArgs, argPos) = removeNames(Typer.this)(args, params)
              if (namelessArgs exists (_.isErroneous)) {
                duplErrTree
              } else if (!isIdentity(argPos) && !sameLength(formals, params))
                // !isIdentity indicates that named arguments are used to re-order arguments
                duplErrorTree(MultipleVarargError(tree))
              else if (isIdentity(argPos) && !isNamedApplyBlock(fun)) {
                // if there's no re-ordering, and fun is not transformed, no need to transform
                // more than an optimization, e.g. important in "synchronized { x = update-x }"
                checkNotMacro()
                doTypedApply(tree, fun, namelessArgs, mode, pt)
              } else {
                checkNotMacro()
                transformNamedApplication(Typer.this, mode, pt)(
                                          treeCopy.Apply(tree, fun, namelessArgs), argPos)
              }
            } else {
              // defaults are needed. they are added to the argument list in named style as
              // calls to the default getters. Example:
              //  foo[Int](a)()  ==>  foo[Int](a)(b = foo$qual.foo$default$2[Int](a))
              checkNotMacro()
              val fun1 = transformNamedApplication(Typer.this, mode, pt)(fun, x => x)
              if (fun1.isErroneous) duplErrTree
              else {
                assert(isNamedApplyBlock(fun1), fun1)
                val NamedApplyInfo(qual, targs, previousArgss, _) = context.namedApplyBlockInfo.get._2
                val blockIsEmpty = fun1 match {
                  case Block(Nil, _) =>
                    // if the block does not have any ValDef we can remove it. Note that the call to
                    // "transformNamedApplication" is always needed in order to obtain targs/previousArgss
                    context.namedApplyBlockInfo = None
                    true
                  case _ => false
                }
                val (allArgs, missing) = addDefaults(args, qual, targs, previousArgss, params, fun.pos.focus, context)
                val funSym = fun1 match { case Block(_, expr) => expr.symbol }
                val lencmp2 = compareLengths(allArgs, formals)

                if (!sameLength(allArgs, args) && callToCompanionConstr(context, funSym)) {
                  duplErrorTree(ModuleUsingCompanionClassDefaultArgsErrror(tree))
                } else if (lencmp2 > 0) {
                  removeNames(Typer.this)(allArgs, params) // #3818
                  duplErrTree
                } else if (lencmp2 == 0) {
                  // useful when a default doesn't match parameter type, e.g. def f[T](x:T="a"); f[Int]()
                  val note = "Error occurred in an application involving default arguments."
                  if (!(context.diagnostic contains note)) context.diagnostic = note :: context.diagnostic
                  doTypedApply(tree, if (blockIsEmpty) fun else fun1, allArgs, mode, pt)
                } else {
                  tryTupleApply getOrElse duplErrorTree(NotEnoughArgsError(tree, fun, missing))
                }
              }
            }
          }

          if (!sameLength(formals, args) ||   // wrong nb of arguments
              (args exists isNamed) ||        // uses a named argument
              isNamedApplyBlock(fun)) {       // fun was transformed to a named apply block =>
                                              // integrate this application into the block
            if (dyna.isApplyDynamicNamed(fun)) dyna.typedNamedApply(tree, fun, args, mode, pt)
            else tryNamesDefaults
          } else {
            val tparams = context.extractUndetparams()
            if (tparams.isEmpty) { // all type params are defined
              def handleMonomorphicCall: Tree = {
                // In order for checkDead not to be misled by the unfortunate special
                // case of AnyRef#synchronized (which is implemented with signature T => T
                // but behaves as if it were (=> T) => T) we need to know what is the actual
                // target of a call.  Since this information is no longer available from
                // typedArg, it is recorded here.
                checkDead.updateExpr(fun)

                val args1 =
                  // no expected type when jumping to a match label -- anything goes (this is ok since we're typing the translation of well-typed code)
                  // ... except during erasure: we must take the expected type into account as it drives the insertion of casts!
                  // I've exhausted all other semi-clean approaches I could think of in balancing GADT magic, SI-6145, CPS type-driven transforms and other existential trickiness
                  // (the right thing to do -- packing existential types -- runs into limitations in subtyping existential types,
                  //  casting breaks SI-6145,
                  //  not casting breaks GADT typing as it requires sneaking ill-typed trees past typer)
                  if (!phase.erasedTypes && fun.symbol.isLabel && treeInfo.isSynthCaseSymbol(fun.symbol))
                    typedArgs(args, forArgMode(fun, mode))
                  else
                    typedArgs(args, forArgMode(fun, mode), paramTypes, formals)

                // instantiate dependent method types, must preserve singleton types where possible (stableTypeFor) -- example use case:
                // val foo = "foo"; def precise(x: String)(y: x.type): x.type = {...}; val bar : foo.type = precise(foo)(foo)
                // precise(foo) : foo.type => foo.type
                val restpe = mt.resultType(args1 map (arg => gen.stableTypeFor(arg) getOrElse arg.tpe))
                def ifPatternSkipFormals(tp: Type) = tp match {
                  case MethodType(_, rtp) if (inPatternMode(mode)) => rtp
                  case _ => tp
                }

                // Replace the Delegate-Chainer methods += and -= with corresponding
                // + and - calls, which are translated in the code generator into
                // Combine and Remove
                if (forMSIL) {
                  fun match {
                    case Select(qual, name) =>
                      if (isSubType(qual.tpe, DelegateClass.tpe)
                        && (name == encode("+=") || name == encode("-="))) {
                        val n = if (name == encode("+=")) nme.PLUS else nme.MINUS
                        val f = Select(qual, n)
                        // the compiler thinks, the PLUS method takes only one argument,
                        // but he thinks it's an instance method -> still two ref's on the stack
                        //  -> translated by backend
                        val rhs = treeCopy.Apply(tree, f, args)
                        return typed(Assign(qual, rhs))
                      }
                    case _ => ()
                  }
                }

                /**
                 * This is translating uses of List() into Nil.  This is less
                 *  than ideal from a consistency standpoint, but it shouldn't be
                 *  altered without due caution.
                 *  ... this also causes bootstrapping cycles if List_apply is
                 *  forced during kind-arity checking, so it is guarded by additional
                 *  tests to ensure we're sufficiently far along.
                 */
                if (args.isEmpty && !forInteractive && fun.symbol.isInitialized && ListModule.hasCompleteInfo && (fun.symbol == List_apply))
                  atPos(tree.pos)(gen.mkNil setType restpe)
                else
                  constfold(treeCopy.Apply(tree, fun, args1) setType ifPatternSkipFormals(restpe))
              }
              handleMonomorphicCall
            } else if (needsInstantiation(tparams, formals, args)) {
              //println("needs inst "+fun+" "+tparams+"/"+(tparams map (_.info)))
              inferExprInstance(fun, tparams)
              doTypedApply(tree, fun, args, mode, pt)
            } else {
              def handlePolymorphicCall = {
                assert(!inPatternMode(mode), modeString(mode)) // this case cannot arise for patterns
                val lenientTargs = protoTypeArgs(tparams, formals, mt.resultApprox, pt)
                val strictTargs = map2(lenientTargs, tparams)((targ, tparam) =>
                  if (targ == WildcardType) tparam.tpeHK else targ)
                var remainingParams = paramTypes
                def typedArgToPoly(arg: Tree, formal: Type): Tree = { //TR TODO: cleanup
                  val lenientPt = formal.instantiateTypeParams(tparams, lenientTargs)
                  val newmode =
                    if (isByNameParamType(remainingParams.head)) POLYmode
                    else POLYmode | BYVALmode
                  if (remainingParams.tail.nonEmpty) remainingParams = remainingParams.tail
                  val arg1 = typedArg(arg, forArgMode(fun, mode), newmode, lenientPt)
                  val argtparams = context.extractUndetparams()
                  if (!argtparams.isEmpty) {
                    val strictPt = formal.instantiateTypeParams(tparams, strictTargs)
                    inferArgumentInstance(arg1, argtparams, strictPt, lenientPt)
                    arg1
                  } else arg1
                }
                val args1 = map2(args, formals)(typedArgToPoly)
                if (args1 exists {_.isErrorTyped}) duplErrTree
                else {
                  debuglog("infer method inst "+fun+", tparams = "+tparams+", args = "+args1.map(_.tpe)+", pt = "+pt+", lobounds = "+tparams.map(_.tpe.bounds.lo)+", parambounds = "+tparams.map(_.info)) //debug
                  // define the undetparams which have been fixed by this param list, replace the corresponding symbols in "fun"
                  // returns those undetparams which have not been instantiated.
                  val undetparams = inferMethodInstance(fun, tparams, args1, pt)
                  try doTypedApply(tree, fun, args1, mode, pt)
                  finally context.undetparams = undetparams
                }
              }
              handlePolymorphicCall
            }
          }

        case SingleType(_, _) =>
          doTypedApply(tree, fun setType fun.tpe.widen, args, mode, pt)

        case ErrorType =>
          if (!tree.isErrorTyped) setError(tree) else tree
          // @H change to setError(treeCopy.Apply(tree, fun, args))

        case otpe if inPatternMode(mode) && unapplyMember(otpe).exists =>
          doTypedUnapply(tree, fun0, fun, args, mode, pt)

        case _ =>
          duplErrorTree(ApplyWithoutArgsError(tree, fun))
      }
    }

    def doTypedUnapply(tree: Tree, fun0: Tree, fun: Tree, args: List[Tree], mode: Int, pt: Type): Tree = {
      def duplErrTree = setError(treeCopy.Apply(tree, fun0, args))
      def duplErrorTree(err: AbsTypeError) = { issue(err); duplErrTree }

      val otpe = fun.tpe

      if (args.length > MaxTupleArity)
        return duplErrorTree(TooManyArgsPatternError(fun))

      //
      def freshArgType(tp: Type): (List[Symbol], Type) = tp match {
        case MethodType(param :: _, _) =>
          (Nil, param.tpe)
        case PolyType(tparams, restpe) =>
          createFromClonedSymbols(tparams, freshArgType(restpe)._2)((ps, t) => ((ps, t)))
        // No longer used, see test case neg/t960.scala (#960 has nothing to do with it)
        case OverloadedType(_, _) =>
          OverloadedUnapplyError(fun)
          (Nil, ErrorType)
        case _ =>
          UnapplyWithSingleArgError(fun)
          (Nil, ErrorType)
      }

      val unapp     = unapplyMember(otpe)
      val unappType = otpe.memberType(unapp)
      val argDummy  = context.owner.newValue(nme.SELECTOR_DUMMY, fun.pos, SYNTHETIC) setInfo pt
      val arg       = Ident(argDummy) setType pt

      val uncheckedTypeExtractor =
        if (unappType.paramTypes.nonEmpty)
          extractorForUncheckedType(tree.pos, unappType.paramTypes.head)
        else None

      if (!isApplicableSafe(Nil, unappType, List(pt), WildcardType)) {
        //Console.println("UNAPP: need to typetest, arg.tpe = "+arg.tpe+", unappType = "+unappType)
        val (freeVars, unappFormal) = freshArgType(unappType.skolemizeExistential(context.owner, tree))
        val unapplyContext = context.makeNewScope(context.tree, context.owner)
        freeVars foreach unapplyContext.scope.enter

        val typer1 = newTyper(unapplyContext)
        val pattp = typer1.infer.inferTypedPattern(tree, unappFormal, arg.tpe, canRemedy = uncheckedTypeExtractor.nonEmpty)

        // turn any unresolved type variables in freevars into existential skolems
        val skolems = freeVars map (fv => unapplyContext.owner.newExistentialSkolem(fv, fv))
        arg.tpe = pattp.substSym(freeVars, skolems)
        argDummy setInfo arg.tpe
      }

      // setType null is necessary so that ref will be stabilized; see bug 881
      val fun1 = typedPos(fun.pos)(Apply(Select(fun setType null, unapp), List(arg)))

      if (fun1.tpe.isErroneous) duplErrTree
      else {
        val resTp     = fun1.tpe.finalResultType.normalize
        val nbSubPats = args.length

        val (formals, formalsExpanded) = extractorFormalTypes(resTp, nbSubPats, fun1.symbol)
        if (formals == null) duplErrorTree(WrongNumberOfArgsError(tree, fun))
        else {
          val args1 = typedArgs(args, mode, formals, formalsExpanded)
          // This used to be the following (failing) assert:
          //   assert(isFullyDefined(pt), tree+" ==> "+UnApply(fun1, args1)+", pt = "+pt)
          // I modified as follows.  See SI-1048.
          val pt1 = if (isFullyDefined(pt)) pt else makeFullyDefined(pt)

          val itype = glb(List(pt1, arg.tpe))
          arg.tpe = pt1    // restore type (arg is a dummy tree, just needs to pass typechecking)
          val unapply = UnApply(fun1, args1) setPos tree.pos setType itype

          // if the type that the unapply method expects for its argument is uncheckable, wrap in classtag extractor
          // skip if the unapply's type is not a method type with (at least, but really it should be exactly) one argument
          // also skip if we already wrapped a classtag extractor (so we don't keep doing that forever)
          if (uncheckedTypeExtractor.isEmpty || fun1.symbol.owner.isNonBottomSubClass(ClassTagClass)) unapply
          else wrapClassTagUnapply(unapply, uncheckedTypeExtractor.get, unappType.paramTypes.head)
        }
      }
    }

    def wrapClassTagUnapply(uncheckedPattern: Tree, classTagExtractor: Tree, pt: Type): Tree = {
      // TODO: disable when in unchecked match
      // we don't create a new Context for a Match, so find the CaseDef, then go out one level and navigate back to the match that has this case
      // val thisCase = context.nextEnclosing(_.tree.isInstanceOf[CaseDef])
      // val unchecked = thisCase.outer.tree.collect{case Match(selector, cases) if cases contains thisCase => selector} match {
      //   case List(Typed(_, tpt)) if tpt.tpe hasAnnotation UncheckedClass => true
      //   case t => println("outer tree: "+ (t, thisCase, thisCase.outer.tree)); false
      // }
      // println("wrapClassTagUnapply"+ (!isPastTyper && infer.containsUnchecked(pt), pt, uncheckedPattern))
      // println("wrapClassTagUnapply: "+ extractor)
      // println(util.Position.formatMessage(uncheckedPattern.pos, "made unchecked type test into a checked one", true))

      val args = List(uncheckedPattern)
      val app  = atPos(uncheckedPattern.pos)(Apply(classTagExtractor, args))
      // must call doTypedUnapply directly, as otherwise we get undesirable rewrites
      // and re-typechecks of the target of the unapply call in PATTERNmode,
      // this breaks down when the classTagExtractor (which defineds the unapply member) is not a simple reference to an object,
      // but an arbitrary tree as is the case here
      doTypedUnapply(app, classTagExtractor, classTagExtractor, args, PATTERNmode, pt)
    }

    // if there's a ClassTag that allows us to turn the unchecked type test for `pt` into a checked type test
    // return the corresponding extractor (an instance of ClassTag[`pt`])
    def extractorForUncheckedType(pos: Position, pt: Type): Option[Tree] = if (settings.XoldPatmat.value || isPastTyper) None else {
      // only look at top-level type, can't (reliably) do anything about unchecked type args (in general)
      pt.normalize.typeConstructor match {
        // if at least one of the types in an intersection is checkable, use the checkable ones
        // this avoids problems as in run/matchonseq.scala, where the expected type is `Coll with scala.collection.SeqLike`
        // Coll is an abstract type, but SeqLike of course is not
        case RefinedType(ps, _) if ps.length > 1 && (ps exists infer.isCheckable) =>
          None

        case ptCheckable if infer isUncheckable ptCheckable =>
          val classTagExtractor = resolveClassTag(pos, ptCheckable)

          if (classTagExtractor != EmptyTree && unapplyMember(classTagExtractor.tpe) != NoSymbol)
            Some(classTagExtractor)
          else None

        case _ => None
    }
    }

    /**
     * Convert an annotation constructor call into an AnnotationInfo.
     *
     * @param annClass the expected annotation class
     */
    def typedAnnotation(ann: Tree, mode: Int = EXPRmode, selfsym: Symbol = NoSymbol, annClass: Symbol = AnnotationClass, requireJava: Boolean = false): AnnotationInfo = {
      lazy val annotationError = AnnotationInfo(ErrorType, Nil, Nil)
      var hasError: Boolean = false
      val pending = ListBuffer[AbsTypeError]()

      def reportAnnotationError(err: AbsTypeError) = {
        pending += err
        hasError = true
        annotationError
      }

      /** Calling constfold right here is necessary because some trees (negated
       *  floats and literals in particular) are not yet folded.
       */
      def tryConst(tr: Tree, pt: Type): Option[LiteralAnnotArg] = {
        val const: Constant = typed(constfold(tr), EXPRmode, pt) match {
          case l @ Literal(c) if !l.isErroneous => c
          case tree => tree.tpe match {
            case ConstantType(c)  => c
            case tpe              => null
          }
        }

        if (const == null) {
          reportAnnotationError(AnnotationNotAConstantError(tr)); None
        } else if (const.value == null) {
          reportAnnotationError(AnnotationArgNullError(tr)); None
        } else
          Some(LiteralAnnotArg(const))
      }

      /** Converts an untyped tree to a ClassfileAnnotArg. If the conversion fails,
       *  an error message is reported and None is returned.
       */
      def tree2ConstArg(tree: Tree, pt: Type): Option[ClassfileAnnotArg] = tree match {
        case Apply(Select(New(tpt), nme.CONSTRUCTOR), args) if (pt.typeSymbol == ArrayClass) =>
          reportAnnotationError(ArrayConstantsError(tree)); None

        case ann @ Apply(Select(New(tpt), nme.CONSTRUCTOR), args) =>
          val annInfo = typedAnnotation(ann, mode, NoSymbol, pt.typeSymbol, true)
          if (annInfo.atp.isErroneous) { hasError = true; None }
          else Some(NestedAnnotArg(annInfo))

        // use of Array.apply[T: ClassTag](xs: T*): Array[T]
        // and    Array.apply(x: Int, xs: Int*): Array[Int]       (and similar)
        case Apply(fun, args) =>
          val typedFun = typed(fun, forFunMode(mode), WildcardType)
          if (typedFun.symbol.owner == ArrayModule.moduleClass && typedFun.symbol.name == nme.apply)
            pt match {
              case TypeRef(_, ArrayClass, targ :: _) =>
                trees2ConstArg(args, targ)
              case _ =>
                // For classfile annotations, pt can only be T:
                //   BT = Int, .., String, Class[_], JavaAnnotClass
                //   T = BT | Array[BT]
                // So an array literal as argument can only be valid if pt is Array[_]
                reportAnnotationError(ArrayConstantsTypeMismatchError(tree, pt))
                None
            }
          else tryConst(tree, pt)

        case Typed(t, _) =>
          tree2ConstArg(t, pt)

        case tree =>
          tryConst(tree, pt)
      }
      def trees2ConstArg(trees: List[Tree], pt: Type): Option[ArrayAnnotArg] = {
        val args = trees.map(tree2ConstArg(_, pt))
        if (args.exists(_.isEmpty)) None
        else Some(ArrayAnnotArg(args.flatten.toArray))
      }

      // begin typedAnnotation
      val (fun, argss) = {
        def extract(fun: Tree, outerArgss: List[List[Tree]]):
          (Tree, List[List[Tree]]) = fun match {
            case Apply(f, args) =>
              extract(f, args :: outerArgss)
            case Select(New(tpt), nme.CONSTRUCTOR) =>
              (fun, outerArgss)
            case _ =>
              reportAnnotationError(UnexpectedTreeAnnotation(fun))
              (setError(fun), outerArgss)
          }
        extract(ann, List())
      }

      val res = if (fun.isErroneous) annotationError
      else {
        val typedFun @ Select(New(tpt), _) = typed(fun, forFunMode(mode), WildcardType)
        val annType = tpt.tpe

        if (typedFun.isErroneous) annotationError
        else if (annType.typeSymbol isNonBottomSubClass ClassfileAnnotationClass) {
          // annotation to be saved as java classfile annotation
          val isJava = typedFun.symbol.owner.isJavaDefined
          if (!annType.typeSymbol.isNonBottomSubClass(annClass)) {
            reportAnnotationError(AnnotationTypeMismatchError(tpt, annClass.tpe, annType))
          } else if (argss.length > 1) {
            reportAnnotationError(MultipleArgumentListForAnnotationError(ann))
          } else {
            val args =
              if (argss.head.length == 1 && !isNamed(argss.head.head))
                List(new AssignOrNamedArg(Ident(nme.value), argss.head.head))
              else argss.head
            val annScope = annType.decls
                .filter(sym => sym.isMethod && !sym.isConstructor && sym.isJavaDefined)
            val names = new scala.collection.mutable.HashSet[Symbol]
            names ++= (if (isJava) annScope.iterator
                       else typedFun.tpe.params.iterator)
            val nvPairs = args map {
              case arg @ AssignOrNamedArg(Ident(name), rhs) =>
                val sym = if (isJava) annScope.lookup(name)
                          else typedFun.tpe.params.find(p => p.name == name).getOrElse(NoSymbol)
                if (sym == NoSymbol) {
                  reportAnnotationError(UnknownAnnotationNameError(arg, name))
                  (nme.ERROR, None)
                } else if (!names.contains(sym)) {
                  reportAnnotationError(DuplicateValueAnnotationError(arg, name))
                  (nme.ERROR, None)
                } else {
                  names -= sym
                  if (isJava) sym.cookJavaRawInfo() // #3429
                  val annArg = tree2ConstArg(rhs, sym.tpe.resultType)
                  (sym.name, annArg)
                }
              case arg =>
                reportAnnotationError(ClassfileAnnotationsAsNamedArgsError(arg))
                (nme.ERROR, None)
            }
            for (sym <- names) {
              // make sure the flags are up to date before erroring (jvm/t3415 fails otherwise)
              sym.initialize
              if (!sym.hasAnnotation(AnnotationDefaultAttr) && !sym.hasDefault)
                reportAnnotationError(AnnotationMissingArgError(ann, annType, sym))
            }

            if (hasError) annotationError
            else AnnotationInfo(annType, List(), nvPairs map {p => (p._1, p._2.get)}).setOriginal(Apply(typedFun, args).setPos(ann.pos))
          }
        } else if (requireJava) {
          reportAnnotationError(NestedAnnotationError(ann, annType))
        } else {
          val typedAnn = if (selfsym == NoSymbol) {
            // local dummy fixes SI-5544
            val localTyper = newTyper(context.make(ann, context.owner.newLocalDummy(ann.pos)))
            localTyper.typed(ann, mode, annClass.tpe)
          }
          else {
            // Since a selfsym is supplied, the annotation should have an extra
            // "self" identifier in scope for type checking. This is implemented
            // by wrapping the rhs in a function like "self => rhs" during type
            // checking, and then stripping the "self =>" and substituting in
            // the supplied selfsym.
            val funcparm = ValDef(NoMods, nme.self, TypeTree(selfsym.info), EmptyTree)
            // The .duplicate of annot.constr deals with problems that accur
            // if this annotation is later typed again, which the compiler
            // sometimes does. The problem is that "self" ident's within
            // annot.constr will retain the old symbol from the previous typing.
            val func     = Function(funcparm :: Nil, ann.duplicate)
            val funcType = appliedType(FunctionClass(1), selfsym.info, annClass.tpe_*)
            val Function(arg :: Nil, rhs) = typed(func, mode, funcType)

            rhs.substituteSymbols(arg.symbol :: Nil, selfsym :: Nil)
          }

          def annInfo(t: Tree): AnnotationInfo = t match {
            case Apply(Select(New(tpt), nme.CONSTRUCTOR), args) =>
              AnnotationInfo(annType, args, List()).setOriginal(typedAnn).setPos(t.pos)

            case Block(stats, expr) =>
              context.warning(t.pos, "Usage of named or default arguments transformed this annotation\n"+
                                "constructor call into a block. The corresponding AnnotationInfo\n"+
                                "will contain references to local values and default getters instead\n"+
                                "of the actual argument trees")
              annInfo(expr)

            case Apply(fun, args) =>
              context.warning(t.pos, "Implementation limitation: multiple argument lists on annotations are\n"+
                                     "currently not supported; ignoring arguments "+ args)
              annInfo(fun)

            case _ =>
              reportAnnotationError(UnexpectedTreeAnnotationError(t, typedAnn))
          }

          if (annType.typeSymbol == DeprecatedAttr && argss.flatten.size < 2)
            unit.deprecationWarning(ann.pos, "@deprecated now takes two arguments; see the scaladoc.")

          if ((typedAnn.tpe == null) || typedAnn.tpe.isErroneous) annotationError
          else annInfo(typedAnn)
        }
      }

      if (hasError) {
        pending.foreach(ErrorUtils.issueTypeError)
        annotationError
      } else res
    }

    def isRawParameter(sym: Symbol) = // is it a type parameter leaked by a raw type?
      sym.isTypeParameter && sym.owner.isJavaDefined

    /** If we map a set of hidden symbols to their existential bounds, we
     *  have a problem: the bounds may themselves contain references to the
     *  hidden symbols.  So this recursively calls existentialBound until
     *  the typeSymbol is not amongst the symbols being hidden.
     */
    def existentialBoundsExcludingHidden(hidden: List[Symbol]): Map[Symbol, Type] = {
      def safeBound(t: Type): Type =
        if (hidden contains t.typeSymbol) safeBound(t.typeSymbol.existentialBound.bounds.hi) else t

      def hiBound(s: Symbol): Type = safeBound(s.existentialBound.bounds.hi) match {
        case tp @ RefinedType(parents, decls) =>
          val parents1 = parents mapConserve safeBound
          if (parents eq parents1) tp
          else copyRefinedType(tp, parents1, decls)
        case tp => tp
      }

      // Hanging onto lower bound in case anything interesting
      // happens with it.
      mapFrom(hidden)(s => s.existentialBound match {
        case TypeBounds(lo, hi) => TypeBounds(lo, hiBound(s))
        case _                  => hiBound(s)
      })
    }

    /** Given a set `rawSyms` of term- and type-symbols, and a type
     *  `tp`, produce a set of fresh type parameters and a type so that
     *  it can be abstracted to an existential type. Every type symbol
     *  `T` in `rawSyms` is mapped to a clone. Every term symbol `x` of
     *  type `T` in `rawSyms` is given an associated type symbol of the
     *  following form:
     *
     *    type x.type <: T with Singleton
     *
     *  The name of the type parameter is `x.type`, to produce nice
     *  diagnostics. The Singleton parent ensures that the type
     *  parameter is still seen as a stable type. Type symbols in
     *  rawSyms are fully replaced by the new symbols. Term symbols are
     *  also replaced, except for term symbols of an Ident tree, where
     *  only the type of the Ident is changed.
     */
    protected def existentialTransform[T](rawSyms: List[Symbol], tp: Type)(creator: (List[Symbol], Type) => T): T = {
      val allBounds = existentialBoundsExcludingHidden(rawSyms)
      val typeParams: List[Symbol] = rawSyms map { sym =>
        val name = sym.name match {
          case x: TypeName  => x
          case x            => tpnme.singletonName(x)
        }
        val bound      = allBounds(sym)
        val sowner     = if (isRawParameter(sym)) context.owner else sym.owner
        val quantified = sowner.newExistential(name, sym.pos)

        quantified setInfo bound.cloneInfo(quantified)
      }
      // Higher-kinded existentials are not yet supported, but this is
      // tpeHK for when they are: "if a type constructor is expected/allowed,
      // tpeHK must be called instead of tpe."
      val typeParamTypes = typeParams map (_.tpeHK)
      def doSubst(info: Type) = info.subst(rawSyms, typeParamTypes)

      creator(typeParams map (_ modifyInfo doSubst), doSubst(tp))
    }

    /** Compute an existential type from raw hidden symbols `syms` and type `tp`
     */
    def packSymbols(hidden: List[Symbol], tp: Type): Type =
      if (hidden.isEmpty) tp
      else existentialTransform(hidden, tp)(existentialAbstraction)

    def isReferencedFrom(ctx: Context, sym: Symbol): Boolean =
      ctx.owner.isTerm &&
      (ctx.scope.exists { dcl => dcl.isInitialized && (dcl.info contains sym) }) ||
      {
        var ctx1 = ctx.outer
        while ((ctx1 != NoContext) && (ctx1.scope eq ctx.scope)) ctx1 = ctx1.outer
        (ctx1 != NoContext) && isReferencedFrom(ctx1, sym)
      }

    def isCapturedExistential(sym: Symbol) =
      (sym hasAllFlags (EXISTENTIAL | CAPTURED)) && {
      val start = if (Statistics.canEnable) Statistics.startTimer(isReferencedNanos) else null
      try !isReferencedFrom(context, sym)
      finally if (Statistics.canEnable) Statistics.stopTimer(isReferencedNanos, start)
    }

    def packCaptured(tpe: Type): Type = {
      val captured = mutable.Set[Symbol]()
      for (tp <- tpe)
        if (isCapturedExistential(tp.typeSymbol))
          captured += tp.typeSymbol
      existentialAbstraction(captured.toList, tpe)
    }

    /** convert local symbols and skolems to existentials */
    def packedType(tree: Tree, owner: Symbol): Type = {
      def defines(tree: Tree, sym: Symbol) =
        sym.isExistentialSkolem && sym.unpackLocation == tree ||
        tree.isDef && tree.symbol == sym
      def isVisibleParameter(sym: Symbol) =
        sym.isParameter && (sym.owner == owner) && (sym.isType || !owner.isAnonymousFunction)
      def containsDef(owner: Symbol, sym: Symbol): Boolean =
        (!sym.hasPackageFlag) && {
          var o = sym.owner
          while (o != owner && o != NoSymbol && !o.hasPackageFlag) o = o.owner
          o == owner && !isVisibleParameter(sym)
        }
      var localSyms = scala.collection.immutable.Set[Symbol]()
      var boundSyms = scala.collection.immutable.Set[Symbol]()
      def isLocal(sym: Symbol): Boolean =
        if (sym == NoSymbol || sym.isRefinementClass || sym.isLocalDummy) false
        else if (owner == NoSymbol) tree exists (defines(_, sym))
        else containsDef(owner, sym) || isRawParameter(sym) || isCapturedExistential(sym)
      def containsLocal(tp: Type): Boolean =
        tp exists (t => isLocal(t.typeSymbol) || isLocal(t.termSymbol))
      val normalizeLocals = new TypeMap {
        def apply(tp: Type): Type = tp match {
          case TypeRef(pre, sym, args) =>
            if (sym.isAliasType && containsLocal(tp)) apply(tp.normalize)
            else {
              if (pre.isVolatile)
                InferTypeWithVolatileTypeSelectionError(tree, pre)
              mapOver(tp)
            }
          case _ =>
            mapOver(tp)
        }
      }
      // add all local symbols of `tp` to `localSyms`
      // TODO: expand higher-kinded types into individual copies for each instance.
      def addLocals(tp: Type) {
        val remainingSyms = new ListBuffer[Symbol]
        def addIfLocal(sym: Symbol, tp: Type) {
          if (isLocal(sym) && !localSyms(sym) && !boundSyms(sym)) {
            if (sym.typeParams.isEmpty) {
              localSyms += sym
              remainingSyms += sym
            } else {
              AbstractExistentiallyOverParamerizedTpeError(tree, tp)
            }
          }
        }

        for (t <- tp) {
          t match {
            case ExistentialType(tparams, _) =>
              boundSyms ++= tparams
            case AnnotatedType(annots, _, _) =>
              for (annot <- annots; arg <- annot.args) {
                arg match {
                  case Ident(_) =>
                    // Check the symbol of an Ident, unless the
                    // Ident's type is already over an existential.
                    // (If the type is already over an existential,
                    // then remap the type, not the core symbol.)
                    if (!arg.tpe.typeSymbol.hasFlag(EXISTENTIAL))
                      addIfLocal(arg.symbol, arg.tpe)
                  case _ => ()
                }
              }
            case _ =>
          }
          addIfLocal(t.termSymbol, t)
          addIfLocal(t.typeSymbol, t)
        }
        for (sym <- remainingSyms) addLocals(sym.existentialBound)
      }

      val normalizedTpe = normalizeLocals(tree.tpe)
      addLocals(normalizedTpe)
      packSymbols(localSyms.toList, normalizedTpe)
    }

    def typedClassOf(tree: Tree, tpt: Tree, noGen: Boolean = false) =
      if (!checkClassType(tpt) && noGen) tpt
      else atPos(tree.pos)(gen.mkClassOf(tpt.tpe))

    protected def typedExistentialTypeTree(tree: ExistentialTypeTree, mode: Int): Tree = {
      for (wc <- tree.whereClauses)
        if (wc.symbol == NoSymbol) { namer.enterSym(wc); wc.symbol setFlag EXISTENTIAL }
        else context.scope enter wc.symbol
      val whereClauses1 = typedStats(tree.whereClauses, context.owner)
      for (vd @ ValDef(_, _, _, _) <- tree.whereClauses)
        if (vd.symbol.tpe.isVolatile)
          AbstractionFromVolatileTypeError(vd)
      val tpt1 = typedType(tree.tpt, mode)
      existentialTransform(tree.whereClauses map (_.symbol), tpt1.tpe)((tparams, tp) =>
        TypeTree(newExistentialType(tparams, tp)) setOriginal tree
      )
    }

    // lifted out of typed1 because it's needed in typedImplicit0
    protected def typedTypeApply(tree: Tree, mode: Int, fun: Tree, args: List[Tree]): Tree = fun.tpe match {
      case OverloadedType(pre, alts) =>
        inferPolyAlternatives(fun, args map (_.tpe))
        val tparams = fun.symbol.typeParams //@M TODO: fun.symbol.info.typeParams ? (as in typedAppliedTypeTree)
        val args1 = if (sameLength(args, tparams)) {
          //@M: in case TypeApply we can't check the kind-arities of the type arguments,
          // as we don't know which alternative to choose... here we do
          map2Conserve(args, tparams) {
            //@M! the polytype denotes the expected kind
            (arg, tparam) => typedHigherKindedType(arg, mode, GenPolyType(tparam.typeParams, AnyClass.tpe))
          }
        } else // @M: there's probably something wrong when args.length != tparams.length... (triggered by bug #320)
         // Martin, I'm using fake trees, because, if you use args or arg.map(typedType),
         // inferPolyAlternatives loops...  -- I have no idea why :-(
         // ...actually this was looping anyway, see bug #278.
          return TypedApplyWrongNumberOfTpeParametersError(fun, fun)

        typedTypeApply(tree, mode, fun, args1)
      case SingleType(_, _) =>
        typedTypeApply(tree, mode, fun setType fun.tpe.widen, args)
      case PolyType(tparams, restpe) if tparams.nonEmpty =>
        if (sameLength(tparams, args)) {
          val targs = args map (_.tpe)
          checkBounds(tree, NoPrefix, NoSymbol, tparams, targs, "")
          if (fun.symbol == Predef_classOf)
            typedClassOf(tree, args.head, true)
          else {
            if (!isPastTyper && fun.symbol == Any_isInstanceOf && targs.nonEmpty) {
              val scrutineeType = fun match {
                case Select(qual, _) => qual.tpe
                case _               => AnyClass.tpe
              }
              checkCheckable(tree, targs.head, scrutineeType, inPattern = false)
            }
            val resultpe = restpe.instantiateTypeParams(tparams, targs)
            //@M substitution in instantiateParams needs to be careful!
            //@M example: class Foo[a] { def foo[m[x]]: m[a] = error("") } (new Foo[Int]).foo[List] : List[Int]
            //@M    --> first, m[a] gets changed to m[Int], then m gets substituted for List,
            //          this must preserve m's type argument, so that we end up with List[Int], and not List[a]
            //@M related bug: #1438
            //println("instantiating type params "+restpe+" "+tparams+" "+targs+" = "+resultpe)
            treeCopy.TypeApply(tree, fun, args) setType resultpe
          }
        }
        else {
          TypedApplyWrongNumberOfTpeParametersError(tree, fun)
        }
      case ErrorType =>
        setError(treeCopy.TypeApply(tree, fun, args))
      case _ =>
        fun match {
          // drop the application for an applyDynamic or selectDynamic call since it has been pushed down
          case treeInfo.DynamicApplication(_, _) => fun
          case _ => TypedApplyDoesNotTakeTpeParametersError(tree, fun)
        }
    }

    object dyna {
      import treeInfo.{isApplyDynamicName, DynamicUpdate, DynamicApplicationNamed}

      def acceptsApplyDynamic(tp: Type) = tp.typeSymbol isNonBottomSubClass DynamicClass

      /** Returns `Some(t)` if `name` can be selected dynamically on `qual`, `None` if not.
       * `t` specifies the type to be passed to the applyDynamic/selectDynamic call (unless it is NoType)
       * NOTE: currently either returns None or Some(NoType) (scala-virtualized extends this to Some(t) for selections on staged Structs)
       */
      def acceptsApplyDynamicWithType(qual: Tree, name: Name): Option[Type] =
        // don't selectDynamic selectDynamic, do select dynamic at unknown type,
        // in scala-virtualized, we may return a Some(tp) where tp ne NoType
        if (!isApplyDynamicName(name) && acceptsApplyDynamic(qual.tpe.widen)) Some(NoType)
        else None

      def isDynamicallyUpdatable(tree: Tree) = tree match {
        case DynamicUpdate(qual, name) =>
          // if the qualifier is a Dynamic, that's all we need to know
          acceptsApplyDynamic(qual.tpe)
        case _ => false
      }

      def isApplyDynamicNamed(fun: Tree): Boolean = fun match {
        case DynamicApplicationNamed(qual, _) if acceptsApplyDynamic(qual.tpe.widen) => true
        case _ => false
          // look deeper?
          // val methPart = treeInfo.methPart(fun)
          // println("methPart of "+ fun +" is "+ methPart)
          // if (methPart ne fun) isApplyDynamicNamed(methPart)
          // else false
      }

      def typedNamedApply(orig: Tree, fun: Tree, args: List[Tree], mode: Int, pt: Type): Tree = {
        def argToBinding(arg: Tree): Tree = arg match {
          case AssignOrNamedArg(Ident(name), rhs) => gen.mkTuple(List(CODE.LIT(name.toString), rhs))
          case _ => gen.mkTuple(List(CODE.LIT(""), arg))
        }
        val t = treeCopy.Apply(orig, fun, args map argToBinding)
        wrapErrors(t, _.typed(t, mode, pt))
      }

      /** Translate selection that does not typecheck according to the normal rules into a selectDynamic/applyDynamic.
       *
       * foo.method("blah")  ~~> foo.applyDynamic("method")("blah")
       * foo.method(x = "blah")  ~~> foo.applyDynamicNamed("method")(("x", "blah"))
       * foo.varia = 10      ~~> foo.updateDynamic("varia")(10)
       * foo.field           ~~> foo.selectDynamic("field")
       * foo.arr(10) = 13    ~~> foo.selectDynamic("arr").update(10, 13)
       *
       * what if we want foo.field == foo.selectDynamic("field") == 1, but `foo.field = 10` == `foo.selectDynamic("field").update(10)` == ()
       * what would the signature for selectDynamic be? (hint: it needs to depend on whether an update call is coming or not)
       *
       * need to distinguish selectDynamic and applyDynamic somehow: the former must return the selected value, the latter must accept an apply or an update
       *  - could have only selectDynamic and pass it a boolean whether more is to come,
       *    so that it can either return the bare value or something that can handle the apply/update
       *      HOWEVER that makes it hard to return unrelated values for the two cases
       *      --> selectDynamic's return type is now dependent on the boolean flag whether more is to come
       *  - simplest solution: have two method calls
       *
       */
      def mkInvoke(cxTree: Tree, tree: Tree, qual: Tree, name: Name): Option[Tree] = {
        debuglog(s"mkInvoke($cxTree, $tree, $qual, $name)")
        acceptsApplyDynamicWithType(qual, name) map { tp =>
          // tp eq NoType => can call xxxDynamic, but not passing any type args (unless specified explicitly by the user)
          // in scala-virtualized, when not NoType, tp is passed as type argument (for selection on a staged Struct)

          // strip off type application -- we're not doing much with outer,
          // so don't bother preserving cxTree's attributes etc
          val cxTree1 = cxTree match {
            case t: ValOrDefDef => t.rhs
            case t              => t
          }
          val (outer, explicitTargs) = cxTree1 match {
            case TypeApply(fun, targs)              => (fun, targs)
            case Apply(TypeApply(fun, targs), args) => (Apply(fun, args), targs)
            case t                                  => (t, Nil)
          }
          def hasNamedArg(as: List[Tree]) = as.collectFirst{case AssignOrNamedArg(lhs, rhs) =>}.nonEmpty

          def desugaredApply = tree match {
            case Select(`qual`, nme.apply) => true
            case _ => false
          }
          // note: context.tree includes at most one Apply node
          // thus, we can't use it to detect we're going to receive named args in expressions such as:
          //   qual.sel(a)(a2, arg2 = "a2")
          val oper = outer match {
            case Apply(q, as) if q == tree || desugaredApply =>
              val oper =
                if (hasNamedArg(as))  nme.applyDynamicNamed
                else                  nme.applyDynamic
              // not supported: foo.bar(a1,..., an: _*)
              if (treeInfo.isWildcardStarArgList(as)) {
               DynamicVarArgUnsupported(tree, oper)
               return Some(setError(tree))
              } else oper
            case Assign(`tree`, _) => nme.updateDynamic
            case _                 => nme.selectDynamic
          }

          val dynSel  = Select(qual, oper)
          val tappSel = if (explicitTargs.nonEmpty) TypeApply(dynSel, explicitTargs) else dynSel

          atPos(qual.pos)(Apply(tappSel, List(Literal(Constant(name.decode)))))
        }
      }

      def wrapErrors(tree: Tree, typeTree: Typer => Tree): Tree = {
        silent(typeTree) match {
          case SilentResultValue(r) => r
          case SilentTypeError(err) => DynamicRewriteError(tree, err)
	}
      }
    }

    final def deindentTyping() = context.typingIndentLevel -= 2
    final def indentTyping() = context.typingIndentLevel += 2
    @inline final def printTyping(s: => String) = {
      if (printTypings)
        println(context.typingIndent + s.replaceAll("\n", "\n" + context.typingIndent))
    }
    @inline final def printInference(s: => String) = {
      if (printInfers)
        println(s)
    }

    def typed1(tree: Tree, mode: Int, pt: Type): Tree = {
      def isPatternMode = inPatternMode(mode)

      //Console.println("typed1("+tree.getClass()+","+Integer.toHexString(mode)+","+pt+")")
      //@M! get the type of the qualifier in a Select tree, otherwise: NoType
      def prefixType(fun: Tree): Type = fun match {
        case Select(qualifier, _) => qualifier.tpe
//        case Ident(name) => ??
        case _ => NoType
      }

      def typedAnnotated(atd: Annotated): Tree = {
        val ann = atd.annot
        val arg1 = typed(atd.arg, mode, pt)
        /** mode for typing the annotation itself */
        val annotMode = mode & ~TYPEmode | EXPRmode

        def resultingTypeTree(tpe: Type) = {
          // we need symbol-ful originals for reification
          // hence we go the extra mile to hand-craft tis guy
          val original =
            if (arg1.isType)
              arg1 match {
                case tt @ TypeTree() => Annotated(ann, tt.original)
                // this clause is needed to correctly compile stuff like "new C @D" or "@(inline @getter)"
                case _ => Annotated(ann, arg1)
              }
            else
              tree
          original setType ann.tpe
          TypeTree(tpe) setOriginal original setPos tree.pos.focus
        }

        if (arg1.isType) {
          // make sure the annotation is only typechecked once
          if (ann.tpe == null) {
            // an annotated type
            val selfsym =
              if (!settings.selfInAnnots.value)
                NoSymbol
              else
                arg1.tpe.selfsym orElse {
                  /* Implementation limitation: Currently this
                   * can cause cyclical reference errors even
                   * when the self symbol is not referenced at all.
                   * Surely at least some of these cases can be
                   * fixed by proper use of LazyType's.  Lex tinkered
                   * on this but did not succeed, so is leaving
                   * it alone for now. Example code with the problem:
                   *  class peer extends Annotation
                   *  class NPE[T <: NPE[T] @peer]
                   *
                   * (Note: -Yself-in-annots must be on to see the problem)
                   * */
                  ( context.owner
                      newLocalDummy (ann.pos)
                      newValue (nme.self, ann.pos)
                      setInfo (arg1.tpe.withoutAnnotations)
                  )
                }

            val ainfo = typedAnnotation(ann, annotMode, selfsym)
            val atype0 = arg1.tpe.withAnnotation(ainfo)
            val atype =
              if ((selfsym != NoSymbol) && (ainfo.refsSymbol(selfsym)))
                atype0.withSelfsym(selfsym)
              else
                atype0 // do not record selfsym if
                       // this annotation did not need it

            if (ainfo.isErroneous)
              // Erroneous annotations were already reported in typedAnnotation
              arg1  // simply drop erroneous annotations
            else {
              ann.tpe = atype
              resultingTypeTree(atype)
            }
          } else {
            // the annotation was typechecked before
            resultingTypeTree(ann.tpe)
          }
        }
        else {
          if (ann.tpe == null) {
            val annotInfo = typedAnnotation(ann, annotMode)
            ann.tpe = arg1.tpe.withAnnotation(annotInfo)
          }
          val atype = ann.tpe
          Typed(arg1, resultingTypeTree(atype)) setPos tree.pos setType atype
        }
      }

      def typedBind(tree: Bind) = {
        val name = tree.name
        val body = tree.body
        name match {
          case name: TypeName  => assert(body == EmptyTree, context.unit + " typedBind: " + name.debugString + " " + body + " " + body.getClass)
            val sym =
              if (tree.symbol != NoSymbol) tree.symbol
              else {
                if (isFullyDefined(pt))
                  context.owner.newAliasType(name, tree.pos) setInfo pt
                else
                  context.owner.newAbstractType(name, tree.pos) setInfo TypeBounds.empty
              }

            if (name != tpnme.WILDCARD) namer.enterInScope(sym)
            else context.scope.enter(sym)

            tree setSymbol sym setType sym.tpeHK

          case name: TermName  =>
            val sym =
              if (tree.symbol != NoSymbol) tree.symbol
              else context.owner.newValue(name, tree.pos)

            if (name != nme.WILDCARD) {
              if ((mode & ALTmode) != 0) VariableInPatternAlternativeError(tree)
              namer.enterInScope(sym)
            }

            val body1 = typed(body, mode, pt)
            val symTp =
              if (treeInfo.isSequenceValued(body)) seqType(body1.tpe)
              else body1.tpe
            sym setInfo symTp

            // have to imperatively set the symbol for this bind to keep it in sync with the symbols used in the body of a case
            // when type checking a case we imperatively update the symbols in the body of the case
            // those symbols are bound by the symbols in the Binds in the pattern of the case,
            // so, if we set the symbols in the case body, but not in the patterns,
            // then re-type check the casedef (for a second try in typedApply for example -- SI-1832),
            // we are no longer in sync: the body has symbols set that do not appear in the patterns
            // since body1 is not necessarily equal to body, we must return a copied tree,
            // but we must still mutate the original bind
            tree setSymbol sym
            treeCopy.Bind(tree, name, body1) setSymbol sym setType body1.tpe
        }
      }

      def typedArrayValue(tree: ArrayValue) = {
        val elemtpt1 = typedType(tree.elemtpt, mode)
        val elems1 = tree.elems mapConserve (elem => typed(elem, mode, elemtpt1.tpe))
        treeCopy.ArrayValue(tree, elemtpt1, elems1)
          .setType(
            (if (isFullyDefined(pt) && !phase.erasedTypes) pt
             else arrayType(elemtpt1.tpe)).notNull)
      }

      def typedAssign(lhs: Tree, rhs: Tree): Tree = {
        val lhs1    = typed(lhs, EXPRmode | LHSmode, WildcardType)
        val varsym  = lhs1.symbol

        // see #2494 for double error message example
        def fail() =
          if (lhs1.isErrorTyped) lhs1
          else AssignmentError(tree, varsym)

        if (varsym == null)
          return fail()

        if (treeInfo.mayBeVarGetter(varsym)) {
          treeInfo.methPart(lhs1) match {
            case Select(qual, name) =>
              val sel = Select(qual, nme.getterToSetter(name.toTermName)) setPos lhs.pos
              val app = Apply(sel, List(rhs)) setPos tree.pos
              return typed(app, mode, pt)

            case _ =>
          }
        }
//      if (varsym.isVariable ||
//        // setter-rewrite has been done above, so rule out methods here, but, wait a minute, why are we assigning to non-variables after erasure?!
//        (phase.erasedTypes && varsym.isValue && !varsym.isMethod)) {
        if (varsym.isVariable || varsym.isValue && phase.erasedTypes) {
          val rhs1 = typed(rhs, EXPRmode | BYVALmode, lhs1.tpe)
          treeCopy.Assign(tree, lhs1, checkDead(rhs1)) setType UnitClass.tpe
        }
        else if(dyna.isDynamicallyUpdatable(lhs1)) {
          val rhs1 = typed(rhs, EXPRmode | BYVALmode, WildcardType)
          val t = Apply(lhs1, List(rhs1))
          dyna.wrapErrors(t, _.typed1(t, mode, pt))
        }
        else fail()
      }

      def typedIf(tree: If) = {
        val cond1 = checkDead(typed(tree.cond, EXPRmode | BYVALmode, BooleanClass.tpe))
        val thenp = tree.thenp
        val elsep = tree.elsep
        if (elsep.isEmpty) { // in the future, should be unnecessary
          val thenp1 = typed(thenp, UnitClass.tpe)
          treeCopy.If(tree, cond1, thenp1, elsep) setType thenp1.tpe
        } else {
          var thenp1 = typed(thenp, pt)
          var elsep1 = typed(elsep, pt)
          def thenTp = packedType(thenp1, context.owner)
          def elseTp = packedType(elsep1, context.owner)

          // println("typedIf: "+(thenp1.tpe, elsep1.tpe, ptOrLub(List(thenp1.tpe, elsep1.tpe)),"\n", thenTp, elseTp, thenTp =:= elseTp))
          val (owntype, needAdapt) =
            // in principle we should pack the types of each branch before lubbing, but lub doesn't really work for existentials anyway
            // in the special (though common) case where the types are equal, it pays to pack before comparing
            // especially virtpatmat needs more aggressive unification of skolemized types
            // this breaks src/library/scala/collection/immutable/TrieIterator.scala
            if ( !settings.XoldPatmat.value && !isPastTyper
              && thenp1.tpe.annotations.isEmpty && elsep1.tpe.annotations.isEmpty // annotated types need to be lubbed regardless (at least, continations break if you by pass them like this)
              && thenTp =:= elseTp
               ) (thenp1.tpe.deconst, false) // use unpacked type. Important to deconst, as is done in ptOrLub, otherwise `if (???) 0 else 0` evaluates to 0 (SI-6331)
            // TODO: skolemize (lub of packed types) when that no longer crashes on files/pos/t4070b.scala
            else ptOrLub(thenp1.tpe :: elsep1.tpe :: Nil, pt)

          if (needAdapt) { //isNumericValueType(owntype)) {
            thenp1 = adapt(thenp1, mode, owntype)
            elsep1 = adapt(elsep1, mode, owntype)
          }
          treeCopy.If(tree, cond1, thenp1, elsep1) setType owntype
        }
      }

      // under -Xexperimental (and not -Xoldpatmat), and when there's a suitable __match in scope, virtualize the pattern match
      // otherwise, type the Match and leave it until phase `patmat` (immediately after typer)
      // empty-selector matches are transformed into synthetic PartialFunction implementations when the expected type demands it
      def typedVirtualizedMatch(tree: Match): Tree = {
        val selector = tree.selector
        val cases = tree.cases
        if (selector == EmptyTree) {
          if (newPatternMatching && (pt.typeSymbol == PartialFunctionClass)) (new MatchFunTyper(tree, cases, mode, pt)).translated
          else {
            val arity = if (isFunctionType(pt)) pt.normalize.typeArgs.length - 1 else 1
            val params = for (i <- List.range(0, arity)) yield
              atPos(tree.pos.focusStart) {
                ValDef(Modifiers(PARAM | SYNTHETIC),
                       unit.freshTermName("x" + i + "$"), TypeTree(), EmptyTree)
              }
            val ids = for (p <- params) yield Ident(p.name)
            val selector1 = atPos(tree.pos.focusStart) { if (arity == 1) ids.head else gen.mkTuple(ids) }
            val body = treeCopy.Match(tree, selector1, cases)
            typed1(atPos(tree.pos) { Function(params, body) }, mode, pt)
          }
        } else
          virtualizedMatch(typedMatch(selector, cases, mode, pt, tree), mode, pt)
      }

      def typedReturn(tree: Return) = {
        val expr = tree.expr
        val enclMethod = context.enclMethod
        if (enclMethod == NoContext ||
            enclMethod.owner.isConstructor ||
            context.enclClass.enclMethod == enclMethod // i.e., we are in a constructor of a local class
            ) {
          ReturnOutsideOfDefError(tree)
        } else {
          val DefDef(_, name, _, _, restpt, _) = enclMethod.tree
          if (restpt.tpe eq null) {
            ReturnWithoutTypeError(tree, enclMethod.owner)
          } else {
            context.enclMethod.returnsSeen = true
            val expr1: Tree = typed(expr, EXPRmode | BYVALmode | RETmode, restpt.tpe)
            // Warn about returning a value if no value can be returned.
            if (restpt.tpe.typeSymbol == UnitClass) {
              // The typing in expr1 says expr is Unit (it has already been coerced if
              // it is non-Unit) so we have to retype it.  Fortunately it won't come up much
              // unless the warning is legitimate.
              if (typed(expr).tpe.typeSymbol != UnitClass)
                unit.warning(tree.pos, "enclosing method " + name + " has result type Unit: return value discarded")
            }
            treeCopy.Return(tree, checkDead(expr1)).setSymbol(enclMethod.owner)
                                                   .setType(adaptTypeOfReturn(expr1, restpt.tpe, NothingClass.tpe))
          }
        }
      }

      def typedNew(tree: New) = {
        val tpt = tree.tpt
        val tpt1 = {
          val tpt0 = typedTypeConstructor(tpt)
          if (checkStablePrefixClassType(tpt0))
            if (tpt0.hasSymbolField && !tpt0.symbol.typeParams.isEmpty) {
              context.undetparams = cloneSymbols(tpt0.symbol.typeParams)
              notifyUndetparamsAdded(context.undetparams)
              TypeTree().setOriginal(tpt0)
                        .setType(appliedType(tpt0.tpe, context.undetparams map (_.tpeHK))) // @PP: tpeHK! #3343, #4018, #4347.
            } else tpt0
          else tpt0
        }

        /** If current tree <tree> appears in <val x(: T)? = <tree>>
         *  return `tp with x.type' else return `tp`.
         */
        def narrowRhs(tp: Type) = { val sym = context.tree.symbol
          context.tree match {
            case ValDef(mods, _, _, Apply(Select(`tree`, _), _)) if !mods.isMutable && sym != null && sym != NoSymbol =>
              val sym1 = if (sym.owner.isClass && sym.getter(sym.owner) != NoSymbol) sym.getter(sym.owner)
                else sym.lazyAccessorOrSelf
              val pre = if (sym1.owner.isClass) sym1.owner.thisType else NoPrefix
              intersectionType(List(tp, singleType(pre, sym1)))
            case _ => tp
          }}

        val tp = tpt1.tpe
        val sym = tp.typeSymbol.initialize
        if (sym.isAbstractType || sym.hasAbstractFlag)
          IsAbstractError(tree, sym)
        else if (isPrimitiveValueClass(sym)) {
          NotAMemberError(tpt, TypeTree(tp), nme.CONSTRUCTOR)
          setError(tpt)
        }
        else if (!(  tp == sym.thisSym.tpe_* // when there's no explicit self type -- with (#3612) or without self variable
                     // sym.thisSym.tpe == tp.typeOfThis (except for objects)
                  || narrowRhs(tp) <:< tp.typeOfThis
                  || phase.erasedTypes
                  )) {
          DoesNotConformToSelfTypeError(tree, sym, tp.typeOfThis)
        } else
          treeCopy.New(tree, tpt1).setType(tp)
      }

      def typedEta(expr1: Tree): Tree = expr1.tpe match {
        case TypeRef(_, ByNameParamClass, _) =>
          val expr2 = Function(List(), expr1) setPos expr1.pos
          new ChangeOwnerTraverser(context.owner, expr2.symbol).traverse(expr2)
          typed1(expr2, mode, pt)
        case NullaryMethodType(restpe) =>
          val expr2 = Function(List(), expr1) setPos expr1.pos
          new ChangeOwnerTraverser(context.owner, expr2.symbol).traverse(expr2)
          typed1(expr2, mode, pt)
        case PolyType(_, MethodType(formals, _)) =>
          if (isFunctionType(pt)) expr1
          else adapt(expr1, mode, functionType(formals map (t => WildcardType), WildcardType))
        case MethodType(formals, _) =>
          if (isFunctionType(pt)) expr1
          else expr1 match {
            case Select(qual, name) if (forMSIL &&
                                        pt != WildcardType &&
                                        pt != ErrorType &&
                                        isSubType(pt, DelegateClass.tpe)) =>
              val scalaCaller = newScalaCaller(pt)
              addScalaCallerInfo(scalaCaller, expr1.symbol)
              val n: Name = scalaCaller.name
              val del = Ident(DelegateClass) setType DelegateClass.tpe
              val f = Select(del, n)
              //val f1 = TypeApply(f, List(Ident(pt.symbol) setType pt))
              val args: List[Tree] = if(expr1.symbol.isStatic) List(Literal(Constant(null)))
                                     else List(qual) // where the scala-method is located
              val rhs = Apply(f, args)
              typed(rhs)
            case _ =>
              adapt(expr1, mode, functionType(formals map (t => WildcardType), WildcardType))
          }
        case ErrorType =>
          expr1
        case _ =>
          UnderscoreEtaError(expr1)
      }

      /**
       *  @param args ...
       *  @return     ...
       */
      def tryTypedArgs(args: List[Tree], mode: Int): Option[List[Tree]] = {
        val c = context.makeSilent(false)
        c.retyping = true
        try {
          val res = newTyper(c).typedArgs(args, mode)
          if (c.hasErrors) None else Some(res)
        } catch {
          case ex: CyclicReference =>
            throw ex
          case te: TypeError =>
            // @H some of typer erros can still leak,
            // for instance in continuations
            None
        } finally {
          c.flushBuffer()
        }
      }

      /** Try to apply function to arguments; if it does not work, try to convert Java raw to existentials, or try to
       *  insert an implicit conversion.
       */
      def tryTypedApply(fun: Tree, args: List[Tree]): Tree = {
        val start = if (Statistics.canEnable) Statistics.startTimer(failedApplyNanos) else null

        def onError(typeError: AbsTypeError): Tree = {
            if (Statistics.canEnable) Statistics.stopTimer(failedApplyNanos, start)

            // If the problem is with raw types, copnvert to existentials and try again.
            // See #4712 for a case where this situation arises,
            if ((fun.symbol ne null) && fun.symbol.isJavaDefined) {
              val newtpe = rawToExistential(fun.tpe)
              if (fun.tpe ne newtpe) {
                // println("late cooking: "+fun+":"+fun.tpe) // DEBUG
                return tryTypedApply(fun setType newtpe, args)
              }
            }

            def treesInResult(tree: Tree): List[Tree] = tree :: (tree match {
              case Block(_, r)                        => treesInResult(r)
              case Match(_, cases)                    => cases
              case CaseDef(_, _, r)                   => treesInResult(r)
              case Annotated(_, r)                    => treesInResult(r)
              case If(_, t, e)                        => treesInResult(t) ++ treesInResult(e)
              case Try(b, catches, _)                 => treesInResult(b) ++ catches
              case Typed(r, Function(Nil, EmptyTree)) => treesInResult(r)
              case _                                  => Nil
            })
            def errorInResult(tree: Tree) = treesInResult(tree) exists (_.pos == typeError.errPos)

            val retry = (typeError.errPos != null) && (fun :: tree :: args exists errorInResult)
            printTyping {
              val funStr = ptTree(fun) + " and " + (args map ptTree mkString ", ")
              if (retry) "second try: " + funStr
              else "no second try: " + funStr + " because error not in result: " + typeError.errPos+"!="+tree.pos
            }
            if (retry) {
              val Select(qual, name) = fun
              tryTypedArgs(args, forArgMode(fun, mode)) match {
                case Some(args1) =>
                  val qual1 =
                    if (!pt.isError) adaptToArguments(qual, name, args1, pt, true, true)
                    else qual
                  if (qual1 ne qual) {
                    val tree1 = Apply(Select(qual1, name) setPos fun.pos, args1) setPos tree.pos
                    return typed1(tree1, mode | SNDTRYmode, pt)
                  }
                case _ => ()
              }
            }
            issue(typeError)
            setError(treeCopy.Apply(tree, fun, args))
        }

        silent(_.doTypedApply(tree, fun, args, mode, pt)) match {
          case SilentResultValue(t) =>
            t
          case SilentTypeError(err) =>
            onError(err)
        }
      }

      def normalTypedApply(tree: Tree, fun: Tree, args: List[Tree]) = {
        val stableApplication = (fun.symbol ne null) && fun.symbol.isMethod && fun.symbol.isStable
        if (stableApplication && isPatternMode) {
          // treat stable function applications f() as expressions.
          typed1(tree, mode & ~PATTERNmode | EXPRmode, pt)
        } else {
          val funpt = if (isPatternMode) pt else WildcardType
          val appStart = if (Statistics.canEnable) Statistics.startTimer(failedApplyNanos) else null
          val opeqStart = if (Statistics.canEnable) Statistics.startTimer(failedOpEqNanos) else null

          def onError(reportError: => Tree): Tree = {
              fun match {
                case Select(qual, name)
                if !isPatternMode && nme.isOpAssignmentName(newTermName(name.decode)) =>
                  val qual1 = typedQualifier(qual)
                  if (treeInfo.isVariableOrGetter(qual1)) {
                    if (Statistics.canEnable) Statistics.stopTimer(failedOpEqNanos, opeqStart)
                    convertToAssignment(fun, qual1, name, args)
                  } else {
                    if (Statistics.canEnable) Statistics.stopTimer(failedApplyNanos, appStart)
                      reportError
                  }
                case _ =>
                  if (Statistics.canEnable) Statistics.stopTimer(failedApplyNanos, appStart)
                  reportError
              }
          }
          silent(_.typed(fun, forFunMode(mode), funpt),
                 if ((mode & EXPRmode) != 0) false else context.ambiguousErrors,
                 if ((mode & EXPRmode) != 0) tree else context.tree) match {
            case SilentResultValue(fun1) =>
              val fun2 = if (stableApplication) stabilizeFun(fun1, mode, pt) else fun1
              if (Statistics.canEnable) Statistics.incCounter(typedApplyCount)
              def isImplicitMethod(tpe: Type) = tpe match {
                case mt: MethodType => mt.isImplicit
                case _ => false
              }
              val useTry = (
                   !isPastTyper
                && fun2.isInstanceOf[Select]
                && !isImplicitMethod(fun2.tpe)
                && ((fun2.symbol eq null) || !fun2.symbol.isConstructor)
                && (mode & (EXPRmode | SNDTRYmode)) == EXPRmode
              )
              val res =
                if (useTry) tryTypedApply(fun2, args)
                else doTypedApply(tree, fun2, args, mode, pt)

            /*
              if (fun2.hasSymbolField && fun2.symbol.isConstructor && (mode & EXPRmode) != 0) {
                res.tpe = res.tpe.notNull
              }
              */
              // TODO: In theory we should be able to call:
              //if (fun2.hasSymbolField && fun2.symbol.name == nme.apply && fun2.symbol.owner == ArrayClass) {
              // But this causes cyclic reference for Array class in Cleanup. It is easy to overcome this
              // by calling ArrayClass.info here (or some other place before specialize).
              if (fun2.symbol == Array_apply && !res.isErrorTyped) {
                val checked = gen.mkCheckInit(res)
                // this check is needed to avoid infinite recursion in Duplicators
                // (calling typed1 more than once for the same tree)
                if (checked ne res) typed { atPos(tree.pos)(checked) }
                else res
              } else
                res
            case SilentTypeError(err) =>
              onError({issue(err); setError(tree)})
          }
        }
      }

      def typedApply(tree: Apply) = {
        val fun = tree.fun
        val args = tree.args
        fun match {
          case Block(stats, expr) =>
            typed1(atPos(tree.pos)(Block(stats, Apply(expr, args) setPos tree.pos.makeTransparent)), mode, pt)
          case _ =>
            normalTypedApply(tree, fun, args) match {
              case Apply(Select(New(tpt), name), args)
              if (tpt.tpe != null &&
                tpt.tpe.typeSymbol == ArrayClass &&
                args.length == 1 &&
                erasure.GenericArray.unapply(tpt.tpe).isDefined) => // !!! todo simplify by using extractor
                // convert new Array[T](len) to evidence[ClassTag[T]].newArray(len)
                // convert new Array^N[T](len) for N > 1 to evidence[ClassTag[Array[...Array[T]...]]].newArray(len), where Array HK gets applied (N-1) times
                // [Eugene] no more MaxArrayDims. ClassTags are flexible enough to allow creation of arrays of arbitrary dimensionality (w.r.t JVM restrictions)
                val Some((level, componentType)) = erasure.GenericArray.unapply(tpt.tpe)
                val tagType = List.iterate(componentType, level)(tpe => appliedType(ArrayClass.toTypeConstructor, List(tpe))).last
                val newArrayApp = atPos(tree.pos) {
                  val tag = resolveClassTag(tree.pos, tagType)
                  if (tag.isEmpty) MissingClassTagError(tree, tagType)
                  else new ApplyToImplicitArgs(Select(tag, nme.newArray), args)
                }
                typed(newArrayApp, mode, pt)
              case Apply(Select(fun, nme.apply), _) if treeInfo.isSuperConstrCall(fun) => //SI-5696
                TooManyArgumentListsForConstructor(tree)
              case tree1 =>
                tree1
            }
        }
      }

      def convertToAssignment(fun: Tree, qual: Tree, name: Name, args: List[Tree]): Tree = {
        val prefix = name.toTermName stripSuffix nme.EQL
        def mkAssign(vble: Tree): Tree =
          Assign(
            vble,
            Apply(
              Select(vble.duplicate, prefix) setPos fun.pos.focus, args) setPos tree.pos.makeTransparent
          ) setPos tree.pos

        def mkUpdate(table: Tree, indices: List[Tree]) = {
          gen.evalOnceAll(table :: indices, context.owner, context.unit) {
            case tab :: is =>
              def mkCall(name: Name, extraArgs: Tree*) = (
                Apply(
                  Select(tab(), name) setPos table.pos,
                  is.map(i => i()) ++ extraArgs
                ) setPos tree.pos
              )
              mkCall(
                nme.update,
                Apply(Select(mkCall(nme.apply), prefix) setPos fun.pos, args) setPos tree.pos
              )
            case _ => EmptyTree
          }
        }

        val tree1 = qual match {
          case Ident(_) =>
            mkAssign(qual)

          case Select(qualqual, vname) =>
            gen.evalOnce(qualqual, context.owner, context.unit) { qq =>
              val qq1 = qq()
              mkAssign(Select(qq1, vname) setPos qual.pos)
            }

          case Apply(fn, indices) =>
            treeInfo.methPart(fn) match {
              case Select(table, nme.apply) => mkUpdate(table, indices)
              case _                        => UnexpectedTreeAssignmentConversionError(qual)
            }
        }
        typed1(tree1, mode, pt)
      }

      def typedSuper(tree: Super) = {
        val mix = tree.mix
        val qual1 = typed(tree.qual)

        val clazz = qual1 match {
          case This(_) => qual1.symbol
          case _ => qual1.tpe.typeSymbol
        }
        //println(clazz+"/"+qual1.tpe.typeSymbol+"/"+qual1)

        def findMixinSuper(site: Type): Type = {
          var ps = site.parents filter (_.typeSymbol.name == mix)
          if (ps.isEmpty)
            ps = site.parents filter (_.typeSymbol.toInterface.name == mix)
          if (ps.isEmpty) {
            debuglog("Fatal: couldn't find site " + site + " in " + site.parents.map(_.typeSymbol.name))
            if (phase.erasedTypes && context.enclClass.owner.isImplClass) {
              // println(qual1)
              // println(clazz)
              // println(site)
              // println(site.parents)
              // println(mix)
              // the reference to super class got lost during erasure
              restrictionError(tree.pos, unit, "traits may not select fields or methods from super[C] where C is a class")
              ErrorType
            } else {
              MixinMissingParentClassNameError(tree, mix, clazz)
              ErrorType
            }
          } else if (!ps.tail.isEmpty) {
            AmbiguousParentClassError(tree)
            ErrorType
          } else {
            ps.head
          }
        }

        val owntype = (
          if (!mix.isEmpty) findMixinSuper(clazz.tpe)
          else if ((mode & SUPERCONSTRmode) != 0) clazz.info.firstParent
          else intersectionType(clazz.info.parents)
        )
        treeCopy.Super(tree, qual1, mix) setType SuperType(clazz.thisType, owntype)
      }

      def typedThis(tree: This) =
        tree.symbol orElse qualifyingClass(tree, tree.qual, packageOK = false) match {
          case NoSymbol => tree
          case clazz    =>
            tree setSymbol clazz setType clazz.thisType.underlying
            if (isStableContext(tree, mode, pt)) tree setType clazz.thisType else tree
        }

      /** Attribute a selection where <code>tree</code> is <code>qual.name</code>.
       *  <code>qual</code> is already attributed.
       *
       *  @param qual ...
       *  @param name ...
       *  @return     ...
       */
      def typedSelect(tree: Tree, qual: Tree, name: Name): Tree = {
        val t = typedSelectInternal(tree, qual, name)
        // Checking for OverloadedTypes being handed out after overloading
        // resolution has already happened.
        if (isPastTyper) t.tpe match {
          case OverloadedType(pre, alts) =>
            if (alts forall (s => (s.owner == ObjectClass) || (s.owner == AnyClass) || isPrimitiveValueClass(s.owner))) ()
            else if (settings.debug.value) printCaller(
              s"""|Select received overloaded type during $phase, but typer is over.
                  |If this type reaches the backend, we are likely doomed to crash.
                  |$t has these overloads:
                  |${alts map (s => "  " + s.defStringSeenAs(pre memberType s)) mkString "\n"}
                  |""".stripMargin
            )("")
          case _ =>
        }
        t
      }
      def typedSelectInternal(tree: Tree, qual: Tree, name: Name): Tree = {
        def asDynamicCall = dyna.mkInvoke(context.tree, tree, qual, name) map { t =>
          dyna.wrapErrors(t, (_.typed1(t, mode, pt)))
        }

        val sym = tree.symbol orElse member(qual, name) orElse {
          // symbol not found? --> try to convert implicitly to a type that does have the required
          // member.  Added `| PATTERNmode` to allow enrichment in patterns (so we can add e.g., an
          // xml member to StringContext, which in turn has an unapply[Seq] method)
          if (name != nme.CONSTRUCTOR && inExprModeOr(mode, PATTERNmode)) {
            val qual1 = adaptToMemberWithArgs(tree, qual, name, mode, true, true)
            if ((qual1 ne qual) && !qual1.isErrorTyped)
              return typed(treeCopy.Select(tree, qual1, name), mode, pt)
          }
          NoSymbol
        }
        if (phase.erasedTypes && qual.isInstanceOf[Super] && tree.symbol != NoSymbol)
          qual.tpe = tree.symbol.owner.tpe

        if (!reallyExists(sym)) {
          def handleMissing: Tree = {
            if (context.owner.enclosingTopLevelClass.isJavaDefined && name.isTypeName) {
              val tree1 = atPos(tree.pos) { gen.convertToSelectFromType(qual, name) }
              if (tree1 != EmptyTree) return typed1(tree1, mode, pt)
            }

            // try to expand according to Dynamic rules.
            asDynamicCall foreach (x => return x)

            debuglog(
              "qual = " + qual + ":" + qual.tpe +
                "\nSymbol=" + qual.tpe.termSymbol + "\nsymbol-info = " + qual.tpe.termSymbol.info +
                "\nscope-id = " + qual.tpe.termSymbol.info.decls.hashCode() + "\nmembers = " + qual.tpe.members +
                "\nname = " + name + "\nfound = " + sym + "\nowner = " + context.enclClass.owner)

            def makeInteractiveErrorTree = {
              val tree1 = tree match {
                case Select(_, _) => treeCopy.Select(tree, qual, name)
                case SelectFromTypeTree(_, _) => treeCopy.SelectFromTypeTree(tree, qual, name)
              }
              setError(tree1)
            }

            if (name == nme.ERROR && forInteractive)
              return makeInteractiveErrorTree

            if (!qual.tpe.widen.isErroneous) {
              if ((mode & QUALmode) != 0) {
                val lastTry = rootMirror.missingHook(qual.tpe.typeSymbol, name)
                if (lastTry != NoSymbol) return typed1(tree setSymbol lastTry, mode, pt)
              }
              NotAMemberError(tree, qual, name)
            }

            if (forInteractive) makeInteractiveErrorTree else setError(tree)
          }
          handleMissing
        } else {
          val tree1 = tree match {
            case Select(_, _) => treeCopy.Select(tree, qual, name)
            case SelectFromTypeTree(_, _) => treeCopy.SelectFromTypeTree(tree, qual, name)
          }
          val (result, accessibleError) = silent(_.makeAccessible(tree1, sym, qual.tpe, qual)) match {
            case SilentTypeError(err) =>
              if (err.kind != ErrorKinds.Access) {
                context issue err
                return setError(tree)
              }
              else (tree1, Some(err))
            case SilentResultValue(treeAndPre) =>
              (stabilize(treeAndPre._1, treeAndPre._2, mode, pt), None)
          }

          def isPotentialNullDeference() = {
            !isPastTyper &&
            !sym.isConstructor &&
            !(qual.tpe <:< NotNullClass.tpe) && !qual.tpe.isNotNull &&
            !(List(Any_isInstanceOf, Any_asInstanceOf) contains result.symbol)  // null.is/as is not a dereference
          }
          // unit is null here sometimes; how are we to know when unit might be null? (See bug #2467.)
          if (settings.warnSelectNullable.value && isPotentialNullDeference && unit != null)
            unit.warning(tree.pos, "potential null pointer dereference: "+tree)

          result match {
            // could checkAccessible (called by makeAccessible) potentially have skipped checking a type application in qual?
            case SelectFromTypeTree(qual@TypeTree(), name) if qual.tpe.typeArgs.nonEmpty => // TODO: somehow the new qual is not checked in refchecks
              treeCopy.SelectFromTypeTree(
                result,
                (TypeTreeWithDeferredRefCheck(){ () => val tp = qual.tpe; val sym = tp.typeSymbolDirect
                  // will execute during refchecks -- TODO: make private checkTypeRef in refchecks public and call that one?
                  checkBounds(qual, tp.prefix, sym.owner, sym.typeParams, tp.typeArgs, "")
                  qual // you only get to see the wrapped tree after running this check :-p
                }) setType qual.tpe setPos qual.pos,
                name)
            case _ if accessibleError.isDefined =>
              // don't adapt constructor, SI-6074
              val qual1 = if (name == nme.CONSTRUCTOR) qual
                          else adaptToMemberWithArgs(tree, qual, name, mode, false, false)
              if (!qual1.isErrorTyped && (qual1 ne qual))
                typed(Select(qual1, name) setPos tree.pos, mode, pt)
              else
                // before failing due to access, try a dynamic call.
                asDynamicCall getOrElse {
                  issue(accessibleError.get)
                  setError(tree)
                }
            case _ =>
              result
          }
        }
      }

      def typedSelectOrSuperCall(tree: Select) = {
        val qual = tree.qualifier
        val name = tree.name
        qual match {
          case _: Super if name == nme.CONSTRUCTOR =>
            val qual1 =
              typed(qual, EXPRmode | QUALmode | POLYmode | SUPERCONSTRmode, WildcardType)
              // the qualifier type of a supercall constructor is its first parent class
            typedSelect(tree, qual1, nme.CONSTRUCTOR)
          case _ =>
            if (Statistics.canEnable) Statistics.incCounter(typedSelectCount)
            var qual1 = checkDead(typedQualifier(qual, mode))
            if (name.isTypeName) qual1 = checkStable(qual1)

            val tree1 = // temporarily use `filter` and an alternative for `withFilter`
              if (name == nme.withFilter)
                silent(_ => typedSelect(tree, qual1, name)) match {
                  case SilentResultValue(result) =>
                    result
                  case _ =>
                    silent(_ => typed1(Select(qual1, nme.filter) setPos tree.pos, mode, pt)) match {
                      case SilentResultValue(result2) =>
                        unit.deprecationWarning(
                          tree.pos, "`withFilter' method does not yet exist on " + qual1.tpe.widen +
                            ", using `filter' method instead")
                        result2
                      case SilentTypeError(err) =>
                        WithFilterError(tree, err)
                    }
                }
              else
                typedSelect(tree, qual1, name)

            if (tree.isInstanceOf[PostfixSelect])
              checkFeature(tree.pos, PostfixOpsFeature, name.decode)
            if (tree1.symbol != null && tree1.symbol.isOnlyRefinementMember)
              checkFeature(tree1.pos, ReflectiveCallsFeature, tree1.symbol.toString)

            if (qual1.hasSymbolWhich(_.isRootPackage)) treeCopy.Ident(tree1, name)
            else tree1
        }
      }

      /** Attribute an identifier consisting of a simple name or an outer reference.
       *
       *  @param tree      The tree representing the identifier.
       *  @param name      The name of the identifier.
       *  Transformations: (1) Prefix class members with this.
       *                   (2) Change imported symbols to selections
       */
      def typedIdent(tree: Tree, name: Name): Tree = {
        var errorContainer: AbsTypeError = null
        def ambiguousError(msg: String) = {
          assert(errorContainer == null, "Cannot set ambiguous error twice for identifier")
          errorContainer = AmbiguousIdentError(tree, name, msg)
        }
        def identError(tree: AbsTypeError) = {
          assert(errorContainer == null, "Cannot set ambiguous error twice for identifier")
          errorContainer = tree
        }

        var defSym: Symbol = tree.symbol  // the directly found symbol
        var pre: Type = NoPrefix          // the prefix type of defSym, if a class member
        var qual: Tree = EmptyTree        // the qualifier tree if transformed tree is a select
        var inaccessibleSym: Symbol = NoSymbol // the first symbol that was found but that was discarded
                                          // for being inaccessible; used for error reporting
        var inaccessibleExplanation: String = ""

        // If a special setting is given, the empty package will be checked as a
        // last ditch effort before failing.  This method sets defSym and returns
        // true if a member of the given name exists.
        def checkEmptyPackage(): Boolean = {
          defSym = rootMirror.EmptyPackageClass.tpe.nonPrivateMember(name)
          defSym != NoSymbol
        }
        def correctForPackageObject(sym: Symbol): Symbol = {
          if (sym.isTerm && isInPackageObject(sym, pre.typeSymbol)) {
            val sym1 = pre member sym.name
            if ((sym1 eq NoSymbol) || (sym eq sym1)) sym else {
              qual = gen.mkAttributedQualifier(pre)
              log(s"""
                |  !!! Overloaded package object member resolved incorrectly.
                |        prefix: $pre
                |     Discarded: ${sym.defString}
                |         Using: ${sym1.defString}
                """.stripMargin)
              sym1
            }
          }
          else sym
        }
        def startingIdentContext = (
          // ignore current variable scope in patterns to enforce linearity
          if ((mode & (PATTERNmode | TYPEPATmode)) == 0) context
          else context.outer
        )
        // A symbol qualifies if it exists and is not stale. Stale symbols
        // are made to disappear here. In addition,
        // if we are in a constructor of a pattern, we ignore all definitions
        // which are methods (note: if we don't do that
        // case x :: xs in class List would return the :: method)
        // unless they are stable or are accessors (the latter exception is for better error messages).
        def qualifies(sym: Symbol): Boolean = (
             sym.hasRawInfo  // this condition avoids crashing on self-referential pattern variables
          && reallyExists(sym)
          && ((mode & PATTERNmode | FUNmode) != (PATTERNmode | FUNmode) || !sym.isSourceMethod || sym.hasFlag(ACCESSOR))
        )

        if (defSym == NoSymbol) {
          var defEntry: ScopeEntry = null // the scope entry of defSym, if defined in a local scope

          var cx = startingIdentContext
          while (defSym == NoSymbol && cx != NoContext && (cx.scope ne null)) { // cx.scope eq null arises during FixInvalidSyms in Duplicators
            pre = cx.enclClass.prefix
            // !!! FIXME.  This call to lookupEntry is at the root of all the
            // bad behavior with overloading in package objects.  lookupEntry
            // just takes the first symbol it finds in scope, ignoring the rest.
            // When a selection on a package object arrives here, the first
            // overload is always chosen.  "correctForPackageObject" exists to
            // undo that decision.  Obviously it would be better not to do it in
            // the first place; however other things seem to be tied to obtaining
            // that ScopeEntry, specifically calculating the nesting depth.
            defEntry = cx.scope.lookupEntry(name)
            if ((defEntry ne null) && qualifies(defEntry.sym))
              defSym = correctForPackageObject(defEntry.sym)
            else {
              cx = cx.enclClass
              val foundSym = pre.member(name) filter qualifies
              defSym = foundSym filter (context.isAccessible(_, pre, false))
              if (defSym == NoSymbol) {
                if ((foundSym ne NoSymbol) && (inaccessibleSym eq NoSymbol)) {
                  inaccessibleSym = foundSym
                  inaccessibleExplanation = analyzer.lastAccessCheckDetails
                }
                cx = cx.outer
              }
            }
          }

          val symDepth = if (defEntry eq null) cx.depth
                         else cx.depth - (cx.scope.nestingLevel - defEntry.owner.nestingLevel)
          var impSym: Symbol = NoSymbol      // the imported symbol
          var imports = context.imports      // impSym != NoSymbol => it is imported from imports.head
          while (!reallyExists(impSym) && !imports.isEmpty && imports.head.depth > symDepth) {
            impSym = imports.head.importedSymbol(name)
            if (!impSym.exists) imports = imports.tail
          }

          // detect ambiguous definition/import,
          // update `defSym` to be the final resolved symbol,
          // update `pre` to be `sym`s prefix type in case it is an imported member,
          // and compute value of:

          if (defSym.exists && impSym.exists) {
            // imported symbols take precedence over package-owned symbols in different
            // compilation units. Defined symbols take precedence over erroneous imports.
            if (defSym.isDefinedInPackage &&
                (!currentRun.compiles(defSym) ||
                 context.unit.exists && defSym.sourceFile != context.unit.source.file))
              defSym = NoSymbol
            else if (impSym.isError || impSym.name == nme.CONSTRUCTOR)
              impSym = NoSymbol
          }
          if (defSym.exists) {
            if (impSym.exists)
              ambiguousError(
                "it is both defined in "+defSym.owner +
                " and imported subsequently by \n"+imports.head)
            else if (!defSym.owner.isClass || defSym.owner.isPackageClass || defSym.isTypeParameterOrSkolem)
              pre = NoPrefix
            else
              qual = atPos(tree.pos.focusStart)(gen.mkAttributedQualifier(pre))
          } else {
            if (impSym.exists) {
              var impSym1: Symbol = NoSymbol
              var imports1 = imports.tail

              /** It's possible that seemingly conflicting identifiers are
               *  identifiably the same after type normalization.  In such cases,
               *  allow compilation to proceed.  A typical example is:
               *    package object foo { type InputStream = java.io.InputStream }
               *    import foo._, java.io._
               */
              def ambiguousImport() = {
                // The types of the qualifiers from which the ambiguous imports come.
                // If the ambiguous name is a value, these must be the same.
                def t1  = imports.head.qual.tpe
                def t2  = imports1.head.qual.tpe
                // The types of the ambiguous symbols, seen as members of their qualifiers.
                // If the ambiguous name is a monomorphic type, we can relax this far.
                def mt1 = t1 memberType impSym
                def mt2 = t2 memberType impSym1
                def characterize = List(
                  s"types:  $t1 =:= $t2  ${t1 =:= t2}  members: ${mt1 =:= mt2}",
                  s"member type 1: $mt1",
                  s"member type 2: $mt2",
                  s"$impSym == $impSym1  ${impSym == impSym1}",
                  s"${impSym.debugLocationString} ${impSym.getClass}",
                  s"${impSym1.debugLocationString} ${impSym1.getClass}"
                ).mkString("\n  ")

                // The symbol names are checked rather than the symbols themselves because
                // each time an overloaded member is looked up it receives a new symbol.
                // So foo.member("x") != foo.member("x") if x is overloaded.  This seems
                // likely to be the cause of other bugs too...
                if (t1 =:= t2 && impSym.name == impSym1.name)
                  log(s"Suppressing ambiguous import: $t1 =:= $t2 && $impSym == $impSym1")
                // Monomorphism restriction on types is in part because type aliases could have the
                // same target type but attach different variance to the parameters. Maybe it can be
                // relaxed, but doesn't seem worth it at present.
                else if (mt1 =:= mt2 && name.isTypeName && impSym.isMonomorphicType && impSym1.isMonomorphicType)
                  log(s"Suppressing ambiguous import: $mt1 =:= $mt2 && $impSym and $impSym1 are equivalent")
                else {
                  log(s"Import is genuinely ambiguous:\n  " + characterize)
                  ambiguousError(s"it is imported twice in the same scope by\n${imports.head}\nand ${imports1.head}")
                }
              }
              while (errorContainer == null && !imports1.isEmpty &&
                     (!imports.head.isExplicitImport(name) ||
                      imports1.head.depth == imports.head.depth)) {
                impSym1 = imports1.head.importedSymbol(name)
                if (reallyExists(impSym1)) {
                  if (imports1.head.isExplicitImport(name)) {
                    if (imports.head.isExplicitImport(name) ||
                        imports1.head.depth != imports.head.depth) ambiguousImport()
                    impSym = impSym1
                    imports = imports1
                  } else if (!imports.head.isExplicitImport(name) &&
                             imports1.head.depth == imports.head.depth) ambiguousImport()
                }
                imports1 = imports1.tail
              }
              defSym = impSym
              val qual0 = imports.head.qual
              if (!(shortenImports && qual0.symbol.isPackage)) // optimization: don't write out package prefixes
                qual = atPos(tree.pos.focusStart)(resetPos(qual0.duplicate))
              pre = qual.tpe
            }
            else if (settings.exposeEmptyPackage.value && checkEmptyPackage())
              log("Allowing empty package member " + name + " due to settings.")
            else {
              if ((mode & QUALmode) != 0) {
                val lastTry = rootMirror.missingHook(rootMirror.RootClass, name)
                if (lastTry != NoSymbol) return typed1(tree setSymbol lastTry, mode, pt)
              }
              if (settings.debug.value) {
                log(context.imports)//debug
              }
              if (inaccessibleSym eq NoSymbol) {
                // Avoiding some spurious error messages: see SI-2388.
                if (reporter.hasErrors && (name startsWith tpnme.ANON_CLASS_NAME)) ()
                else identError(SymbolNotFoundError(tree, name, context.owner, startingIdentContext))
              } else
                identError(InferErrorGen.AccessError(
                  tree, inaccessibleSym, context.enclClass.owner.thisType, context.enclClass.owner,
                  inaccessibleExplanation
                ))
              defSym = context.owner.newErrorSymbol(name)
            }
          }
        }
        if (errorContainer != null) {
          ErrorUtils.issueTypeError(errorContainer)
          setError(tree)
        } else {
          if (defSym.owner.isPackageClass)
            pre = defSym.owner.thisType

          // Inferring classOf type parameter from expected type.
          if (defSym.isThisSym) {
            typed1(This(defSym.owner) setPos tree.pos, mode, pt)
          }
          // Inferring classOf type parameter from expected type.  Otherwise an
          // actual call to the stubbed classOf method is generated, returning null.
          else if (isPredefMemberNamed(defSym, nme.classOf) && pt.typeSymbol == ClassClass && pt.typeArgs.nonEmpty)
            typedClassOf(tree, TypeTree(pt.typeArgs.head))
          else {
            val tree1 = (
              if (qual == EmptyTree) tree
              // atPos necessary because qualifier might come from startContext
              else atPos(tree.pos)(Select(qual, name))
            )
            val (tree2, pre2) = makeAccessible(tree1, defSym, pre, qual)
            // assert(pre.typeArgs isEmpty) // no need to add #2416-style check here, right?
            val tree3 = stabilize(tree2, pre2, mode, pt)
            // SI-5967 Important to replace param type A* with Seq[A] when seen from from a reference, to avoid
            //         inference errors in pattern matching.
            tree3 setType dropIllegalStarTypes(tree3.tpe)
          }
        }
      }

      def typedIdentOrWildcard(tree: Ident) = {
        val name = tree.name
        if (Statistics.canEnable) Statistics.incCounter(typedIdentCount)
        if ((name == nme.WILDCARD && (mode & (PATTERNmode | FUNmode)) == PATTERNmode) ||
            (name == tpnme.WILDCARD && (mode & TYPEmode) != 0))
          tree setType makeFullyDefined(pt)
        else
          typedIdent(tree, name)
      }

      def typedCompoundTypeTree(tree: CompoundTypeTree) = {
        val templ = tree.templ
        val parents1 = templ.parents mapConserve (typedType(_, mode))
        if (parents1 exists (_.isErrorTyped)) tree setType ErrorType
        else {
          val decls = newScope
          //Console.println("Owner: " + context.enclClass.owner + " " + context.enclClass.owner.id)
          val self = refinedType(parents1 map (_.tpe), context.enclClass.owner, decls, templ.pos)
          newTyper(context.make(templ, self.typeSymbol, decls)).typedRefinement(templ)
          templ updateAttachment CompoundTypeTreeOriginalAttachment(parents1, Nil) // stats are set elsewhere
          tree setType self
        }
      }

      def typedAppliedTypeTree(tree: AppliedTypeTree) = {
        val tpt = tree.tpt
        val args = tree.args
        val tpt1 = typed1(tpt, mode | FUNmode | TAPPmode, WildcardType)
        if (tpt1.isErrorTyped) {
          tpt1
        } else if (!tpt1.hasSymbolField) {
          AppliedTypeNoParametersError(tree, tpt1.tpe)
        } else {
          val tparams = tpt1.symbol.typeParams
          if (sameLength(tparams, args)) {
            // @M: kind-arity checking is done here and in adapt, full kind-checking is in checkKindBounds (in Infer)
            val args1 =
              if (!tpt1.symbol.rawInfo.isComplete)
                args mapConserve (typedHigherKindedType(_, mode))
                // if symbol hasn't been fully loaded, can't check kind-arity
              else map2Conserve(args, tparams) { (arg, tparam) =>
                //@M! the polytype denotes the expected kind
                typedHigherKindedType(arg, mode, GenPolyType(tparam.typeParams, AnyClass.tpe))
              }
            val argtypes = args1 map (_.tpe)

            foreach2(args, tparams)((arg, tparam) => arg match {
              // note: can't use args1 in selector, because Bind's got replaced
              case Bind(_, _) =>
                if (arg.symbol.isAbstractType)
                  arg.symbol setInfo // XXX, feedback. don't trackSymInfo here!
                    TypeBounds(
                      lub(List(arg.symbol.info.bounds.lo, tparam.info.bounds.lo.subst(tparams, argtypes))),
                      glb(List(arg.symbol.info.bounds.hi, tparam.info.bounds.hi.subst(tparams, argtypes))))
              case _ =>
            })
            val original = treeCopy.AppliedTypeTree(tree, tpt1, args1)
            val result = TypeTree(appliedType(tpt1.tpe, argtypes)) setOriginal original
            if(tpt1.tpe.isInstanceOf[PolyType]) // did the type application (performed by appliedType) involve an unchecked beta-reduction?
              TypeTreeWithDeferredRefCheck(){ () =>
                // wrap the tree and include the bounds check -- refchecks will perform this check (that the beta reduction was indeed allowed) and unwrap
                // we can't simply use original in refchecks because it does not contains types
                // (and the only typed trees we have have been mangled so they're not quite the original tree anymore)
                checkBounds(result, tpt1.tpe.prefix, tpt1.symbol.owner, tpt1.symbol.typeParams, argtypes, "")
                result // you only get to see the wrapped tree after running this check :-p
              } setType (result.tpe) setPos(result.pos)
            else result
          } else if (tparams.isEmpty) {
            AppliedTypeNoParametersError(tree, tpt1.tpe)
          } else {
            //Console.println("\{tpt1}:\{tpt1.symbol}:\{tpt1.symbol.info}")
            if (settings.debug.value) Console.println(tpt1+":"+tpt1.symbol+":"+tpt1.symbol.info)//debug
            AppliedTypeWrongNumberOfArgsError(tree, tpt1, tparams)
          }
        }
      }

      val sym: Symbol = tree.symbol
      if ((sym ne null) && (sym ne NoSymbol)) sym.initialize

      def typedPackageDef(pdef: PackageDef) = {
        val pid1 = typedQualifier(pdef.pid).asInstanceOf[RefTree]
        assert(sym.moduleClass ne NoSymbol, sym)
        // complete lazy annotations
        val annots = sym.annotations
        val stats1 = newTyper(context.make(tree, sym.moduleClass, sym.info.decls))
          .typedStats(pdef.stats, NoSymbol)
        treeCopy.PackageDef(tree, pid1, stats1) setType NoType
      }

      def typedDocDef(docdef: DocDef) = {
        val comment = docdef.comment
        if (forScaladoc && (sym ne null) && (sym ne NoSymbol)) {
          docComments(sym) = comment
          comment.defineVariables(sym)
          val typer1 = newTyper(context.makeNewScope(tree, context.owner))
          for (useCase <- comment.useCases) {
            typer1.silent(_.typedUseCase(useCase)) match {
              case SilentTypeError(err) =>
                unit.warning(useCase.pos, err.errMsg)
              case _ =>
            }
            for (useCaseSym <- useCase.defined) {
              if (sym.name != useCaseSym.name)
                unit.warning(useCase.pos, "@usecase " + useCaseSym.name.decode + " does not match commented symbol: " + sym.name.decode)
            }
          }
        }
        typed(docdef.definition, mode, pt)
      }

      def defDefTyper(ddef: DefDef) = {
        val flag = ddef.mods.hasDefaultFlag && sym.owner.isModuleClass &&
            nme.defaultGetterToMethod(sym.name) == nme.CONSTRUCTOR
        newTyper(context.makeNewScope(ddef, sym)).constrTyperIf(flag)
      }

      def typedAlternative(alt: Alternative) = {
        val alts1 = alt.trees mapConserve (alt => typed(alt, mode | ALTmode, pt))
        treeCopy.Alternative(tree, alts1) setType pt
      }

      def typedStar(tree: Star) = {
        if ((mode & STARmode) == 0 && !isPastTyper)
          StarPatternWithVarargParametersError(tree)
        treeCopy.Star(tree, typed(tree.elem, mode, pt)) setType makeFullyDefined(pt)
      }

      def typedUnApply(tree: UnApply) = {
        val fun1 = typed(tree.fun)
        val tpes = formalTypes(unapplyTypeList(tree.fun.symbol, fun1.tpe, tree.args.length), tree.args.length)
        val args1 = map2(tree.args, tpes)(typedPattern)
        treeCopy.UnApply(tree, fun1, args1) setType pt
      }

      def typedTry(tree: Try) = {
        var block1 = typed(tree.block, pt)
        var catches1 = typedCases(tree.catches, ThrowableClass.tpe, pt)

        for (cdef <- catches1; if treeInfo catchesThrowable cdef) {
          val name = (treeInfo assignedNameOfPattern cdef).decoded
          context.warning(cdef.pat.pos,
            s"""|This catches all Throwables, which often has undesirable consequences.
                |If intentional, use `case $name : Throwable` to clear this warning.""".stripMargin
          )
        }

        val finalizer1 =
          if (tree.finalizer.isEmpty) tree.finalizer
          else typed(tree.finalizer, UnitClass.tpe)
        val (owntype, needAdapt) = ptOrLub(block1.tpe :: (catches1 map (_.tpe)), pt)
        if (needAdapt) {
          block1 = adapt(block1, mode, owntype)
          catches1 = catches1 map (adaptCase(_, mode, owntype))
        }

        treeCopy.Try(tree, block1, catches1, finalizer1) setType owntype
      }

      def typedThrow(tree: Throw) = {
        val expr1 = typed(tree.expr, EXPRmode | BYVALmode, ThrowableClass.tpe)
        treeCopy.Throw(tree, expr1) setType NothingClass.tpe
      }

      def typedTyped(tree: Typed) = {
        val expr = tree.expr
        val tpt = tree.tpt
        tpt match {
          case Function(List(), EmptyTree) =>
            // find out whether the programmer is trying to eta-expand a macro def
            // to do that we need to typecheck the tree first (we need a symbol of the eta-expandee)
            // that typecheck must not trigger macro expansions, so we explicitly prohibit them
            // Q: "but, " - you may ask - ", `typed1` doesn't call adapt, which does macro expansion, so why explicit check?"
            // A: solely for robustness reasons. this mechanism might change in the future, which might break unprotected code
            val exprTyped = context.withMacrosDisabled(typed1(expr, mode, pt))
            exprTyped match {
              case macroDef if macroDef.symbol != null && macroDef.symbol.isTermMacro && !macroDef.symbol.isErroneous =>
                MacroEtaError(exprTyped)
              case _ =>
                typedEta(checkDead(exprTyped))
            }

          case Ident(tpnme.WILDCARD_STAR) =>
            val exprTyped = typed(expr, onlyStickyModes(mode), WildcardType)
            def subArrayType(pt: Type) =
              if (isPrimitiveValueClass(pt.typeSymbol) || !isFullyDefined(pt)) arrayType(pt)
              else {
                val tparam = context.owner freshExistential "" setInfo TypeBounds.upper(pt)
                newExistentialType(List(tparam), arrayType(tparam.tpe))
              }

            val (exprAdapted, baseClass) = exprTyped.tpe.typeSymbol match {
              case ArrayClass => (adapt(exprTyped, onlyStickyModes(mode), subArrayType(pt)), ArrayClass)
              case _ => (adapt(exprTyped, onlyStickyModes(mode), seqType(pt)), SeqClass)
            }
            exprAdapted.tpe.baseType(baseClass) match {
              case TypeRef(_, _, List(elemtp)) =>
                treeCopy.Typed(tree, exprAdapted, tpt setType elemtp) setType elemtp
              case _ =>
                setError(tree)
            }

          case _ =>
            val tptTyped = typedType(tpt, mode)
            val exprTyped = typed(expr, onlyStickyModes(mode), tptTyped.tpe.deconst)
            val treeTyped = treeCopy.Typed(tree, exprTyped, tptTyped)

            if (isPatternMode) {
              val uncheckedTypeExtractor = extractorForUncheckedType(tpt.pos, tptTyped.tpe)

              // make fully defined to avoid bounded wildcard types that may be in pt from calling dropExistential (SI-2038)
              val ptDefined = if (isFullyDefined(pt)) pt else makeFullyDefined(pt)
              val ownType = inferTypedPattern(tptTyped, tptTyped.tpe, ptDefined, canRemedy = uncheckedTypeExtractor.nonEmpty)
              treeTyped setType ownType

              uncheckedTypeExtractor match {
                case None => treeTyped
                case Some(extractor) => wrapClassTagUnapply(treeTyped, extractor, tptTyped.tpe)
              }
            } else
              treeTyped setType tptTyped.tpe
        }
      }

      def typedTypeApply(tree: TypeApply) = {
        val fun = tree.fun
        val args = tree.args
        // @M: kind-arity checking is done here and in adapt, full kind-checking is in checkKindBounds (in Infer)
        //@M! we must type fun in order to type the args, as that requires the kinds of fun's type parameters.
        // However, args should apparently be done first, to save context.undetparams. Unfortunately, the args
        // *really* have to be typed *after* fun. We escape from this classic Catch-22 by simply saving&restoring undetparams.

        // @M TODO: the compiler still bootstraps&all tests pass when this is commented out..
        //val undets = context.undetparams

        // @M: fun is typed in TAPPmode because it is being applied to its actual type parameters
        val fun1 = typed(fun, forFunMode(mode) | TAPPmode, WildcardType)
        val tparams = fun1.symbol.typeParams

        //@M TODO: val undets_fun = context.undetparams  ?
        // "do args first" (by restoring the context.undetparams) in order to maintain context.undetparams on the function side.

        // @M TODO: the compiler still bootstraps when this is commented out.. TODO: run tests
        //context.undetparams = undets

        // @M maybe the well-kindedness check should be done when checking the type arguments conform to the type parameters' bounds?
        val args1 = if (sameLength(args, tparams)) map2Conserve(args, tparams) {
          //@M! the polytype denotes the expected kind
          (arg, tparam) => typedHigherKindedType(arg, mode, GenPolyType(tparam.typeParams, AnyClass.tpe))
        }
        else {
          //@M  this branch is correctly hit for an overloaded polymorphic type. It also has to handle erroneous cases.
          // Until the right alternative for an overloaded method is known, be very liberal,
          // typedTypeApply will find the right alternative and then do the same check as
          // in the then-branch above. (see pos/tcpoly_overloaded.scala)
          // this assert is too strict: be tolerant for errors like trait A { def foo[m[x], g]=error(""); def x[g] = foo[g/*ERR: missing argument type*/] }
          //assert(fun1.symbol.info.isInstanceOf[OverloadedType] || fun1.symbol.isError) //, (fun1.symbol,fun1.symbol.info,fun1.symbol.info.getClass,args,tparams))
          args mapConserve (typedHigherKindedType(_, mode))
        }

        //@M TODO: context.undetparams = undets_fun ?
        Typer.this.typedTypeApply(tree, mode, fun1, args1)
      }

      def typedApplyDynamic(tree: ApplyDynamic) = {
        assert(phase.erasedTypes)
        val reflectiveCalls = !(settings.refinementMethodDispatch.value == "invoke-dynamic")
        val qual1 = typed(tree.qual, AnyRefClass.tpe)
        val args1 = tree.args mapConserve (arg => if (reflectiveCalls) typed(arg, AnyRefClass.tpe) else typed(arg))
        treeCopy.ApplyDynamic(tree, qual1, args1) setType (if (reflectiveCalls) AnyRefClass.tpe else tree.symbol.info.resultType)
      }

      def typedReferenceToBoxed(tree: ReferenceToBoxed) = {
        val id = tree.ident
        val id1 = typed1(id, mode, pt) match { case id: Ident => id }
        // [Eugene] am I doing it right?
        val erasedTypes = phaseId(currentPeriod) >= currentRun.erasurePhase.id
        val tpe = capturedVariableType(id.symbol, erasedTypes = erasedTypes)
        treeCopy.ReferenceToBoxed(tree, id1) setType tpe
      }

      def typedLiteral(tree: Literal) = {
        val value = tree.value
        tree setType (
          if (value.tag == UnitTag) UnitClass.tpe
          else ConstantType(value))
      }

      def typedSingletonTypeTree(tree: SingletonTypeTree) = {
        val ref1 = checkStable(
          context.withImplicitsDisabled(
            typed(tree.ref, EXPRmode | QUALmode | (mode & TYPEPATmode), AnyRefClass.tpe)
          )
        )
        tree setType ref1.tpe.resultType
      }

      def typedSelectFromTypeTree(tree: SelectFromTypeTree) = {
        val qual1 = typedType(tree.qualifier, mode)
        if (qual1.tpe.isVolatile) TypeSelectionFromVolatileTypeError(tree, qual1)
        else typedSelect(tree, qual1, tree.name)
      }

      def typedTypeBoundsTree(tree: TypeBoundsTree) = {
        val lo1 = typedType(tree.lo, mode)
        val hi1 = typedType(tree.hi, mode)
        treeCopy.TypeBoundsTree(tree, lo1, hi1) setType TypeBounds(lo1.tpe, hi1.tpe)
      }

      def typedExistentialTypeTree(tree: ExistentialTypeTree) = {
        val tree1 = typerWithLocalContext(context.makeNewScope(tree, context.owner)){
          _.typedExistentialTypeTree(tree, mode)
        }
        checkExistentialsFeature(tree1.pos, tree1.tpe, "the existential type")
        tree1
      }

      def typedTypeTree(tree: TypeTree) = {
        if (tree.original != null)
          tree setType typedType(tree.original, mode).tpe
        else
          // we should get here only when something before failed
          // and we try again (@see tryTypedApply). In that case we can assign
          // whatever type to tree; we just have to survive until a real error message is issued.
          tree setType AnyClass.tpe
      }
      def typedFunction(fun: Function) = {
        if (fun.symbol == NoSymbol)
          fun.symbol = context.owner.newAnonymousFunctionValue(fun.pos)

        typerWithLocalContext(context.makeNewScope(fun, fun.symbol))(_.typedFunction(fun, mode, pt))
      }

      // begin typed1
      //if (settings.debug.value && tree.isDef) log("typing definition of "+sym);//DEBUG
      tree match {
        case tree: Ident                        => typedIdentOrWildcard(tree)
        case tree: Select                       => typedSelectOrSuperCall(tree)
        case tree: Apply                        => typedApply(tree)
        case tree: TypeTree                     => typedTypeTree(tree)
        case tree: Literal                      => typedLiteral(tree)
        case tree: This                         => typedThis(tree)
        case tree: ValDef                       => typedValDef(tree)
        case tree: DefDef                       => defDefTyper(tree).typedDefDef(tree)
        case tree: Block                        => typerWithLocalContext(context.makeNewScope(tree, context.owner))(_.typedBlock(tree, mode, pt))
        case tree: If                           => typedIf(tree)
        case tree: TypeApply                    => typedTypeApply(tree)
        case tree: AppliedTypeTree              => typedAppliedTypeTree(tree)
        case tree: Bind                         => typedBind(tree)
        case tree: Function                     => typedFunction(tree)
        case tree: Match                        => typedVirtualizedMatch(tree)
        case tree: New                          => typedNew(tree)
        case tree: Assign                       => typedAssign(tree.lhs, tree.rhs)
        case tree: AssignOrNamedArg             => typedAssign(tree.lhs, tree.rhs) // called by NamesDefaults in silent typecheck
        case tree: Super                        => typedSuper(tree)
        case tree: TypeBoundsTree               => typedTypeBoundsTree(tree)
        case tree: Typed                        => typedTyped(tree)
        case tree: ClassDef                     => newTyper(context.makeNewScope(tree, sym)).typedClassDef(tree)
        case tree: ModuleDef                    => newTyper(context.makeNewScope(tree, sym.moduleClass)).typedModuleDef(tree)
        case tree: TypeDef                      => typedTypeDef(tree)
        case tree: LabelDef                     => labelTyper(tree).typedLabelDef(tree)
        case tree: PackageDef                   => typedPackageDef(tree)
        case tree: DocDef                       => typedDocDef(tree)
        case tree: Annotated                    => typedAnnotated(tree)
        case tree: SingletonTypeTree            => typedSingletonTypeTree(tree)
        case tree: SelectFromTypeTree           => typedSelectFromTypeTree(tree)
        case tree: CompoundTypeTree             => typedCompoundTypeTree(tree)
        case tree: ExistentialTypeTree          => typedExistentialTypeTree(tree)
        case tree: Return                       => typedReturn(tree)
        case tree: Try                          => typedTry(tree)
        case tree: Throw                        => typedThrow(tree)
        case tree: Alternative                  => typedAlternative(tree)
        case tree: Star                         => typedStar(tree)
        case tree: UnApply                      => typedUnApply(tree)
        case tree: ArrayValue                   => typedArrayValue(tree)
        case tree: ApplyDynamic                 => typedApplyDynamic(tree)
        case tree: ReferenceToBoxed             => typedReferenceToBoxed(tree)
        case tree: TypeTreeWithDeferredRefCheck => tree // TODO: retype the wrapped tree? TTWDRC would have to change to hold the wrapped tree (not a closure)
        case tree: Import                       => assert(forInteractive, "!forInteractive") ; tree setType tree.symbol.tpe // should not happen in normal circumstances.
        case _                                  => abort(s"unexpected tree: ${tree.getClass}\n$tree")
      }
    }

    /**
     *  @param tree ...
     *  @param mode ...
     *  @param pt   ...
     *  @return     ...
     */
    def typed(tree: Tree, mode: Int, pt: Type): Tree = {
      lastTreeToTyper = tree
      indentTyping()

      var alreadyTyped = false
      val startByType = if (Statistics.canEnable) Statistics.pushTimer(byTypeStack, byTypeNanos(tree.getClass)) else null
      if (Statistics.canEnable) Statistics.incCounter(visitsByType, tree.getClass)
      try {
        if (context.retyping &&
            (tree.tpe ne null) && (tree.tpe.isErroneous || !(tree.tpe <:< pt))) {
          tree.tpe = null
          if (tree.hasSymbolField) tree.symbol = NoSymbol
        }

        alreadyTyped = tree.tpe ne null
        var tree1: Tree = if (alreadyTyped) tree else {
          printTyping(
            ptLine("typing %s: pt = %s".format(ptTree(tree), pt),
              "undetparams"      -> context.undetparams,
              "implicitsEnabled" -> context.implicitsEnabled,
              "enrichmentEnabled"   -> context.enrichmentEnabled,
              "mode"             -> modeString(mode),
              "silent"           -> context.bufferErrors,
              "context.owner"    -> context.owner
            )
          )
          val tree1 = typed1(tree, mode, dropExistential(pt))
          printTyping("typed %s: %s%s".format(
            ptTree(tree1), tree1.tpe,
            if (isSingleType(tree1.tpe)) " with underlying "+tree1.tpe.widen else "")
          )
          tree1
        }

        tree1.tpe = addAnnotations(tree1, tree1.tpe)
        val result = if (tree1.isEmpty) tree1 else adapt(tree1, mode, pt, tree)

        if (!alreadyTyped) {
          printTyping("adapted %s: %s to %s, %s".format(
            tree1, tree1.tpe.widen, pt, context.undetparamsString)
          ) //DEBUG
        }
        if (!isPastTyper) signalDone(context.asInstanceOf[analyzer.Context], tree, result)
        result
      } catch {
        case ex: TypeError =>
          tree.tpe = null
          // The only problematic case are (recoverable) cyclic reference errors which can pop up almost anywhere.
          printTyping("caught %s: while typing %s".format(ex, tree)) //DEBUG

          reportTypeError(context, tree.pos, ex)
          setError(tree)
        case ex: Exception =>
          if (settings.debug.value) // @M causes cyclic reference error
            Console.println("exception when typing "+tree+", pt = "+pt)
          if (context != null && context.unit.exists && tree != null)
            logError("AT: " + (tree.pos).dbgString, ex)
          throw ex
      }
      finally {
        deindentTyping()
        if (Statistics.canEnable) Statistics.popTimer(byTypeStack, startByType)
      }
    }

    def atOwner(owner: Symbol): Typer =
      newTyper(context.make(context.tree, owner))

    def atOwner(tree: Tree, owner: Symbol): Typer =
      newTyper(context.make(tree, owner))

    /** Types expression or definition <code>tree</code>.
     *
     *  @param tree ...
     *  @return     ...
     */
    def typed(tree: Tree): Tree = {
      val ret = typed(tree, EXPRmode, WildcardType)
      ret
    }

    def typedPos(pos: Position)(tree: Tree) = typed(atPos(pos)(tree))
    // TODO: see if this formulation would impose any penalty, since
    // it makes for a lot less casting.
    // def typedPos[T <: Tree](pos: Position)(tree: T): T = typed(atPos(pos)(tree)).asInstanceOf[T]

    /** Types expression <code>tree</code> with given prototype <code>pt</code>.
     *
     *  @param tree ...
     *  @param pt   ...
     *  @return     ...
     */
    def typed(tree: Tree, pt: Type): Tree =
      typed(tree, EXPRmode, pt)

    /** Types qualifier <code>tree</code> of a select node.
     *  E.g. is tree occurs in a context like <code>tree.m</code>.
     */
    def typedQualifier(tree: Tree, mode: Int, pt: Type): Tree =
      typed(tree, EXPRmode | QUALmode | POLYmode | mode & TYPEPATmode, pt) // TR: don't set BYVALmode, since qualifier might end up as by-name param to an implicit

    /** Types qualifier <code>tree</code> of a select node.
     *  E.g. is tree occurs in a context like <code>tree.m</code>.
     */
    def typedQualifier(tree: Tree, mode: Int): Tree =
      typedQualifier(tree, mode, WildcardType)

    def typedQualifier(tree: Tree): Tree = typedQualifier(tree, NOmode, WildcardType)

    /** Types function part of an application */
    def typedOperator(tree: Tree): Tree =
      typed(tree, EXPRmode | FUNmode | POLYmode | TAPPmode, WildcardType)

    /** Types a pattern with prototype <code>pt</code> */
    def typedPattern(tree: Tree, pt: Type): Tree = {
      // We disable implicits because otherwise some constructs will
      // type check which should not.  The pattern matcher does not
      // perform implicit conversions in an attempt to consummate a match.

      // on the one hand,
      //   "abc" match { case Seq('a', 'b', 'c') => true }
      // should be ruled out statically, otherwise this is a runtime
      // error both because there is an implicit from String to Seq
      // (even though such implicits are not used by the matcher) and
      // because the typer is fine with concluding that "abc" might
      // be of type "String with Seq[T]" and thus eligible for a call
      // to unapplySeq.

      // on the other hand, we want to be able to use implicits to add members retro-actively (e.g., add xml to StringContext)

      // as a compromise, context.enrichmentEnabled tells adaptToMember to go ahead and enrich,
      // but arbitrary conversions (in adapt) are disabled
      // TODO: can we achieve the pattern matching bit of the string interpolation SIP without this?
      typingInPattern(context.withImplicitsDisabledAllowEnrichment(typed(tree, PATTERNmode, pt)))
    }

    /** Types a (fully parameterized) type tree */
    def typedType(tree: Tree, mode: Int): Tree =
      typed(tree, forTypeMode(mode), WildcardType)

    /** Types a (fully parameterized) type tree */
    def typedType(tree: Tree): Tree = typedType(tree, NOmode)

    /** Types a higher-kinded type tree -- pt denotes the expected kind*/
    def typedHigherKindedType(tree: Tree, mode: Int, pt: Type): Tree =
      if (pt.typeParams.isEmpty) typedType(tree, mode) // kind is known and it's *
      else typed(tree, HKmode, pt)

    def typedHigherKindedType(tree: Tree, mode: Int): Tree =
      typed(tree, HKmode, WildcardType)

    def typedHigherKindedType(tree: Tree): Tree = typedHigherKindedType(tree, NOmode)

    /** Types a type constructor tree used in a new or supertype */
    def typedTypeConstructor(tree: Tree, mode: Int): Tree = {
      val result = typed(tree, forTypeMode(mode) | FUNmode, WildcardType)

      val restpe = result.tpe.normalize // normalize to get rid of type aliases for the following check (#1241)
      if (!phase.erasedTypes && restpe.isInstanceOf[TypeRef] && !restpe.prefix.isStable && !context.unit.isJava) {
        // The isJava exception if OK only because the only type constructors scalac gets
        // to see are those in the signatures. These do not need a unique object as a prefix.
        // The situation is different for new's and super's, but scalac does not look deep
        // enough to see those. See #3938
        ConstructorPrefixError(tree, restpe)
      } else {
	      //@M fix for #2208
	      // if there are no type arguments, normalization does not bypass any checks, so perform it to get rid of AnyRef
	      if (result.tpe.typeArgs.isEmpty) {
	        // minimal check: if(result.tpe.typeSymbolDirect eq AnyRefClass) {
	        // must expand the fake AnyRef type alias, because bootstrapping (init in Definitions) is not
	        // designed to deal with the cycles in the scala package (ScalaObject extends
	        // AnyRef, but the AnyRef type alias is entered after the scala package is
	        // loaded and completed, so that ScalaObject is unpickled while AnyRef is not
	        // yet defined )
	        // !!! TODO - revisit now that ScalaObject is gone.
	        result setType(restpe)
	      } else { // must not normalize: type application must be (bounds-)checked (during RefChecks), see #2208
	        // during uncurry (after refchecks), all types are normalized
	        result
	      }
      }
    }

    def typedTypeConstructor(tree: Tree): Tree = typedTypeConstructor(tree, NOmode)

    def computeType(tree: Tree, pt: Type): Type = {
      // macros employ different logic of `computeType`
      assert(!context.owner.isTermMacro, context.owner)
      val tree1 = typed(tree, pt)
      transformed(tree) = tree1
      val tpe = packedType(tree1, context.owner)
      checkExistentialsFeature(tree.pos, tpe, "inferred existential type")
      tpe
    }

    def computeMacroDefType(tree: Tree, pt: Type): Type = {
      assert(context.owner.isTermMacro, context.owner)
      assert(tree.symbol.isTermMacro, tree.symbol)
      assert(tree.isInstanceOf[DefDef], tree.getClass)
      val ddef = tree.asInstanceOf[DefDef]

      val tree1 =
        if (transformed contains ddef.rhs) {
          // macro defs are typechecked in `methodSig` (by calling this method) in order to establish their link to macro implementation asap
          // if a macro def doesn't have explicitly specified return type, this method will be called again by `assignTypeToTree`
          // here we guard against this case
          transformed(ddef.rhs)
        } else {
          val tree1 = typedMacroBody(this, ddef)
          transformed(ddef.rhs) = tree1
          tree1
        }

      val isMacroBodyOkay = !tree.symbol.isErroneous && !(tree1 exists (_.isErroneous))
      val shouldInheritMacroImplReturnType = ddef.tpt.isEmpty
      if (isMacroBodyOkay && shouldInheritMacroImplReturnType) computeMacroDefTypeFromMacroImpl(ddef, tree1.symbol) else AnyClass.tpe
    }

    def transformedOr(tree: Tree, op: => Tree): Tree = transformed.get(tree) match {
      case Some(tree1) => transformed -= tree; tree1
      case None => op
    }

    def transformedOrTyped(tree: Tree, mode: Int, pt: Type): Tree = transformed.get(tree) match {
      case Some(tree1) => transformed -= tree; tree1
      case None => typed(tree, mode, pt)
    }

/*
    def convertToTypeTree(tree: Tree): Tree = tree match {
      case TypeTree() => tree
      case _ => TypeTree(tree.tpe)
    }
*/
  }
}

object TypersStats {
  import scala.reflect.internal.TypesStats._
  import scala.reflect.internal.BaseTypeSeqsStats._
  val typedIdentCount     = Statistics.newCounter("#typechecked identifiers")
  val typedSelectCount    = Statistics.newCounter("#typechecked selections")
  val typedApplyCount     = Statistics.newCounter("#typechecked applications")
  val rawTypeFailed       = Statistics.newSubCounter ("  of which in failed", rawTypeCount)
  val subtypeFailed       = Statistics.newSubCounter("  of which in failed", subtypeCount)
  val findMemberFailed    = Statistics.newSubCounter("  of which in failed", findMemberCount)
  val compoundBaseTypeSeqCount = Statistics.newSubCounter("  of which for compound types", baseTypeSeqCount)
  val typerefBaseTypeSeqCount = Statistics.newSubCounter("  of which for typerefs", baseTypeSeqCount)
  val singletonBaseTypeSeqCount = Statistics.newSubCounter("  of which for singletons", baseTypeSeqCount)
  val failedSilentNanos   = Statistics.newSubTimer("time spent in failed", typerNanos)
  val failedApplyNanos    = Statistics.newSubTimer("  failed apply", typerNanos)
  val failedOpEqNanos     = Statistics.newSubTimer("  failed op=", typerNanos)
  val isReferencedNanos   = Statistics.newSubTimer("time spent ref scanning", typerNanos)
  val visitsByType        = Statistics.newByClass("#visits by tree node", "typer")(Statistics.newCounter(""))
  val byTypeNanos         = Statistics.newByClass("time spent by tree node", "typer")(Statistics.newStackableTimer("", typerNanos))
  val byTypeStack         = Statistics.newTimerStack()
}<|MERGE_RESOLUTION|>--- conflicted
+++ resolved
@@ -1430,15 +1430,9 @@
             //see https://issues.scala-lang.org/browse/SI-6463
             case _: ClassDef =>
               implRestriction(tree, "nested class")
-<<<<<<< HEAD
-=======
-            case x: ValDef if x.mods.isLazy =>
-              //see https://issues.scala-lang.org/browse/SI-6358
-              implRestriction(tree, "lazy val")
             case Select(sup @ Super(qual, mix), selector) if selector != nme.CONSTRUCTOR && qual.symbol == clazz && mix != tpnme.EMPTY =>
               //see https://issues.scala-lang.org/browse/SI-6483
               implRestriction(sup, "qualified super reference")
->>>>>>> 87c5895d
             case _ =>
           }
           super.traverse(tree)
