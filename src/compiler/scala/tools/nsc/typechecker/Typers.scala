/* NSC -- new Scala compiler
 * Copyright 2005-2013 LAMP/EPFL
 * @author  Martin Odersky
 */

// Added: Sat Oct 7 16:08:21 2006
//todo: use inherited type info also for vars and values

// Added: Thu Apr 12 18:23:58 2007
//todo: disallow C#D in superclass
//todo: treat :::= correctly
package scala.tools.nsc
package typechecker

import scala.collection.mutable
import scala.reflect.internal.util.{ BatchSourceFile, Statistics, shortClassOfInstance }
import mutable.ListBuffer
import symtab.Flags._
import Mode._

// Suggestion check whether we can do without priming scopes with symbols of outer scopes,
// like the IDE does.
/** This trait provides methods to assign types to trees.
 *
 *  @author  Martin Odersky
 *  @version 1.0
 */
trait Typers extends Adaptations with Tags {
  self: Analyzer =>

  import global._
  import definitions._
  import TypersStats._

  final def forArgMode(fun: Tree, mode: Mode) =
    if (treeInfo.isSelfOrSuperConstrCall(fun)) mode | SCCmode
    else mode

  // namer calls typer.computeType(rhs) on DefDef / ValDef when tpt is empty. the result
  // is cached here and re-used in typedDefDef / typedValDef
  // Also used to cache imports type-checked by namer.
  val transformed = new mutable.HashMap[Tree, Tree]

  final val shortenImports = false

  def resetTyper() {
    //println("resetTyper called")
    resetContexts()
    resetImplicits()
    transformed.clear()
    clearDocComments()
  }

  object UnTyper extends Traverser {
    override def traverse(tree: Tree) = {
      if (tree.canHaveAttrs) {
        tree.clearType()
        if (tree.hasSymbolField) tree.symbol = NoSymbol
      }
      super.traverse(tree)
    }
  }

  sealed abstract class SilentResult[+T] {
    @inline final def map[U](f: T => U): SilentResult[U] = this match {
      case SilentResultValue(value) => SilentResultValue(f(value))
      case x: SilentTypeError       => x
    }
    @inline final def filter(p: T => Boolean): SilentResult[T] = this match {
      case SilentResultValue(value) if !p(value) => SilentTypeError(TypeErrorWrapper(new TypeError(NoPosition, "!p")))
      case _                                     => this
  }
    @inline final def orElse[T1 >: T](f: AbsTypeError => T1): T1 = this match {
      case SilentResultValue(value) => value
      case SilentTypeError(err)     => f(err)
    }
  }
  case class SilentTypeError(err: AbsTypeError) extends SilentResult[Nothing] { }
  case class SilentResultValue[+T](value: T) extends SilentResult[T] { }

  def newTyper(context: Context): Typer = new NormalTyper(context)

  private class NormalTyper(context : Context) extends Typer(context)

  // A transient flag to mark members of anonymous classes
  // that are turned private by typedBlock
  private final val SYNTHETIC_PRIVATE = TRANS_FLAG

  private final val InterpolatorCodeRegex  = """\$\{.*?\}""".r
  private final val InterpolatorIdentRegex = """\$\w+""".r

  // To enable decent error messages when the typer crashes.
  // TODO - this only catches trees which go through def typed,
  // but there are all kinds of back ways - typedClassDef, etc. etc.
  // Funnel everything through one doorway.
  var lastTreeToTyper: Tree = EmptyTree

  // when true:
  //  - we may virtualize matches (if -Xexperimental and there's a suitable __match in scope)
  //  - we synthesize PartialFunction implementations for `x => x match {...}` and `match {...}` when the expected type is PartialFunction
  // this is disabled by: interactive compilation (we run it for scaladoc due to SI-5933)
  protected def newPatternMatching = true // presently overridden in the presentation compiler

  abstract class Typer(context0: Context) extends TyperDiagnostics with Adaptation with Tag with TyperContextErrors {
    import context0.unit
    import typeDebug.{ ptTree, ptBlock, ptLine }
    import TyperErrorGen._

    /** Overridden to false in scaladoc and/or interactive. */
    def canAdaptConstantTypeToLiteral = true
    def canTranslateEmptyListToNil    = true
    def missingSelectErrorTree(tree: Tree, qual: Tree, name: Name): Tree = tree

    def typedDocDef(docDef: DocDef, mode: Mode, pt: Type): Tree =
      typed(docDef.definition, mode, pt)

    val infer = new Inferencer(context0) {
      override def isCoercible(tp: Type, pt: Type): Boolean = undoLog undo { // #3281
        tp.isError || pt.isError ||
        context0.implicitsEnabled && // this condition prevents chains of views
        inferView(EmptyTree, tp, pt, reportAmbiguous = false) != EmptyTree
      }
    }

    /** Find implicit arguments and pass them to given tree.
     */
    def applyImplicitArgs(fun: Tree): Tree = fun.tpe match {
      case MethodType(params, _) =>
        val argResultsBuff = new ListBuffer[SearchResult]()
        val argBuff = new ListBuffer[Tree]()
        // paramFailed cannot be initialized with params.exists(_.tpe.isError) because that would
        // hide some valid errors for params preceding the erroneous one.
        var paramFailed = false
        var mkArg: (Name, Tree) => Tree = (_, tree) => tree

        // DEPMETTODO: instantiate type vars that depend on earlier implicit args (see adapt (4.1))
        //
        // apply the substitutions (undet type param -> type) that were determined
        // by implicit resolution of implicit arguments on the left of this argument
        for(param <- params) {
          var paramTp = param.tpe
          for(ar <- argResultsBuff)
            paramTp = paramTp.subst(ar.subst.from, ar.subst.to)

          val res = if (paramFailed || (paramTp.isError && {paramFailed = true; true})) SearchFailure else inferImplicit(fun, paramTp, context.reportErrors, isView = false, context)
          argResultsBuff += res

          if (res.isSuccess) {
            argBuff += mkArg(param.name, res.tree)
          } else {
            mkArg = gen.mkNamedArg // don't pass the default argument (if any) here, but start emitting named arguments for the following args
            if (!param.hasDefault && !paramFailed) {
              context.reportBuffer.errors.find(_.kind == ErrorKinds.Divergent) match {
                case Some(divergentImplicit) =>
                  // DivergentImplicit error has higher priority than "no implicit found"
                  // no need to issue the problem again if we are still in silent mode
                  if (context.reportErrors) {
                    context.issue(divergentImplicit)
                    context.reportBuffer.clearErrors(ErrorKinds.Divergent)
                  }
                case None =>
                  NoImplicitFoundError(fun, param)
              }
              paramFailed = true
            }
            /* else {
             TODO: alternative (to expose implicit search failure more) -->
             resolve argument, do type inference, keep emitting positional args, infer type params based on default value for arg
             for (ar <- argResultsBuff) ar.subst traverse defaultVal
             val targs = exprTypeArgs(context.undetparams, defaultVal.tpe, paramTp)
             substExpr(tree, tparams, targs, pt)
            }*/
          }
        }

        val args = argBuff.toList
        for (ar <- argResultsBuff) {
          ar.subst traverse fun
          for (arg <- args) ar.subst traverse arg
        }

        new ApplyToImplicitArgs(fun, args) setPos fun.pos
      case ErrorType =>
        fun
    }

    def inferView(tree: Tree, from: Type, to: Type, reportAmbiguous: Boolean): Tree =
      inferView(tree, from, to, reportAmbiguous, saveErrors = true)

    /** Infer an implicit conversion (`view`) between two types.
     *  @param tree             The tree which needs to be converted.
     *  @param from             The source type of the conversion
     *  @param to               The target type of the conversion
     *  @param reportAmbiguous  Should ambiguous implicit errors be reported?
     *                          False iff we search for a view to find out
     *                          whether one type is coercible to another.
     *  @param saveErrors       Should ambiguous and divergent implicit errors that were buffered
     *                          during the inference of a view be put into the original buffer.
     *                          False iff we don't care about them.
     */
    def inferView(tree: Tree, from: Type, to: Type, reportAmbiguous: Boolean, saveErrors: Boolean): Tree = {
      debuglog("infer view from "+from+" to "+to)//debug
      if (isPastTyper) EmptyTree
      else from match {
        case MethodType(_, _) => EmptyTree
        case OverloadedType(_, _) => EmptyTree
        case PolyType(_, _) => EmptyTree
        case _ =>
          def wrapImplicit(from: Type): Tree = {
            val result = inferImplicit(tree, functionType(from.withoutAnnotations :: Nil, to), reportAmbiguous, isView = true, context, saveAmbiguousDivergent = saveErrors)
            if (result.subst != EmptyTreeTypeSubstituter) {
              result.subst traverse tree
              notifyUndetparamsInferred(result.subst.from, result.subst.to)
            }
            result.tree
          }
          wrapImplicit(from) orElse wrapImplicit(byNameType(from))
      }
    }

    import infer._

    private var namerCache: Namer = null
    def namer = {
      if ((namerCache eq null) || namerCache.context != context)
        namerCache = newNamer(context)
      namerCache
    }

    var context = context0
    def context1 = context

    def dropExistential(tp: Type): Type = tp match {
      case ExistentialType(tparams, tpe) =>
        new SubstWildcardMap(tparams).apply(tp)
      case TypeRef(_, sym, _) if sym.isAliasType =>
        val tp0 = tp.dealias
        if (tp eq tp0) {
          debugwarn(s"dropExistential did not progress dealiasing $tp, see SI-7126")
          tp
        } else {
          val tp1 = dropExistential(tp0)
          if (tp1 eq tp0) tp else tp1
        }
      case _ => tp
    }

    /** Check that `tree` is a stable expression.
     */
    def checkStable(tree: Tree): Tree = (
      if (treeInfo.isExprSafeToInline(tree)) tree
      else if (tree.isErrorTyped) tree
      else UnstableTreeError(tree)
    )

    /** Would tree be a stable (i.e. a pure expression) if the type
     *  of its symbol was not volatile?
     */
    protected def isStableExceptVolatile(tree: Tree) = {
      tree.hasSymbolField && tree.symbol != NoSymbol && tree.tpe.isVolatile &&
      { val savedTpe = tree.symbol.info
        val savedSTABLE = tree.symbol getFlag STABLE
        tree.symbol setInfo AnyRefClass.tpe
        tree.symbol setFlag STABLE
        val result = treeInfo.isExprSafeToInline(tree)
        tree.symbol setInfo savedTpe
        tree.symbol setFlag savedSTABLE
        result
      }
    }
    private def errorNotClass(tpt: Tree, found: Type)  = { ClassTypeRequiredError(tpt, found); false }
    private def errorNotStable(tpt: Tree, found: Type) = { TypeNotAStablePrefixError(tpt, found); false }

    /** Check that `tpt` refers to a non-refinement class type */
    def checkClassType(tpt: Tree): Boolean = {
      val tpe = unwrapToClass(tpt.tpe)
      isNonRefinementClassType(tpe) || errorNotClass(tpt, tpe)
    }

    /** Check that `tpt` refers to a class type with a stable prefix. */
    def checkStablePrefixClassType(tpt: Tree): Boolean = {
      val tpe = unwrapToStableClass(tpt.tpe)
      def prefixIsStable = {
        def checkPre = tpe match {
          case TypeRef(pre, _, _) => pre.isStable || errorNotStable(tpt, pre)
          case _                  => false
        }
        // A type projection like X#Y can get by the stable check if the
        // prefix is singleton-bounded, so peek at the tree too.
        def checkTree = tpt match {
          case SelectFromTypeTree(qual, _)  => isSingleType(qual.tpe) || errorNotClass(tpt, tpe)
          case _                            => true
        }
        checkPre && checkTree
      }

      (    (isNonRefinementClassType(tpe) || errorNotClass(tpt, tpe))
        && (isPastTyper || prefixIsStable)
      )
    }

    /** Check that type `tp` is not a subtype of itself.
     */
    def checkNonCyclic(pos: Position, tp: Type): Boolean = {
      def checkNotLocked(sym: Symbol) = {
        sym.initialize.lockOK || { CyclicAliasingOrSubtypingError(pos, sym); false }
      }
      tp match {
        case TypeRef(pre, sym, args) =>
          checkNotLocked(sym) &&
          ((!sym.isNonClassType) || checkNonCyclic(pos, appliedType(pre.memberInfo(sym), args), sym))
          // @M! info for a type ref to a type parameter now returns a polytype
          // @M was: checkNonCyclic(pos, pre.memberInfo(sym).subst(sym.typeParams, args), sym)

        case SingleType(pre, sym) =>
          checkNotLocked(sym)
        case st: SubType =>
          checkNonCyclic(pos, st.supertype)
        case ct: CompoundType =>
          ct.parents forall (x => checkNonCyclic(pos, x))
        case _ =>
          true
      }
    }

    def checkNonCyclic(pos: Position, tp: Type, lockedSym: Symbol): Boolean = try {
      if (!lockedSym.lock(CyclicReferenceError(pos, tp, lockedSym))) false
      else checkNonCyclic(pos, tp)
    } finally {
      lockedSym.unlock()
    }

    def checkNonCyclic(sym: Symbol) {
      if (!checkNonCyclic(sym.pos, sym.tpe_*)) sym.setInfo(ErrorType)
    }

    def checkNonCyclic(defn: Tree, tpt: Tree) {
      if (!checkNonCyclic(defn.pos, tpt.tpe, defn.symbol)) {
        tpt setType ErrorType
        defn.symbol.setInfo(ErrorType)
      }
    }

    def checkParamsConvertible(tree: Tree, tpe0: Type) {
      def checkParamsConvertible0(tpe: Type) =
        tpe match {
          case MethodType(formals, restpe) =>
            /*
            if (formals.exists(_.typeSymbol == ByNameParamClass) && formals.length != 1)
              error(pos, "methods with `=>`-parameter can be converted to function values only if they take no other parameters")
            if (formals exists (isRepeatedParamType(_)))
              error(pos, "methods with `*`-parameters cannot be converted to function values");
            */
            if (tpe.isDependentMethodType)
              DependentMethodTpeConversionToFunctionError(tree, tpe)
            checkParamsConvertible(tree, restpe)
          case _ =>
        }
      checkParamsConvertible0(tpe0)
    }

    /** Check that type of given tree does not contain local or private
     *  components.
     */
    object checkNoEscaping extends TypeMap {
      private var owner: Symbol = _
      private var scope: Scope = _
      private var hiddenSymbols: List[Symbol] = _

      /** Check that type `tree` does not refer to private
       *  components unless itself is wrapped in something private
       *  (`owner` tells where the type occurs).
       */
      def privates[T <: Tree](owner: Symbol, tree: T): T =
        check(owner, EmptyScope, WildcardType, tree)

      private def check[T <: Tree](owner: Symbol, scope: Scope, pt: Type, tree: T): T = {
        this.owner = owner
        this.scope = scope
        hiddenSymbols = List()
        val tp1 = apply(tree.tpe)
        if (hiddenSymbols.isEmpty) tree setType tp1
        else if (hiddenSymbols exists (_.isErroneous)) HiddenSymbolWithError(tree)
        else if (isFullyDefined(pt)) tree setType pt
        else if (tp1.typeSymbol.isAnonymousClass)
          check(owner, scope, pt, tree setType tp1.typeSymbol.classBound)
        else if (owner == NoSymbol)
          tree setType packSymbols(hiddenSymbols.reverse, tp1)
        else if (!phase.erasedTypes) { // privates
          val badSymbol = hiddenSymbols.head
          SymbolEscapesScopeError(tree, badSymbol)
        } else tree
      }

      def addHidden(sym: Symbol) =
        if (!(hiddenSymbols contains sym)) hiddenSymbols = sym :: hiddenSymbols

      override def apply(t: Type): Type = {
        def checkNoEscape(sym: Symbol) {
          if (sym.isPrivate && !sym.hasFlag(SYNTHETIC_PRIVATE)) {
            var o = owner
            while (o != NoSymbol && o != sym.owner && o != sym.owner.linkedClassOfClass &&
                   !o.isLocal && !o.isPrivate &&
                   !o.privateWithin.hasTransOwner(sym.owner))
              o = o.owner
            if (o == sym.owner || o == sym.owner.linkedClassOfClass)
              addHidden(sym)
          } else if (sym.owner.isTerm && !sym.isTypeParameterOrSkolem) {
            var e = scope.lookupEntry(sym.name)
            var found = false
            while (!found && (e ne null) && e.owner == scope) {
              if (e.sym == sym) {
                found = true
                addHidden(sym)
              } else {
                e = scope.lookupNextEntry(e)
              }
            }
          }
        }
        mapOver(
          t match {
            case TypeRef(_, sym, args) =>
              checkNoEscape(sym)
              if (!hiddenSymbols.isEmpty && hiddenSymbols.head == sym &&
                  sym.isAliasType && sameLength(sym.typeParams, args)) {
                hiddenSymbols = hiddenSymbols.tail
                t.dealias
              } else t
            case SingleType(_, sym) =>
              checkNoEscape(sym)
              t
            case _ =>
              t
          })
      }
    }

    def reenterValueParams(vparamss: List[List[ValDef]]) {
      for (vparams <- vparamss)
        for (vparam <- vparams)
          context.scope enter vparam.symbol
    }

    def reenterTypeParams(tparams: List[TypeDef]): List[Symbol] =
      for (tparam <- tparams) yield {
        context.scope enter tparam.symbol
        tparam.symbol.deSkolemize
      }

    /** The qualifying class
     *  of a this or super with prefix `qual`.
     *  packageOk is equal false when qualifying class symbol
     */
    def qualifyingClass(tree: Tree, qual: Name, packageOK: Boolean) =
      context.enclClass.owner.ownerChain.find(o => qual.isEmpty || o.isClass && o.name == qual) match {
        case Some(c) if packageOK || !c.isPackageClass => c
        case _                                         => QualifyingClassError(tree, qual) ; NoSymbol
      }

    /** The typer for an expression, depending on where we are. If we are before a superclass
     *  call, this is a typer over a constructor context; otherwise it is the current typer.
     */
    final def constrTyperIf(inConstr: Boolean): Typer =
      if (inConstr) {
        assert(context.undetparams.isEmpty, context.undetparams)
        newTyper(context.makeConstructorContext)
      } else this

    @inline
    final def withCondConstrTyper[T](inConstr: Boolean)(f: Typer => T): T =
      if (inConstr) {
        assert(context.undetparams.isEmpty, context.undetparams)
        val c = context.makeConstructorContext
        typerWithLocalContext(c)(f)
      } else {
        f(this)
      }

    @inline
    final def typerWithCondLocalContext[T](c: => Context)(cond: Boolean)(f: Typer => T): T =
      if (cond) typerWithLocalContext(c)(f) else f(this)

    @inline
    final def typerWithLocalContext[T](c: Context)(f: Typer => T): T = {
      val res = f(newTyper(c))
      if (c.hasErrors)
        context.updateBuffer(c.flushAndReturnBuffer())
      res
    }

<<<<<<< HEAD
    final def newImplTyper[T](impl: ImplDef, clazz: Symbol): Typer = {
      val c = context.make(impl.impl, clazz, newScope)
      newTyper(c)
    }

=======
>>>>>>> 68c6ba7e
    @inline
    final def withSavedContext[T](c: Context)(f: => T) = {
      val savedErrors = c.flushAndReturnBuffer()
      val res = f
      c.updateBuffer(savedErrors)
      res
    }

    /** The typer for a label definition. If this is part of a template we
     *  first have to enter the label definition.
     */
    def labelTyper(ldef: LabelDef): Typer =
      if (ldef.symbol == NoSymbol) { // labeldef is part of template
        val typer1 = newTyper(context.makeNewScope(ldef, context.owner))
        typer1.enterLabelDef(ldef)
        typer1
      } else this

    final val xtypes = false

    /** Is symbol defined and not stale?
     */
    def reallyExists(sym: Symbol) = {
      if (isStale(sym)) sym.setInfo(NoType)
      sym.exists
    }

    /** A symbol is stale if it is toplevel, to be loaded from a classfile, and
     *  the classfile is produced from a sourcefile which is compiled in the current run.
     */
    def isStale(sym: Symbol): Boolean = {
      sym.rawInfo.isInstanceOf[loaders.ClassfileLoader] && {
        sym.rawInfo.load(sym)
        (sym.sourceFile ne null) &&
        (currentRun.compiledFiles contains sym.sourceFile.path)
      }
    }

    /** Does the context of tree `tree` require a stable type?
     */
    private def isStableContext(tree: Tree, mode: Mode, pt: Type) =
      isNarrowable(tree.tpe) && mode.inExprMode && mode.inNone(LHSmode) &&
      (xtypes ||
      (pt.isStable ||
       mode.inAll(QUALmode) && !tree.symbol.isConstant ||
       pt.typeSymbol.isAbstractType && pt.bounds.lo.isStable && !(tree.tpe <:< pt)) ||
       pt.typeSymbol.isRefinementClass && !(tree.tpe <:< pt))

    /** Make symbol accessible. This means:
     *  If symbol refers to package object, insert `.package` as second to last selector.
     *  (exception for some symbols in scala package which are dealiased immediately)
     *  Call checkAccessible, which sets tree's attributes.
     *  Also note that checkAccessible looks up sym on pre without checking that pre is well-formed
     *  (illegal type applications in pre will be skipped -- that's why typedSelect wraps the resulting tree in a TreeWithDeferredChecks)
     *  @return modified tree and new prefix type
     */
    private def makeAccessible(tree: Tree, sym: Symbol, pre: Type, site: Tree): (Tree, Type) =
      if (context.isInPackageObject(sym, pre.typeSymbol)) {
        if (pre.typeSymbol == ScalaPackageClass && sym.isTerm) {
          // short cut some aliases. It seems pattern matching needs this
          // to notice exhaustiveness and to generate good code when
          // List extractors are mixed with :: patterns. See Test5 in lists.scala.
          //
          // TODO SI-6609 Eliminate this special case once the old pattern matcher is removed.
          def dealias(sym: Symbol) =
            (atPos(tree.pos.makeTransparent) {gen.mkAttributedRef(sym)} setPos tree.pos, sym.owner.thisType)
          sym.name match {
            case nme.List => return dealias(ListModule)
            case nme.Seq  => return dealias(SeqModule)
            case nme.Nil  => return dealias(NilModule)
            case _ =>
          }
        }
        val qual = typedQualifier { atPos(tree.pos.makeTransparent) {
          tree match {
            case Ident(_) => Ident(nme.PACKAGEkw)
            case Select(qual, _) => Select(qual, nme.PACKAGEkw)
            case SelectFromTypeTree(qual, _) => Select(qual, nme.PACKAGEkw)
          }
        }}
        val tree1 = atPos(tree.pos) {
          tree match {
            case Ident(name) => Select(qual, name)
            case Select(_, name) => Select(qual, name)
            case SelectFromTypeTree(_, name) => SelectFromTypeTree(qual, name)
          }
        }
        (checkAccessible(tree1, sym, qual.tpe, qual), qual.tpe)
      } else {
        (checkAccessible(tree, sym, pre, site), pre)
      }

    /** Post-process an identifier or selection node, performing the following:
     *  1. Check that non-function pattern expressions are stable
     *  2. Check that packages and static modules are not used as values
     *  3. Turn tree type into stable type if possible and required by context.
     *  4. Give getClass calls a more precise type based on the type of the target of the call.
     */
    private def stabilize(tree: Tree, pre: Type, mode: Mode, pt: Type): Tree = {
      if (tree.symbol.isOverloaded && !mode.inFunMode)
        inferExprAlternative(tree, pt)

      val sym = tree.symbol
      def fail() = NotAValueError(tree, sym)

      if (tree.isErrorTyped) tree
      else if (mode.inPatternNotFunMode && tree.isTerm) { // (1)
        if (sym.isValue) {
          val tree1 = checkStable(tree)
          // A module reference in a pattern has type Foo.type, not "object Foo"
          if (sym.isModule && !sym.isMethod) tree1 setType singleType(pre, sym)
          else tree1
        }
        else fail()
      } else if ((mode & (EXPRmode | QUALmode)) == EXPRmode && !sym.isValue && !phase.erasedTypes) { // (2)
        fail()
      } else {
        if (sym.isStable && pre.isStable && !isByNameParamType(tree.tpe) &&
            (isStableContext(tree, mode, pt) || sym.isModule && !sym.isMethod))
          tree.setType(singleType(pre, sym))
        // To fully benefit from special casing the return type of
        // getClass, we have to catch it immediately so expressions
        // like x.getClass().newInstance() are typed with the type of x.
        else if (  tree.symbol.name == nme.getClass_
                && tree.tpe.params.isEmpty
                // TODO: If the type of the qualifier is inaccessible, we can cause private types
                // to escape scope here, e.g. pos/t1107.  I'm not sure how to properly handle this
                // so for now it requires the type symbol be public.
                && pre.typeSymbol.isPublic)
          tree setType MethodType(Nil, getClassReturnType(pre))
        else
          tree
      }
    }

    private def isNarrowable(tpe: Type): Boolean = unwrapWrapperTypes(tpe) match {
      case TypeRef(_, _, _) | RefinedType(_, _) => true
      case _                                    => !phase.erasedTypes
    }

    def stabilizeFun(tree: Tree, mode: Mode, pt: Type): Tree = {
      val sym = tree.symbol
      val pre = tree match {
        case Select(qual, _) => qual.tpe
        case _ => NoPrefix
      }
      if (tree.tpe.isInstanceOf[MethodType] && pre.isStable && sym.tpe.params.isEmpty &&
          (isStableContext(tree, mode, pt) || sym.isModule))
        tree.setType(MethodType(List(), singleType(pre, sym))) // TODO: should this be a NullaryMethodType?
      else tree
    }

    /** The member with given name of given qualifier tree */
    def member(qual: Tree, name: Name) = {
      def callSiteWithinClass(clazz: Symbol) = context.enclClass.owner hasTransOwner clazz
      val includeLocals = qual.tpe match {
        case ThisType(clazz) if callSiteWithinClass(clazz)                => true
        case SuperType(clazz, _) if callSiteWithinClass(clazz.typeSymbol) => true
        case _                                                            => phase.next.erasedTypes
      }
      if (includeLocals) qual.tpe member name
      else qual.tpe nonLocalMember name
    }

    def silent[T](op: Typer => T,
                  reportAmbiguousErrors: Boolean = context.ambiguousErrors,
                  newtree: Tree = context.tree): SilentResult[T] = {
      val rawTypeStart = if (Statistics.canEnable) Statistics.startCounter(rawTypeFailed) else null
      val findMemberStart = if (Statistics.canEnable) Statistics.startCounter(findMemberFailed) else null
      val subtypeStart = if (Statistics.canEnable) Statistics.startCounter(subtypeFailed) else null
      val failedSilentStart = if (Statistics.canEnable) Statistics.startTimer(failedSilentNanos) else null
      def stopStats() = {
        if (Statistics.canEnable) Statistics.stopCounter(rawTypeFailed, rawTypeStart)
        if (Statistics.canEnable) Statistics.stopCounter(findMemberFailed, findMemberStart)
        if (Statistics.canEnable) Statistics.stopCounter(subtypeFailed, subtypeStart)
        if (Statistics.canEnable) Statistics.stopTimer(failedSilentNanos, failedSilentStart)
      }
      try {
        if (context.reportErrors ||
            reportAmbiguousErrors != context.ambiguousErrors ||
            newtree != context.tree) {
          val context1 = context.makeSilent(reportAmbiguousErrors, newtree)
          context1.undetparams = context.undetparams
          context1.savedTypeBounds = context.savedTypeBounds
          context1.namedApplyBlockInfo = context.namedApplyBlockInfo
          val typer1 = newTyper(context1)
          val result = op(typer1)
          context.undetparams = context1.undetparams
          context.savedTypeBounds = context1.savedTypeBounds
          context.namedApplyBlockInfo = context1.namedApplyBlockInfo
          context1.firstError match {
            case Some(err) =>
              stopStats()
              SilentTypeError(err)
            case None =>
              // If we have a successful result, emit any warnings it created.
              context1.flushAndIssueWarnings()
              SilentResultValue(result)
          }
        } else {
          assert(context.bufferErrors || isPastTyper, "silent mode is not available past typer")
          withSavedContext(context){
            val res = op(this)
            val errorsToReport = context.flushAndReturnBuffer()
            if (errorsToReport.isEmpty) SilentResultValue(res) else SilentTypeError(errorsToReport.head)
          }
        }
      } catch {
        case ex: CyclicReference => throw ex
        case ex: TypeError =>
          // fallback in case TypeError is still thrown
          // @H this happens for example in cps annotation checker
          stopStats()
          SilentTypeError(TypeErrorWrapper(ex))
      }
    }

    /** Check whether feature given by `featureTrait` is enabled.
     *  If it is not, issue an error or a warning depending on whether the feature is required.
     *  @param  construct  A string expression that is substituted for "#" in the feature description string
     *  @param  immediate  When set, feature check is run immediately, otherwise it is run
     *                     at the end of the typechecking run for the enclosing unit. This
     *                     is done to avoid potential cyclic reference errors by implicits
     *                     that are forced too early.
     *  @return if feature check is run immediately: true if feature is enabled, false otherwise
     *          if feature check is delayed or suppressed because we are past typer: true
     */
    def checkFeature(pos: Position, featureTrait: Symbol, construct: => String = "", immediate: Boolean = false): Boolean =
      if (isPastTyper) true
      else {
        val nestedOwners =
          featureTrait.owner.ownerChain.takeWhile(_ != languageFeatureModule.moduleClass).reverse
        val featureName = (nestedOwners map (_.name + ".")).mkString + featureTrait.name
        def action(): Boolean = {
          def hasImport = inferImplicit(EmptyTree: Tree, featureTrait.tpe, reportAmbiguous = true, isView = false, context).isSuccess
          def hasOption = settings.language.value exists (s => s == featureName || s == "_")
          val OK = hasImport || hasOption
          if (!OK) {
            val Some(AnnotationInfo(_, List(Literal(Constant(featureDesc: String)), Literal(Constant(required: Boolean))), _)) =
              featureTrait getAnnotation LanguageFeatureAnnot
            val req     = if (required) "needs to" else "should"
            val fqname  = "scala.language." + featureName
            val explain = (
              if (currentRun.reportedFeature contains featureTrait) "" else
              s"""|
                  |This can be achieved by adding the import clause 'import $fqname'
                  |or by setting the compiler option -language:$featureName.
                  |See the Scala docs for value $fqname for a discussion
                  |why the feature $req be explicitly enabled.""".stripMargin
            )
            currentRun.reportedFeature += featureTrait

            val msg = s"$featureDesc $req be enabled\nby making the implicit value $fqname visible.$explain" replace ("#", construct)
            if (required) unit.error(pos, msg)
            else currentRun.featureWarnings.warn(pos, msg)
          }
          OK
        }
        if (immediate) {
          action()
        } else {
          unit.toCheck += action
          true
        }
      }

    def checkExistentialsFeature(pos: Position, tpe: Type, prefix: String) = tpe match {
      case extp: ExistentialType if !extp.isRepresentableWithWildcards =>
        checkFeature(pos, ExistentialsFeature, prefix+" "+tpe)
      case _ =>
    }

    /** Perform the following adaptations of expression, pattern or type `tree` wrt to
     *  given mode `mode` and given prototype `pt`:
     *  (-1) For expressions with annotated types, let AnnotationCheckers decide what to do
     *  (0) Convert expressions with constant types to literals (unless in interactive/scaladoc mode)
     *  (1) Resolve overloading, unless mode contains FUNmode
     *  (2) Apply parameterless functions
     *  (3) Apply polymorphic types to fresh instances of their type parameters and
     *      store these instances in context.undetparams,
     *      unless followed by explicit type application.
     *  (4) Do the following to unapplied methods used as values:
     *  (4.1) If the method has only implicit parameters pass implicit arguments
     *  (4.2) otherwise, if `pt` is a function type and method is not a constructor,
     *        convert to function by eta-expansion,
     *  (4.3) otherwise, if the method is nullary with a result type compatible to `pt`
     *        and it is not a constructor, apply it to ()
     *  otherwise issue an error
     *  (5) Convert constructors in a pattern as follows:
     *  (5.1) If constructor refers to a case class factory, set tree's type to the unique
     *        instance of its primary constructor that is a subtype of the expected type.
     *  (5.2) If constructor refers to an extractor, convert to application of
     *        unapply or unapplySeq method.
     *
     *  (6) Convert all other types to TypeTree nodes.
     *  (7) When in TYPEmode but not FUNmode or HKmode, check that types are fully parameterized
     *      (7.1) In HKmode, higher-kinded types are allowed, but they must have the expected kind-arity
     *  (8) When in both EXPRmode and FUNmode, add apply method calls to values of object type.
     *  (9) If there are undetermined type variables and not POLYmode, infer expression instance
     *  Then, if tree's type is not a subtype of expected type, try the following adaptations:
     *  (10) If the expected type is Byte, Short or Char, and the expression
     *      is an integer fitting in the range of that type, convert it to that type.
     *  (11) Widen numeric literals to their expected type, if necessary
     *  (12) When in mode EXPRmode, convert E to { E; () } if expected type is scala.Unit.
     *  (13) When in mode EXPRmode, apply AnnotationChecker conversion if expected type is annotated.
     *  (14) When in mode EXPRmode, apply a view
     *  If all this fails, error
     */
    protected def adapt(tree: Tree, mode: Mode, pt: Type, original: Tree = EmptyTree): Tree = {

      def adaptToImplicitMethod(mt: MethodType): Tree = {
        if (context.undetparams.nonEmpty) { // (9) -- should revisit dropped condition `(mode & POLYmode) == 0`
          // dropped so that type args of implicit method are inferred even if polymorphic expressions are allowed
          // needed for implicits in 2.8 collection library -- maybe once #3346 is fixed, we can reinstate the condition?
            context.undetparams = inferExprInstance(tree, context.extractUndetparams(), pt,
              // approximate types that depend on arguments since dependency on implicit argument is like dependency on type parameter
              mt.approximate,
              keepNothings = false,
              useWeaklyCompatible = true) // #3808
        }

        // avoid throwing spurious DivergentImplicit errors
        if (context.hasErrors)
          setError(tree)
        else
          withCondConstrTyper(treeInfo.isSelfOrSuperConstrCall(tree))(typer1 =>
            if (original != EmptyTree && pt != WildcardType) (
              typer1 silent { tpr =>
              val withImplicitArgs = tpr.applyImplicitArgs(tree)
              if (tpr.context.hasErrors) tree // silent will wrap it in SilentTypeError anyway
              else tpr.typed(withImplicitArgs, mode, pt)
              }
              orElse { _ =>
                debuglog("fallback on implicits: " + tree + "/" + resetAllAttrs(original))
                val tree1 = typed(resetAllAttrs(original), mode, WildcardType)
                // Q: `typed` already calls `pluginsTyped` and `adapt`. the only difference here is that
                // we pass `EmptyTree` as the `original`. intended? added in 2009 (53d98e7d42) by martin.
                tree1 setType pluginsTyped(tree1.tpe, this, tree1, mode, pt)
                if (tree1.isEmpty) tree1 else adapt(tree1, mode, pt, EmptyTree)
            }
            )
          else
            typer1.typed(typer1.applyImplicitArgs(tree), mode, pt)
          )
        }

      def instantiateToMethodType(mt: MethodType): Tree = {
        val meth = tree match {
          // a partial named application is a block (see comment in EtaExpansion)
          case Block(_, tree1) => tree1.symbol
          case _               => tree.symbol
        }
        if (!meth.isConstructor && isFunctionType(pt)) { // (4.2)
          debuglog("eta-expanding " + tree + ":" + tree.tpe + " to " + pt)
          checkParamsConvertible(tree, tree.tpe)
          val tree0 = etaExpand(context.unit, tree, this)

          if (context.undetparams.nonEmpty) {
            // #2624: need to infer type arguments for eta expansion of a polymorphic method
            // context.undetparams contains clones of meth.typeParams (fresh ones were generated in etaExpand)
            // need to run typer on tree0, since etaExpansion sets the tpe's of its subtrees to null
            // can't type with the expected type, as we can't recreate the setup in (3) without calling typed
            // (note that (3) does not call typed to do the polymorphic type instantiation --
            //  it is called after the tree has been typed with a polymorphic expected result type)
            instantiate(typed(tree0, mode, WildcardType), mode, pt)
          } else
            typed(tree0, mode, pt)
        } else if (!meth.isConstructor && mt.params.isEmpty) { // (4.3)
          adapt(typed(Apply(tree, List()) setPos tree.pos), mode, pt, original)
        } else if (context.implicitsEnabled) {
          MissingArgsForMethodTpeError(tree, meth)
        } else {
          setError(tree)
        }
      }

      def adaptType(): Tree = {
        if (mode.inFunMode) {
          // todo. the commented line below makes sense for typechecking, say, TypeApply(Ident(`some abstract type symbol`), List(...))
          // because otherwise Ident will have its tpe set to a TypeRef, not to a PolyType, and `typedTypeApply` will fail
          // but this needs additional investigation, because it crashes t5228, gadts1 and maybe something else
          // tree setType tree.tpe.normalize
          tree
        } else if (tree.hasSymbolField && !tree.symbol.typeParams.isEmpty && !mode.inHKMode &&
          !(tree.symbol.isJavaDefined && context.unit.isJava)) { // (7)
          // @M When not typing a higher-kinded type ((mode & HKmode) == 0)
          // or raw type (tree.symbol.isJavaDefined && context.unit.isJava), types must be of kind *,
          // and thus parameterized types must be applied to their type arguments
          // @M TODO: why do kind-* tree's have symbols, while higher-kinded ones don't?
          MissingTypeParametersError(tree)
        } else if ( // (7.1) @M: check kind-arity
        // @M: removed check for tree.hasSymbolField and replace tree.symbol by tree.tpe.symbol (TypeTree's must also be checked here, and they don't directly have a symbol)
        mode.inHKMode &&
          // @M: don't check tree.tpe.symbol.typeParams. check tree.tpe.typeParams!!!
          // (e.g., m[Int] --> tree.tpe.symbol.typeParams.length == 1, tree.tpe.typeParams.length == 0!)
          !sameLength(tree.tpe.typeParams, pt.typeParams) &&
          !(tree.tpe.typeSymbol == AnyClass ||
            tree.tpe.typeSymbol == NothingClass ||
            pt == WildcardType)) {
          // Check that the actual kind arity (tree.symbol.typeParams.length) conforms to the expected
          // kind-arity (pt.typeParams.length). Full checks are done in checkKindBounds in Infer.
          // Note that we treat Any and Nothing as kind-polymorphic.
          // We can't perform this check when typing type arguments to an overloaded method before the overload is resolved
          // (or in the case of an error type) -- this is indicated by pt == WildcardType (see case TypeApply in typed1).
          KindArityMismatchError(tree, pt)
        } else tree match { // (6)
          case TypeTree() => tree
          case _          => TypeTree(tree.tpe) setOriginal tree
        }
      }

      /*
       * To deal with the type slack between actual (run-time) types and statically known types, for each abstract type T,
       * reflect its variance as a skolem that is upper-bounded by T (covariant position), or lower-bounded by T (contravariant).
       *
       * Consider the following example:
       *
       *  class AbsWrapperCov[+A]
       *  case class Wrapper[B](x: Wrapped[B]) extends AbsWrapperCov[B]
       *
       *  def unwrap[T](x: AbsWrapperCov[T]): Wrapped[T] = x match {
       *    case Wrapper(wrapped) => // Wrapper's type parameter must not be assumed to be equal to T, it's *upper-bounded* by it
       *      wrapped // : Wrapped[_ <: T]
       *  }
       *
       * this method should type check if and only if Wrapped is covariant in its type parameter
       *
       * when inferring Wrapper's type parameter B from x's type AbsWrapperCov[T],
       * we must take into account that x's actual type is AbsWrapperCov[Tactual] forSome {type Tactual <: T}
       * as AbsWrapperCov is covariant in A -- in other words, we must not assume we know T exactly, all we know is its upper bound
       *
       * since method application is the only way to generate this slack between run-time and compile-time types (TODO: right!?),
       * we can simply replace skolems that represent method type parameters as seen from the method's body
       * by other skolems that are (upper/lower)-bounded by that type-parameter skolem
       * (depending on the variance position of the skolem in the statically assumed type of the scrutinee, pt)
       *
       * see test/files/../t5189*.scala
       */
      def adaptConstrPattern(): Tree = { // (5)
        def hasUnapplyMember(tp: Type) = reallyExists(unapplyMember(tp))
        val overloadedExtractorOfObject = tree.symbol filter (sym => hasUnapplyMember(sym.tpe))
        // if the tree's symbol's type does not define an extractor, maybe the tree's type does.
        // this is the case when we encounter an arbitrary tree as the target of an unapply call
        // (rather than something that looks like a constructor call.) (for now, this only happens
        // due to wrapClassTagUnapply, but when we support parameterized extractors, it will become
        // more common place)
        val extractor = overloadedExtractorOfObject orElse unapplyMember(tree.tpe)
        def convertToCaseConstructor(clazz: Symbol): TypeTree = {
          // convert synthetic unapply of case class to case class constructor
          val prefix = tree.tpe.prefix
          val tree1 = TypeTree(clazz.primaryConstructor.tpe.asSeenFrom(prefix, clazz.owner))
            .setOriginal(tree)

          val skolems = new mutable.ListBuffer[TypeSymbol]
          object variantToSkolem extends TypeMap(trackVariance = true) {
            def apply(tp: Type) = mapOver(tp) match {
              // !!! FIXME - skipping this when variance.isInvariant allows unsoundness, see SI-5189
              case TypeRef(NoPrefix, tpSym, Nil) if !variance.isInvariant && tpSym.isTypeParameterOrSkolem && tpSym.owner.isTerm =>
                // must initialize or tpSym.tpe might see random type params!!
                // without this, we'll get very weird types inferred in test/scaladoc/run/SI-5933.scala
                // TODO: why is that??
                tpSym.initialize
                val bounds = if (variance.isPositive) TypeBounds.upper(tpSym.tpe) else TypeBounds.lower(tpSym.tpe)
                // origin must be the type param so we can deskolemize
                val skolem = context.owner.newGADTSkolem(unit.freshTypeName("?"+tpSym.name), tpSym, bounds)
                // println("mapping "+ tpSym +" to "+ skolem + " : "+ bounds +" -- pt= "+ pt +" in "+ context.owner +" at "+ context.tree )
                skolems += skolem
                skolem.tpe
              case tp1 => tp1
            }
          }

          // have to open up the existential and put the skolems in scope
          // can't simply package up pt in an ExistentialType, because that takes us back to square one (List[_ <: T] == List[T] due to covariance)
          val ptSafe   = variantToSkolem(pt) // TODO: pt.skolemizeExistential(context.owner, tree) ?
          val freeVars = skolems.toList

          // use "tree" for the context, not context.tree: don't make another CaseDef context,
          // as instantiateTypeVar's bounds would end up there
          val ctorContext = context.makeNewScope(tree, context.owner)
          freeVars foreach ctorContext.scope.enter
          newTyper(ctorContext).infer.inferConstructorInstance(tree1, clazz.typeParams, ptSafe)

          // simplify types without losing safety,
          // so that we get rid of unnecessary type slack, and so that error messages don't unnecessarily refer to skolems
          val extrapolate = new ExistentialExtrapolation(freeVars) extrapolate (_: Type)
          val extrapolated = tree1.tpe match {
            case MethodType(ctorArgs, res) => // ctorArgs are actually in a covariant position, since this is the type of the subpatterns of the pattern represented by this Apply node
              ctorArgs foreach (p => p.info = extrapolate(p.info)) // no need to clone, this is OUR method type
              copyMethodType(tree1.tpe, ctorArgs, extrapolate(res))
            case tp => tp
          }

          // once the containing CaseDef has been type checked (see typedCase),
          // tree1's remaining type-slack skolems will be deskolemized (to the method type parameter skolems)
          tree1 setType extrapolated
        }

        if (extractor != NoSymbol) {
          // if we did some ad-hoc overloading resolution, update the tree's symbol
          // do not update the symbol if the tree's symbol's type does not define an unapply member
          // (e.g. since it's some method that returns an object with an unapply member)
          if (overloadedExtractorOfObject != NoSymbol)
            tree setSymbol overloadedExtractorOfObject

          tree.tpe match {
            case OverloadedType(pre, alts) => tree setType overloadedType(pre, alts filter (alt => hasUnapplyMember(alt.tpe)))
            case _ =>
          }
          val unapply = unapplyMember(extractor.tpe)
          val clazz = unapplyParameterType(unapply)

          if (unapply.isCase && clazz.isCase) {
            convertToCaseConstructor(clazz)
          } else {
            tree
          }
        } else {
          val clazz = tree.tpe.typeSymbol.linkedClassOfClass
          if (clazz.isCase)
            convertToCaseConstructor(clazz)
          else
            CaseClassConstructorError(tree)
        }
      }

      def insertApply(): Tree = {
        assert(!mode.inHKMode, mode) //@M
        val adapted = adaptToName(tree, nme.apply)
        def stabilize0(pre: Type): Tree = stabilize(adapted, pre, EXPRmode | QUALmode, WildcardType)
        // TODO reconcile the overlap between Typers#stablize and TreeGen.stabilize
        val qual = adapted match {
          case This(_) =>
            gen.stabilize(adapted)
          case Ident(_) =>
            val owner = adapted.symbol.owner
            val pre =
              if (owner.isPackageClass) owner.thisType
              else if (owner.isClass) context.enclosingSubClassContext(owner).prefix
              else NoPrefix
            stabilize0(pre)
          case Select(qualqual, _) =>
            stabilize0(qualqual.tpe)
          case other =>
            other
        }
        typedPos(tree.pos, mode, pt) {
          Select(qual setPos tree.pos.makeTransparent, nme.apply)
        }
      }

      // begin adapt
      tree.tpe match {
        case atp @ AnnotatedType(_, _, _) if canAdaptAnnotations(tree, this, mode, pt) => // (-1)
          adaptAnnotations(tree, this, mode, pt)
        case ct @ ConstantType(value) if mode.inNone(TYPEmode | FUNmode) && (ct <:< pt) && canAdaptConstantTypeToLiteral => // (0)
          val sym = tree.symbol
          if (sym != null && sym.isDeprecated) {
            val msg = sym.toString + sym.locationString + " is deprecated: " + sym.deprecationMessage.getOrElse("")
            unit.deprecationWarning(tree.pos, msg)
          }
          treeCopy.Literal(tree, value)
        case OverloadedType(pre, alts) if !mode.inFunMode => // (1)
          inferExprAlternative(tree, pt)
          adapt(tree, mode, pt, original)
        case NullaryMethodType(restpe) => // (2)
          adapt(tree setType restpe, mode, pt, original)
        case TypeRef(_, ByNameParamClass, List(arg)) if mode.inExprMode => // (2)
          adapt(tree setType arg, mode, pt, original)
        case tr @ TypeRef(_, sym, _) if sym.isAliasType && tr.dealias.isInstanceOf[ExistentialType] &&
          ((mode & (EXPRmode | LHSmode)) == EXPRmode) =>
          adapt(tree setType tr.dealias.skolemizeExistential(context.owner, tree), mode, pt, original)
        case et @ ExistentialType(_, _) if ((mode & (EXPRmode | LHSmode)) == EXPRmode) =>
          adapt(tree setType et.skolemizeExistential(context.owner, tree), mode, pt, original)
        case PolyType(tparams, restpe) if mode.inNone(TAPPmode | PATTERNmode | HKmode) => // (3)
          // assert((mode & HKmode) == 0) //@M a PolyType in HKmode represents an anonymous type function,
          // we're in HKmode since a higher-kinded type is expected --> hence, don't implicitly apply it to type params!
          // ticket #2197 triggered turning the assert into a guard
          // I guess this assert wasn't violated before because type aliases weren't expanded as eagerly
          //  (the only way to get a PolyType for an anonymous type function is by normalisation, which applies eta-expansion)
          // -- are we sure we want to expand aliases this early?
          // -- what caused this change in behaviour??
          val tparams1 = cloneSymbols(tparams)
          val tree1 = if (tree.isType) tree
          else TypeApply(tree, tparams1 map (tparam =>
            TypeTree(tparam.tpeHK) setPos tree.pos.focus)) setPos tree.pos
          context.undetparams ++= tparams1
          notifyUndetparamsAdded(tparams1)
          adapt(tree1 setType restpe.substSym(tparams, tparams1), mode, pt, original)
        case mt: MethodType if mt.isImplicit && ((mode & (EXPRmode | FUNmode | LHSmode)) == EXPRmode) => // (4.1)
          adaptToImplicitMethod(mt)

        case mt: MethodType if (((mode & (EXPRmode | FUNmode | LHSmode)) == EXPRmode) &&
          (context.undetparams.isEmpty || mode.inPolyMode)) && !treeInfo.isMacroApplicationOrBlock(tree) =>
          instantiateToMethodType(mt)

        case _ =>
        def vanillaAdapt(tree: Tree) = {
          def shouldInsertApply(tree: Tree) = mode.inAll(EXPRmode | FUNmode) && (tree.tpe match {
            case _: MethodType | _: OverloadedType | _: PolyType => false
            case _                                               => applyPossible
          })
          def applyPossible = {
            def applyMeth = member(adaptToName(tree, nme.apply), nme.apply)
            dyna.acceptsApplyDynamic(tree.tpe) || (
              if (mode.inAll(TAPPmode))
                tree.tpe.typeParams.isEmpty && applyMeth.filter(!_.tpe.typeParams.isEmpty) != NoSymbol
              else
                applyMeth.filter(_.tpe.paramSectionCount > 0) != NoSymbol
            )
          }
          if (tree.isType)
            adaptType()
          else if (mode.inAll(PATTERNmode | FUNmode))
            adaptConstrPattern()
          else if (shouldInsertApply(tree))
            insertApply()
          else if (!context.undetparams.isEmpty && !mode.inPolyMode) { // (9)
            assert(!mode.inHKMode, mode) //@M
            if (mode.inExprModeButNot(FUNmode) && pt.typeSymbol == UnitClass)
              instantiateExpectingUnit(tree, mode)
            else
              instantiate(tree, mode, pt)
          } else if (tree.tpe <:< pt) {
            tree
          } else {
            def fallBack: Tree = {
              if (mode.inPatternMode) {
                if ((tree.symbol ne null) && tree.symbol.isModule)
                  inferModulePattern(tree, pt)
                if (isPopulated(tree.tpe, approximateAbstracts(pt)))
                  return tree
              }
              val tree1 = constfold(tree, pt) // (10) (11)
              if (tree1.tpe <:< pt) adapt(tree1, mode, pt, original)
              else {
                if (mode.inExprModeButNot(FUNmode)) {
                  pt.dealias match {
                    // The <: Any requirement inhibits attempts to adapt continuation types
                    // to non-continuation types.
                    case TypeRef(_, sym, _) if tree.tpe <:< AnyClass.tpe =>
                      // note: was if (pt.typeSymbol == UnitClass) but this leads to a potentially
                      // infinite expansion if pt is constant type ()
                      if (sym == UnitClass) { // (12)
                        if (settings.warnValueDiscard)
                          context.unit.warning(tree.pos, "discarded non-Unit value")
                        return typedPos(tree.pos, mode, pt) {
                          Block(List(tree), Literal(Constant(())))
                        }
                      }
                      else if (isNumericValueClass(sym) && isNumericSubType(tree.tpe, pt)) {
                        if (settings.warnNumericWiden)
                          context.unit.warning(tree.pos, "implicit numeric widening")
                        return typedPos(tree.pos, mode, pt) {
                          Select(tree, "to" + sym.name)
                        }
                      }
                    case AnnotatedType(_, _, _) if canAdaptAnnotations(tree, this, mode, pt) => // (13)
                      return typed(adaptAnnotations(tree, this, mode, pt), mode, pt)
                    case _ =>
                  }
                  if (!context.undetparams.isEmpty) {
                    return instantiate(tree, mode, pt)
                  }
                  if (context.implicitsEnabled && !pt.isError && !tree.isErrorTyped) {
                    // (14); the condition prevents chains of views
                    debuglog("inferring view from " + tree.tpe + " to " + pt)
                    val coercion = inferView(tree, tree.tpe, pt, reportAmbiguous = true)
                    if (coercion != EmptyTree) {
                      def msg = "inferred view from " + tree.tpe + " to " + pt + " = " + coercion + ":" + coercion.tpe
                      if (settings.logImplicitConv)
                        unit.echo(tree.pos, msg)

                      debuglog(msg)
                      val silentContext = context.makeImplicit(context.ambiguousErrors)
                      val res = newTyper(silentContext).typed(
                        new ApplyImplicitView(coercion, List(tree)) setPos tree.pos, mode, pt)
                      silentContext.firstError match {
                        case Some(err) => context.issue(err)
                        case None      => return res
                      }
                    }
                  }
                }
                if (settings.debug) {
                  log("error tree = " + tree)
                  if (settings.explaintypes) explainTypes(tree.tpe, pt)
                }

                val found = tree.tpe
                if (!found.isErroneous && !pt.isErroneous) {
                  if ((!context.reportErrors && isPastTyper) || tree.attachments.get[MacroExpansionAttachment].isDefined) {
                    val bound = pt match {
                      case ExistentialType(qs, _) => qs
                      case _ => Nil
                    }
                    val boundOrSkolems = bound ++ pt.skolemsExceptMethodTypeParams
                    if (boundOrSkolems.nonEmpty) {
                      // Ignore type errors raised in later phases that are due to mismatching types with existential skolems
                      // We have lift crashing in 2.9 with an adapt failure in the pattern matcher.
                      // Here's my hypothsis why this happens. The pattern matcher defines a variable of type
                      //
                      //   val x: T = expr
                      //
                      // where T is the type of expr, but T contains existential skolems ts.
                      // In that case, this value definition does not typecheck.
                      // The value definition
                      //
                      //   val x: T forSome { ts } = expr
                      //
                      // would typecheck. Or one can simply leave out the type of the `val`:
                      //
                      //   val x = expr
                      //
                      // SI-6029 shows another case where we also fail (in uncurry), but this time the expected
                      // type is an existential type.
                      //
                      // The reason for both failures have to do with the way we (don't) transform
                      // skolem types along with the trees that contain them. We'd need a
                      // radically different approach to do it. But before investing a lot of time to
                      // to do this (I have already sunk 3 full days with in the end futile attempts
                      // to consistently transform skolems and fix 6029), I'd like to
                      // investigate ways to avoid skolems completely.
                      //
                      // upd. The same problem happens when we try to typecheck the result of macro expansion against its expected type
                      // (which is the return type of the macro definition instantiated in the context of expandee):
                      //
                      //   Test.scala:2: error: type mismatch;
                      //     found   : $u.Expr[Class[_ <: Object]]
                      //     required: reflect.runtime.universe.Expr[Class[?0(in value <local Test>)]] where type ?0(in value <local Test>) <: Object
                      //     scala.reflect.runtime.universe.reify(new Object().getClass)
                      //                                         ^
                      // Therefore following Martin's advice I use this logic to recover from skolem errors after macro expansions
                      // (by adding the ` || tree.attachments.get[MacroExpansionAttachment].isDefined` clause to the conditional above).
                      //
                      log("recovering from existential or skolem type error in tree \n" + tree + "\nwith type " + tree.tpe + "\n expected type = " + pt + "\n context = " + context.tree)
                      return adapt(tree, mode, deriveTypeWithWildcards(boundOrSkolems)(pt))
                    }
                  }
                  // create an actual error
                  AdaptTypeError(tree, found, pt)
                }
                setError(tree)
              }
            }
            fallBack
          }
      }
        val tree1 = if (mode.inExprModeButNot(FUNmode) && treeInfo.isMacroApplication(tree)) macroExpandApply(this, tree, mode, pt) else tree
        if (tree == tree1) vanillaAdapt(tree1) else tree1
    }
    }

    def instantiate(tree: Tree, mode: Mode, pt: Type): Tree = {
      inferExprInstance(tree, context.extractUndetparams(), pt)
      adapt(tree, mode, pt)
    }
    /** If the expected type is Unit: try instantiating type arguments
     *  with expected type Unit, but if that fails, try again with pt = WildcardType
     *  and discard the expression.
     */
    def instantiateExpectingUnit(tree: Tree, mode: Mode): Tree = {
      val savedUndetparams = context.undetparams
      silent(_.instantiate(tree, mode, UnitClass.tpe)) orElse { _ =>
          context.undetparams = savedUndetparams
          val valueDiscard = atPos(tree.pos)(Block(List(instantiate(tree, mode, WildcardType)), Literal(Constant(()))))
          typed(valueDiscard, mode, UnitClass.tpe)
      }
    }

    private def isAdaptableWithView(qual: Tree) = {
      val qtpe = qual.tpe.widen
      (    !isPastTyper
        && qual.isTerm
        && !qual.isInstanceOf[Super]
        && ((qual.symbol eq null) || !qual.symbol.isTerm || qual.symbol.isValue)
        && !qtpe.isError
        && !qtpe.typeSymbol.isBottomClass
        && qtpe != WildcardType
        && !qual.isInstanceOf[ApplyImplicitView] // don't chain views
        && (context.implicitsEnabled || context.enrichmentEnabled)
        // Elaborating `context.implicitsEnabled`:
        // don't try to adapt a top-level type that's the subject of an implicit search
        // this happens because, if isView, typedImplicit tries to apply the "current" implicit value to
        // a value that needs to be coerced, so we check whether the implicit value has an `apply` method.
        // (If we allow this, we get divergence, e.g., starting at `conforms` during ant quick.bin)
        // Note: implicit arguments are still inferred (this kind of "chaining" is allowed)
      )
    }

    def adaptToMember(qual: Tree, searchTemplate: Type, reportAmbiguous: Boolean = true, saveErrors: Boolean = true): Tree = {
      if (isAdaptableWithView(qual)) {
        qual.tpe.dealiasWiden match {
          case et: ExistentialType =>
            qual setType et.skolemizeExistential(context.owner, qual) // open the existential
          case _ =>
        }
        inferView(qual, qual.tpe, searchTemplate, reportAmbiguous, saveErrors) match {
          case EmptyTree  => qual
          case coercion   =>
            if (settings.logImplicitConv)
              unit.echo(qual.pos,
                "applied implicit conversion from %s to %s = %s".format(
                  qual.tpe, searchTemplate, coercion.symbol.defString))

            typedQualifier(atPos(qual.pos)(new ApplyImplicitView(coercion, List(qual))))
        }
      }
      else qual
    }

    /** Try to apply an implicit conversion to `qual` to that it contains
     *  a method `name` which can be applied to arguments `args` with expected type `pt`.
     *  If `pt` is defined, there is a fallback to try again with pt = ?.
     *  This helps avoiding propagating result information too far and solves
     *  #1756.
     *  If no conversion is found, return `qual` unchanged.
     *
     */
    def adaptToArguments(qual: Tree, name: Name, args: List[Tree], pt: Type, reportAmbiguous: Boolean, saveErrors: Boolean): Tree = {
      def doAdapt(restpe: Type) =
        //util.trace("adaptToArgs "+qual+", name = "+name+", argtpes = "+(args map (_.tpe))+", pt = "+pt+" = ")
        adaptToMember(qual, HasMethodMatching(name, args map (_.tpe), restpe), reportAmbiguous, saveErrors)

      if (pt == WildcardType)
        doAdapt(pt)
      else silent(_ => doAdapt(pt)) filter (_ != qual) orElse (_ =>
        logResult(s"fallback on implicits in adaptToArguments: $qual.$name")(doAdapt(WildcardType))
      )
    }

    /** Try to apply an implicit conversion to `qual` so that it contains
     *  a method `name`. If that's ambiguous try taking arguments into
     *  account using `adaptToArguments`.
     */
    def adaptToMemberWithArgs(tree: Tree, qual: Tree, name: Name, mode: Mode, reportAmbiguous: Boolean, saveErrors: Boolean): Tree = {
      def onError(reportError: => Tree): Tree = context.tree match {
          case Apply(tree1, args) if (tree1 eq tree) && args.nonEmpty =>
          ( silent   (_.typedArgs(args.map(_.duplicate), mode))
              filter (xs => !(xs exists (_.isErrorTyped)))
                 map (xs => adaptToArguments(qual, name, xs, WildcardType, reportAmbiguous, saveErrors))
              orElse ( _ => reportError)
          )
              case _            =>
                reportError
            }

      silent(_.adaptToMember(qual, HasMember(name), reportAmbiguous = false)) orElse (err =>
        onError {
          if (reportAmbiguous) context issue err
          setError(tree)
        }
      )
      }

    /** Try to apply an implicit conversion to `qual` to that it contains a
     *  member `name` of arbitrary type.
     *  If no conversion is found, return `qual` unchanged.
     */
    def adaptToName(qual: Tree, name: Name) =
      if (member(qual, name) != NoSymbol) qual
      else adaptToMember(qual, HasMember(name))

    private def validateNoCaseAncestor(clazz: Symbol) = {
      if (!phase.erasedTypes) {
        for (ancestor <- clazz.ancestors find (_.isCase)) {
          unit.error(clazz.pos, (
            "case %s has case ancestor %s, but case-to-case inheritance is prohibited."+
            " To overcome this limitation, use extractors to pattern match on non-leaf nodes."
          ).format(clazz, ancestor.fullName))
        }
      }
    }

    private def checkEphemeral(clazz: Symbol, body: List[Tree]) = {
      // NOTE: Code appears to be messy in this method for good reason: it clearly
      // communicates the fact that it implements rather ad-hoc, arbitrary and
      // non-regular set of rules that identify features that interact badly with
      // value classes. This code can be cleaned up a lot once implementation
      // restrictions are addressed.
      val isValueClass = !clazz.isTrait
      def where = if (isValueClass) "value class" else "universal trait extending from class Any"
      def implRestriction(tree: Tree, what: String) =
        unit.error(tree.pos, s"implementation restriction: $what is not allowed in $where" +
           "\nThis restriction is planned to be removed in subsequent releases.")
      /**
       * Deeply traverses the tree in search of constructs that are not allowed
       * in value classes (at any nesting level).
       *
       * All restrictions this object imposes are probably not fundamental but require
       * fair amount of work and testing. We are conservative for now when it comes
       * to allowing language features to interact with value classes.
       *  */
      object checkEphemeralDeep extends Traverser {
        override def traverse(tree: Tree): Unit = if (isValueClass) {
          tree match {
            case _: ModuleDef =>
              //see https://issues.scala-lang.org/browse/SI-6359
              implRestriction(tree, "nested object")
            //see https://issues.scala-lang.org/browse/SI-6444
            //see https://issues.scala-lang.org/browse/SI-6463
            case _: ClassDef =>
              implRestriction(tree, "nested class")
            case Select(sup @ Super(qual, mix), selector) if selector != nme.CONSTRUCTOR && qual.symbol == clazz && mix != tpnme.EMPTY =>
              //see https://issues.scala-lang.org/browse/SI-6483
              implRestriction(sup, "qualified super reference")
            case _ =>
          }
          super.traverse(tree)
        }
      }
      for (stat <- body) {
        def notAllowed(what: String) = unit.error(stat.pos, s"$what is not allowed in $where")
        stat match {
          // see https://issues.scala-lang.org/browse/SI-6444
          // see https://issues.scala-lang.org/browse/SI-6463
          case ClassDef(mods, _, _, _) if isValueClass =>
            implRestriction(stat, s"nested ${ if (mods.isTrait) "trait" else "class" }")
          case _: Import | _: ClassDef | _: TypeDef | EmptyTree => // OK
          case DefDef(_, name, _, _, _, rhs) =>
            if (stat.symbol.isAuxiliaryConstructor)
              notAllowed("secondary constructor")
            else if (isValueClass && (name == nme.equals_ || name == nme.hashCode_) && !stat.symbol.isSynthetic)
              notAllowed(s"redefinition of $name method. See SIP-15, criterion 4.")
            else if (stat.symbol != null && stat.symbol.isParamAccessor)
              notAllowed("additional parameter")
            checkEphemeralDeep.traverse(rhs)
          case _: ValDef =>
            notAllowed("field definition")
          case _: ModuleDef =>
            //see https://issues.scala-lang.org/browse/SI-6359
            implRestriction(stat, "nested object")
          case _ =>
            notAllowed("this statement")
        }
      }
    }

    private def validateDerivedValueClass(clazz: Symbol, body: List[Tree]) = {
      if (clazz.isTrait)
        unit.error(clazz.pos, "only classes (not traits) are allowed to extend AnyVal")
      if (!clazz.isStatic)
        unit.error(clazz.pos, "value class may not be a "+
          (if (clazz.owner.isTerm) "local class" else "member of another class"))
      if (!clazz.isPrimitiveValueClass) {
        clazz.info.decls.toList.filter(acc => acc.isMethod && acc.isParamAccessor) match {
          case List(acc) =>
            def isUnderlyingAcc(sym: Symbol) =
              sym == acc || acc.hasAccessorFlag && sym == acc.accessed
            if (acc.accessBoundary(clazz) != rootMirror.RootClass)
              unit.error(acc.pos, "value class needs to have a publicly accessible val parameter")
            else if (acc.tpe.typeSymbol.isDerivedValueClass)
              unit.error(acc.pos, "value class may not wrap another user-defined value class")
            checkEphemeral(clazz, body filterNot (stat => isUnderlyingAcc(stat.symbol)))
          case x =>
            unit.error(clazz.pos, "value class needs to have exactly one public val parameter")
        }
      }

      for (tparam <- clazz.typeParams)
        if (tparam hasAnnotation definitions.SpecializedClass)
          unit.error(tparam.pos, "type parameter of value class may not be specialized")
    }

    /** Typechecks a parent type reference.
     *
     *  This typecheck is harder than it might look, because it should honor early
     *  definitions and also perform type argument inference with the help of super call
     *  arguments provided in `encodedtpt`.
     *
     *  The method is called in batches (batch = 1 time per each parent type referenced),
     *  two batches per definition: once from namer, when entering a ClassDef or a ModuleDef
     *  and once from typer, when typechecking the definition.
     *
     *  ***Arguments***
     *
     *  `encodedtpt` represents the parent type reference wrapped in an `Apply` node
     *  which indicates value arguments (i.e. type macro arguments or super constructor call arguments)
     *  If no value arguments are provided by the user, the `Apply` node is still
     *  there, but its `args` will be set to `Nil`.
     *  This argument is synthesized by `tools.nsc.ast.Parsers.templateParents`.
     *
     *  `templ` is an enclosing template, which contains a primary constructor synthesized by the parser.
     *  Such a constructor is a DefDef which contains early initializers and maybe a super constructor call
     *  (I wrote "maybe" because trait constructors don't call super constructors).
     *  This argument is synthesized by `tools.nsc.ast.Trees.Template`.
     *
     *  `inMixinPosition` indicates whether the reference is not the first in the
     *  list of parents (and therefore cannot be a class) or the opposite.
     *
     *  ***Return value and side effects***
     *
     *  Returns a `TypeTree` representing a resolved parent type.
     *  If the typechecked parent reference implies non-nullary and non-empty argument list,
     *  this argument list is attached to the returned value in SuperArgsAttachment.
     *  The attachment is necessary for the subsequent typecheck to fixup a super constructor call
     *  in the body of the primary constructor (see `typedTemplate` for details).
     *
     *  This method might invoke `typedPrimaryConstrBody`, hence it might cause the side effects
     *  described in the docs of that method. It might also attribute the Super(_, _) reference
     *  (if present) inside the primary constructor of `templ`.
     *
     *  ***Example***
     *
     *  For the following definition:
     *
     *    class D extends {
     *      val x = 2
     *      val y = 4
     *    } with B(x)(3) with C(y) with T
     *
     *  this method will be called six times:
     *
     *    (3 times from the namer)
     *    typedParentType(Apply(Apply(Ident(B), List(Ident(x))), List(3)), templ, inMixinPosition = false)
     *    typedParentType(Apply(Ident(C), List(Ident(y))), templ, inMixinPosition = true)
     *    typedParentType(Apply(Ident(T), List()), templ, inMixinPosition = true)
     *
     *    (3 times from the typer)
     *    <the same three calls>
     */
    private def typedParentType(encodedtpt: Tree, templ: Template, inMixinPosition: Boolean): Tree = {
      val app = treeInfo.dissectApplied(encodedtpt)
      val (treeInfo.Applied(core, targs, argss), decodedtpt) = ((app, app.callee))
      val argssAreTrivial = argss == Nil || argss == ListOfNil

      // we cannot avoid cyclic references with `initialize` here, because when type macros arrive,
      // we'll have to check the probe for isTypeMacro anyways.
      // therefore I think it's reasonable to trade a more specific "inherits itself" error
      // for a generic, yet understandable "cyclic reference" error
      var probe = typedTypeConstructor(core.duplicate).tpe.typeSymbol
      if (probe == null) probe = NoSymbol
      probe.initialize

      if (probe.isTrait || inMixinPosition) {
        if (!argssAreTrivial) {
          if (probe.isTrait) ConstrArgsInParentWhichIsTraitError(encodedtpt, probe)
          else () // a class in a mixin position - this warrants an error in `validateParentClasses`
                  // therefore here we do nothing, e.g. don't check that the # of ctor arguments
                  // matches the # of ctor parameters or stuff like that
        }
        typedType(decodedtpt)
      } else {
        var supertpt = typedTypeConstructor(decodedtpt)
        val supertparams = if (supertpt.hasSymbolField) supertpt.symbol.typeParams else Nil
        if (supertparams.nonEmpty) {
          typedPrimaryConstrBody(templ) {
            val supertpe = PolyType(supertparams, appliedType(supertpt.tpe, supertparams map (_.tpeHK)))
            val supercall = New(supertpe, mmap(argss)(_.duplicate))
            val treeInfo.Applied(Select(ctor, nme.CONSTRUCTOR), _, _) = supercall
            ctor setType supertpe // this is an essential hack, otherwise it will occasionally fail to typecheck
            atPos(supertpt.pos.focus)(supercall)
          } match {
            case EmptyTree => MissingTypeArgumentsParentTpeError(supertpt)
            case tpt => supertpt = TypeTree(tpt.tpe) setPos supertpt.pos  // SI-7224: don't .focus positions of the TypeTree of a parent that exists in source
          }
        }
        // this is the place where we tell the typer what argss should be used for the super call
        // if argss are nullary or empty, then (see the docs for `typedPrimaryConstrBody`)
        // the super call dummy is already good enough, so we don't need to do anything
        if (argssAreTrivial) supertpt else supertpt updateAttachment SuperArgsAttachment(argss)
      }
    }

    /** Typechecks the mishmash of trees that happen to be stuffed into the primary constructor of a given template.
     *  Before commencing the typecheck, replaces the `pendingSuperCall` dummy with the result of `actualSuperCall`.
     *  `actualSuperCall` can return `EmptyTree`, in which case the dummy is replaced with a literal unit.
     *
     *  ***Return value and side effects***
     *
     *  If a super call is present in the primary constructor and is not erased by the transform, returns it typechecked.
     *  Otherwise (e.g. if the primary constructor is missing or the super call isn't there) returns `EmptyTree`.
     *
     *  As a side effect, this method attributes the underlying fields of early vals.
     *  Early vals aren't typechecked anywhere else, so it's essential to call `typedPrimaryConstrBody`
     *  at least once per definition. It'd be great to disentangle this logic at some point.
     *
     *  ***Example***
     *
     *  For the following definition:
     *
     *    class D extends {
     *      val x = 2
     *      val y = 4
     *    } with B(x)(3) with C(y) with T
     *
     *  the primary constructor of `templ` will be:
     *
     *    Block(List(
     *      ValDef(NoMods, x, TypeTree(), 2)
     *      ValDef(NoMods, y, TypeTree(), 4)
     *      global.pendingSuperCall,
     *      Literal(Constant(())))
     *
     *  Note the `pendingSuperCall` part. This is the representation of a fill-me-in-later supercall dummy,
     *  which encodes the fact that supercall argss are unknown during parsing and need to be transplanted
     *  from one of the parent types. Read more about why the argss are unknown in `tools.nsc.ast.Trees.Template`.
     */
    private def typedPrimaryConstrBody(templ: Template)(actualSuperCall: => Tree): Tree =
        treeInfo.firstConstructor(templ.body) match {
        case ctor @ DefDef(_, _, _, vparamss, _, cbody @ Block(cstats, cunit)) =>
            val (preSuperStats, superCall) = {
              val (stats, rest) = cstats span (x => !treeInfo.isSuperConstrCall(x))
              (stats map (_.duplicate), if (rest.isEmpty) EmptyTree else rest.head.duplicate)
            }
          val superCall1 = (superCall match {
            case global.pendingSuperCall => actualSuperCall
            case EmptyTree => EmptyTree
          }) orElse cunit
          val cbody1 = treeCopy.Block(cbody, preSuperStats, superCall1)
          val clazz = context.owner
            assert(clazz != NoSymbol, templ)
          val cscope = context.outer.makeNewScope(ctor, context.outer.owner)
          val cbody2 = { // called both during completion AND typing.
            val typer1 = newTyper(cscope)
            // XXX: see about using the class's symbol....
            clazz.unsafeTypeParams foreach (sym => typer1.context.scope.enter(sym))
            typer1.namer.enterValueParams(vparamss map (_.map(_.duplicate)))
            typer1.typed(cbody1)
            }

            val preSuperVals = treeInfo.preSuperFields(templ.body)
            if (preSuperVals.isEmpty && preSuperStats.nonEmpty)
            devWarning("Wanted to zip empty presuper val list with " + preSuperStats)
            else
            map2(preSuperStats, preSuperVals)((ldef, gdef) => gdef.tpt setType ldef.symbol.tpe)

          if (superCall1 == cunit) EmptyTree
          else cbody2 match {
            case Block(_, expr) => expr
            case tree => tree
          }
          case _ =>
          EmptyTree
        }

    /** Makes sure that the first type tree in the list of parent types is always a class.
     *  If the first parent is a trait, prepend its supertype to the list until it's a class.
*/
    private def normalizeFirstParent(parents: List[Tree]): List[Tree] = parents match {
      case first :: rest if treeInfo.isTraitRef(first) =>
        def explode(supertpt: Tree, acc: List[Tree]): List[Tree] = {
          if (treeInfo.isTraitRef(supertpt)) {
            val supertpt1 = typedType(supertpt)
            if (!supertpt1.isErrorTyped) {
              val supersupertpt = TypeTree(supertpt1.tpe.firstParent) setPos supertpt.pos.focus
              return explode(supersupertpt, supertpt1 :: acc)
            }
          }
          if (supertpt.tpe.typeSymbol == AnyClass) supertpt setType AnyRefClass.tpe
          supertpt :: acc
        }
        explode(first, Nil) ++ rest
      case _ => parents
    }

    /** Certain parents are added in the parser before it is known whether
     *  that class also declared them as parents. For instance, this is an
     *  error unless we take corrective action here:
     *
     *    case class Foo() extends Serializable
     *
     *  So we strip the duplicates before typer.
     */
    private def fixDuplicateSyntheticParents(parents: List[Tree]): List[Tree] = parents match {
          case Nil      => Nil
          case x :: xs  =>
            val sym = x.symbol
        x :: fixDuplicateSyntheticParents(
              if (isPossibleSyntheticParent(sym)) xs filterNot (_.symbol == sym)
              else xs
            )
        }

    def typedParentTypes(templ: Template): List[Tree] = templ.parents match {
      case Nil => List(atPos(templ.pos)(TypeTree(AnyRefClass.tpe)))
      case first :: rest =>
        try {
          val supertpts = fixDuplicateSyntheticParents(normalizeFirstParent(
            typedParentType(first, templ, inMixinPosition = false) +:
            (rest map (typedParentType(_, templ, inMixinPosition = true)))))

          // if that is required to infer the targs of a super call
          // typedParentType calls typedPrimaryConstrBody to do the inferring typecheck
          // as a side effect, that typecheck also assigns types to the fields underlying early vals
          // however if inference is not required, the typecheck doesn't happen
          // and therefore early fields have their type trees not assigned
          // here we detect this situation and take preventive measures
          if (treeInfo.hasUntypedPreSuperFields(templ.body))
            typedPrimaryConstrBody(templ)(EmptyTree)

          supertpts mapConserve (tpt => checkNoEscaping.privates(context.owner, tpt))
        } catch {
        case ex: TypeError =>
          // fallback in case of cyclic errors
          // @H none of the tests enter here but I couldn't rule it out
            // upd. @E when a definition inherits itself, we end up here
            // because `typedParentType` triggers `initialize` for parent types symbols
          log("Type error calculating parents in template " + templ)
          log("Error: " + ex)
          ParentTypesError(templ, ex)
          List(TypeTree(AnyRefClass.tpe))
      }
    }

    /** <p>Check that</p>
     *  <ul>
     *    <li>all parents are class types,</li>
     *    <li>first parent class is not a mixin; following classes are mixins,</li>
     *    <li>final classes are not inherited,</li>
     *    <li>
     *      sealed classes are only inherited by classes which are
     *      nested within definition of base class, or that occur within same
     *      statement sequence,
     *    </li>
     *    <li>self-type of current class is a subtype of self-type of each parent class.</li>
     *    <li>no two parents define same symbol.</li>
     *  </ul>
     */
    def validateParentClasses(parents: List[Tree], selfType: Type) {
      val pending = ListBuffer[AbsTypeError]()
      def validateDynamicParent(parent: Symbol, parentPos: Position) =
        if (parent == DynamicClass) checkFeature(parentPos, DynamicsFeature)

      def validateParentClass(parent: Tree, superclazz: Symbol) =
        if (!parent.isErrorTyped) {
          val psym = parent.tpe.typeSymbol.initialize

          checkStablePrefixClassType(parent)

          if (psym != superclazz) {
            if (psym.isTrait) {
              val ps = psym.info.parents
              if (!ps.isEmpty && !superclazz.isSubClass(ps.head.typeSymbol))
                pending += ParentSuperSubclassError(parent, superclazz, ps.head.typeSymbol, psym)
            } else {
              pending += ParentNotATraitMixinError(parent, psym)
            }
          }

          if (psym.isFinal)
            pending += ParentFinalInheritanceError(parent, psym)

          val sameSourceFile = context.unit.source.file == psym.sourceFile

          if (psym.hasDeprecatedInheritanceAnnotation && !sameSourceFile) {
            val suffix = psym.deprecatedInheritanceMessage map (": " + _) getOrElse ""
            val msg = s"inheritance from ${psym.fullLocationString} is deprecated$suffix"
            unit.deprecationWarning(parent.pos, msg)
          }

          if (psym.isSealed && !phase.erasedTypes)
            if (sameSourceFile)
              psym addChild context.owner
            else
              pending += ParentSealedInheritanceError(parent, psym)

          if (!(selfType <:< parent.tpe.typeOfThis) &&
              !phase.erasedTypes &&
              !context.owner.isSynthetic &&   // don't check synthetic concrete classes for virtuals (part of DEVIRTUALIZE)
              !settings.noSelfCheck &&  // setting to suppress this very check
              !selfType.isErroneous &&
              !parent.tpe.isErroneous)
          {
            pending += ParentSelfTypeConformanceError(parent, selfType)
            if (settings.explaintypes) explainTypes(selfType, parent.tpe.typeOfThis)
          }

          if (parents exists (p => p != parent && p.tpe.typeSymbol == psym && !psym.isError))
            pending += ParentInheritedTwiceError(parent, psym)

          validateDynamicParent(psym, parent.pos)
        }

      if (!parents.isEmpty && parents.forall(!_.isErrorTyped)) {
        val superclazz = parents.head.tpe.typeSymbol
        for (p <- parents) validateParentClass(p, superclazz)
      }

      pending.foreach(ErrorUtils.issueTypeError)
    }

    def checkFinitary(classinfo: ClassInfoType) {
      val clazz = classinfo.typeSymbol

      for (tparam <- clazz.typeParams) {
        if (classinfo.expansiveRefs(tparam) contains tparam) {
          val newinfo = ClassInfoType(
            classinfo.parents map (_.instantiateTypeParams(List(tparam), List(AnyRefClass.tpe))),
            classinfo.decls,
            clazz)
          clazz.setInfo {
            clazz.info match {
              case PolyType(tparams, _) => PolyType(tparams, newinfo)
              case _ => newinfo
            }
          }
          FinitaryError(tparam)
        }
      }
    }

    def typedClassDef(cdef: ClassDef): Tree = {
      val clazz = cdef.symbol
      val typedMods = typedModifiers(cdef.mods)
      assert(clazz != NoSymbol, cdef)
      reenterTypeParams(cdef.tparams)
      val tparams1 = cdef.tparams mapConserve (typedTypeDef)
<<<<<<< HEAD
      val impl1 = newImplTyper(cdef, clazz).typedTemplate(cdef.impl, typedParentTypes(cdef.impl))
=======
      val impl1 = newTyper(context.make(cdef.impl, clazz, newScope)).typedTemplate(cdef.impl, typedParentTypes(cdef.impl))
>>>>>>> 68c6ba7e
      val impl2 = finishMethodSynthesis(impl1, clazz, context)
      if (clazz.isTrait && clazz.info.parents.nonEmpty && clazz.info.firstParent.typeSymbol == AnyClass)
        checkEphemeral(clazz, impl2.body)

      if ((clazz isNonBottomSubClass ClassfileAnnotationClass) && (clazz != ClassfileAnnotationClass)) {
        if (!clazz.owner.isPackageClass)
          unit.error(clazz.pos, "inner classes cannot be classfile annotations")
        else restrictionWarning(cdef.pos, unit,
          """|subclassing Classfile does not
             |make your annotation visible at runtime.  If that is what
             |you want, you must write the annotation class in Java.""".stripMargin)
      }

      if (!isPastTyper) {
        for (ann <- clazz.getAnnotation(DeprecatedAttr)) {
          val m = companionSymbolOf(clazz, context)
          if (m != NoSymbol)
            m.moduleClass.addAnnotation(AnnotationInfo(ann.atp, ann.args, List()))
        }
      }
      treeCopy.ClassDef(cdef, typedMods, cdef.name, tparams1, impl2)
        .setType(NoType)
    }

    def typedModuleDef(mdef: ModuleDef): Tree = {
      // initialize all constructors of the linked class: the type completer (Namer.methodSig)
      // might add default getters to this object. example: "object T; class T(x: Int = 1)"
      val linkedClass = companionSymbolOf(mdef.symbol, context)
      if (linkedClass != NoSymbol)
        linkedClass.info.decl(nme.CONSTRUCTOR).alternatives foreach (_.initialize)

      val clazz     = mdef.symbol.moduleClass
      val typedMods = typedModifiers(mdef.mods)
      assert(clazz != NoSymbol, mdef)
      val noSerializable = (
           (linkedClass eq NoSymbol)
        || linkedClass.isErroneous
        || !linkedClass.isSerializable
        || clazz.isSerializable
      )
<<<<<<< HEAD
      val impl1 = newImplTyper(mdef, clazz).typedTemplate(mdef.impl, {
=======
      val impl1 = newTyper(context.make(mdef.impl, clazz, newScope)).typedTemplate(mdef.impl, {
>>>>>>> 68c6ba7e
        typedParentTypes(mdef.impl) ++ (
          if (noSerializable) Nil
          else {
            clazz.makeSerializable()
            List(TypeTree(SerializableClass.tpe) setPos clazz.pos.focus)
          }
        )
      })

      val impl2  = finishMethodSynthesis(impl1, clazz, context)

      if (mdef.symbol == PredefModule)
        ensurePredefParentsAreInSameSourceFile(impl2)

      // SI-5954. On second compile of a companion class contained in a package object we end up
      // with some confusion of names which leads to having two symbols with the same name in the
      // same owner. Until that can be straightened out we will warn on companion objects in package
      // objects. But this code also tries to be friendly by distinguishing between case classes and
      // user written companion pairs
      def warnPackageObjectMembers(mdef : ModuleDef) = for (m <- mdef.symbol.info.members) {
        // ignore synthetic objects, because the "companion" object to a case class is synthetic and
        // we only want one error per case class
        if (!m.isSynthetic) {
          // can't handle case classes in package objects
          if (m.isCaseClass) pkgObjectWarning(m, mdef, "case")
          // can't handle companion class/object pairs in package objects
          else if ((m.isClass && m.companionModule != NoSymbol && !m.companionModule.isSynthetic) ||
                   (m.isModule && m.companionClass != NoSymbol && !m.companionClass.isSynthetic))
                     pkgObjectWarning(m, mdef, "companion")
        }

        def pkgObjectWarning(m : Symbol, mdef : ModuleDef, restricted : String) = {
          val pkgName = mdef.symbol.ownerChain find (_.isPackage) map (_.decodedName) getOrElse mdef.symbol.toString
          context.warning(if (m.pos.isDefined) m.pos else mdef.pos, s"${m} should be placed directly in package ${pkgName} instead of package object ${pkgName}. Under some circumstances companion objects and case classes in package objects can fail to recompile. See https://issues.scala-lang.org/browse/SI-5954.")
        }
      }

      if (mdef.symbol.isPackageObject)
        warnPackageObjectMembers(mdef)

      treeCopy.ModuleDef(mdef, typedMods, mdef.name, impl2) setType NoType
    }

    private def ensurePredefParentsAreInSameSourceFile(template: Template) = {
      val parentSyms = template.parents map (_.symbol) filterNot (_ == AnyRefClass)
      if (parentSyms exists (_.associatedFile != PredefModule.associatedFile))
        unit.error(template.pos, s"All parents of Predef must be defined in ${PredefModule.associatedFile}.")
    }
    /** In order to override this in the TreeCheckers Typer so synthetics aren't re-added
     *  all the time, it is exposed here the module/class typing methods go through it.
     *  ...but it turns out it's also the ideal spot for namer/typer coordination for
     *  the tricky method synthesis scenarios, so we'll make it that.
     */
    protected def finishMethodSynthesis(templ: Template, clazz: Symbol, context: Context): Template = {
      addSyntheticMethods(templ, clazz, context)
    }
    /** For flatMapping a list of trees when you want the DocDefs and Annotated
     *  to be transparent.
     */
    def rewrappingWrapperTrees(f: Tree => List[Tree]): Tree => List[Tree] = {
      case dd @ DocDef(comment, defn) => f(defn) map (stat => DocDef(comment, stat) setPos dd.pos)
      case Annotated(annot, defn)     => f(defn) map (stat => Annotated(annot, stat))
      case tree                       => f(tree)
    }

    protected def enterSyms(txt: Context, trees: List[Tree]) = {
      var txt0 = txt
      for (tree <- trees) txt0 = enterSym(txt0, tree)
    }

    protected def enterSym(txt: Context, tree: Tree): Context =
      if (txt eq context) namer.enterSym(tree)
      else newNamer(txt).enterSym(tree)

    /** <!-- 2 --> Check that inner classes do not inherit from Annotation
     */
    def typedTemplate(templ: Template, parents1: List[Tree]): Template = {
      val clazz = context.owner
      clazz.annotations.map(_.completeInfo())
      if (templ.symbol == NoSymbol)
        templ setSymbol clazz.newLocalDummy(templ.pos)
      val self1 = templ.self match {
        case vd @ ValDef(_, _, tpt, EmptyTree) =>
          val tpt1 = checkNoEscaping.privates(
            clazz.thisSym,
            treeCopy.TypeTree(tpt).setOriginal(tpt) setType vd.symbol.tpe
          )
          copyValDef(vd)(tpt = tpt1, rhs = EmptyTree) setType NoType
      }
      // was:
      //          val tpt1 = checkNoEscaping.privates(clazz.thisSym, typedType(tpt))
      //          treeCopy.ValDef(vd, mods, name, tpt1, EmptyTree) setType NoType
      // but this leads to cycles for existential self types ==> #2545
      if (self1.name != nme.WILDCARD)
        context.scope enter self1.symbol

      val selfType = (
        if (clazz.isAnonymousClass && !phase.erasedTypes)
          intersectionType(clazz.info.parents, clazz.owner)
        else
          clazz.typeOfThis
      )
      // the following is necessary for templates generated later
      assert(clazz.info.decls != EmptyScope, clazz)
      enterSyms(context.outer.make(templ, clazz, clazz.info.decls), templ.body)
      if (!templ.isErrorTyped) // if `parentTypes` has invalidated the template, don't validate it anymore
      validateParentClasses(parents1, selfType)
      if (clazz.isCase)
        validateNoCaseAncestor(clazz)
      if (clazz.isTrait && hasSuperArgs(parents1.head))
        ConstrArgsInParentOfTraitError(parents1.head, clazz)

      if ((clazz isSubClass ClassfileAnnotationClass) && !clazz.isTopLevel)
        unit.error(clazz.pos, "inner classes cannot be classfile annotations")

      if (!phase.erasedTypes && !clazz.info.resultType.isError) // @S: prevent crash for duplicated type members
        checkFinitary(clazz.info.resultType.asInstanceOf[ClassInfoType])

      val body = {
      val body =
        if (isPastTyper || reporter.hasErrors) templ.body
        else templ.body flatMap rewrappingWrapperTrees(namer.addDerivedTrees(Typer.this, _))
        val primaryCtor = treeInfo.firstConstructor(body)
        val primaryCtor1 = primaryCtor match {
          case DefDef(_, _, _, _, _, Block(earlyVals :+ global.pendingSuperCall, unit)) =>
            val argss = superArgs(parents1.head) getOrElse Nil
            val pos = wrappingPos(parents1.head.pos, argss.flatten)
            val superCall = atPos(pos)(PrimarySuperCall(argss))
            deriveDefDef(primaryCtor)(block => Block(earlyVals :+ superCall, unit) setPos pos) setPos pos
          case _ => primaryCtor
        }
        body mapConserve { case `primaryCtor` => primaryCtor1; case stat => stat }
      }

      val body1 = typedStats(body, templ.symbol)

      if (clazz.info.firstParent.typeSymbol == AnyValClass)
        validateDerivedValueClass(clazz, body1)

      if (clazz.isTrait) {
        for (decl <- clazz.info.decls if decl.isTerm && decl.isEarlyInitialized) {
          unit.warning(decl.pos, "Implementation restriction: early definitions in traits are not initialized before the super class is initialized.")
        }
      }

      treeCopy.Template(templ, parents1, self1, body1) setType clazz.tpe_*
    }

    /** Remove definition annotations from modifiers (they have been saved
     *  into the symbol's `annotations` in the type completer / namer)
     *
     *  However reification does need annotation definitions to proceed.
     *  Unfortunately, AnnotationInfo doesn't provide enough info to reify it in general case.
     *  The biggest problem is with the "atp: Type" field, which cannot be reified in some situations
     *  that involve locally defined annotations. See more about that in Reifiers.scala.
     *
     *  That's why the original tree gets saved into `original` field of AnnotationInfo (happens elsewhere).
     *  The field doesn't get pickled/unpickled and exists only during a single compilation run.
     *  This simultaneously allows us to reify annotations and to preserve backward compatibility.
     */
    def typedModifiers(mods: Modifiers): Modifiers =
      mods.copy(annotations = Nil) setPositions mods.positions

    def typedValDef(vdef: ValDef): ValDef = {
      val sym = vdef.symbol
      val valDefTyper = {
        val maybeConstrCtx =
          if ((sym.isParameter || sym.isEarlyInitialized) && sym.owner.isConstructor) context.makeConstructorContext
          else context
        newTyper(maybeConstrCtx.makeNewScope(vdef, sym))
      }
      valDefTyper.typedValDefImpl(vdef)
    }

    // use typedValDef instead. this version is called after creating a new context for the ValDef
    private def typedValDefImpl(vdef: ValDef) = {
      val sym = vdef.symbol.initialize
      val typedMods = typedModifiers(vdef.mods)

      sym.annotations.map(_.completeInfo())
      val tpt1 = checkNoEscaping.privates(sym, typedType(vdef.tpt))
      checkNonCyclic(vdef, tpt1)

      if (sym.hasAnnotation(definitions.VolatileAttr) && !sym.isMutable)
        VolatileValueError(vdef)

      val rhs1 =
        if (vdef.rhs.isEmpty) {
          if (sym.isVariable && sym.owner.isTerm && !sym.isLazy && !isPastTyper)
            LocalVarUninitializedError(vdef)
          vdef.rhs
        } else {
          val tpt2 = if (sym.hasDefault) {
            // When typechecking default parameter, replace all type parameters in the expected type by Wildcard.
            // This allows defining "def foo[T](a: T = 1)"
            val tparams = sym.owner.skipConstructor.info.typeParams
            val subst = new SubstTypeMap(tparams, tparams map (_ => WildcardType)) {
              override def matches(sym: Symbol, sym1: Symbol) =
                if (sym.isSkolem) matches(sym.deSkolemize, sym1)
                else if (sym1.isSkolem) matches(sym, sym1.deSkolemize)
                else super[SubstTypeMap].matches(sym, sym1)
            }
            // allow defaults on by-name parameters
            if (sym hasFlag BYNAMEPARAM)
              if (tpt1.tpe.typeArgs.isEmpty) WildcardType // during erasure tpt1 is Function0
              else subst(tpt1.tpe.typeArgs(0))
            else subst(tpt1.tpe)
          } else tpt1.tpe
          transformedOrTyped(vdef.rhs, EXPRmode | BYVALmode, tpt2)
        }
      treeCopy.ValDef(vdef, typedMods, vdef.name, tpt1, checkDead(rhs1)) setType NoType
    }

    /** Enter all aliases of local parameter accessors.
     */
    def computeParamAliases(clazz: Symbol, vparamss: List[List[ValDef]], rhs: Tree) {
      debuglog(s"computing param aliases for $clazz:${clazz.primaryConstructor.tpe}:$rhs")
      val pending = ListBuffer[AbsTypeError]()

      // !!! This method is redundant with other, less buggy ones.
      def decompose(call: Tree): (Tree, List[Tree]) = call match {
        case Apply(fn, args) =>
          // an object cannot be allowed to pass a reference to itself to a superconstructor
          // because of initialization issues; SI-473, SI-3913, SI-6928.
          foreachSubTreeBoundTo(args, clazz) { tree =>
            if (tree.symbol.isModule)
              pending += SuperConstrReferenceError(tree)
            tree match {
              case This(qual) =>
                pending += SuperConstrArgsThisReferenceError(tree)
              case _ => ()
            }
          }
          val (superConstr, preArgs) = decompose(fn)
          val params = fn.tpe.params
          // appending a dummy tree to represent Nil for an empty varargs (is this really necessary?)
          val applyArgs = if (args.length < params.length) args :+ EmptyTree else args take params.length

          assert(sameLength(applyArgs, params) || call.isErrorTyped,
            s"arity mismatch but call is not error typed: $clazz (params=$params, args=$applyArgs)")

          (superConstr, preArgs ::: applyArgs)
        case Block(_ :+ superCall, _) =>
          decompose(superCall)
        case _ =>
          (call, Nil)
      }
      val (superConstr, superArgs) = decompose(rhs)
      assert(superConstr.symbol ne null, superConstr)//debug
      def superClazz = superConstr.symbol.owner
      def superParamAccessors = superClazz.constrParamAccessors

      // associate superclass paramaccessors with their aliases
      if (superConstr.symbol.isPrimaryConstructor && !superClazz.isJavaDefined && sameLength(superParamAccessors, superArgs)) {
        for ((superAcc, superArg @ Ident(name)) <- superParamAccessors zip superArgs) {
          if (mexists(vparamss)(_.symbol == superArg.symbol)) {
            val alias = (
              superAcc.initialize.alias
                orElse (superAcc getter superAcc.owner)
                filter (alias => superClazz.info.nonPrivateMember(alias.name) == alias)
            )
            if (alias.exists && !alias.accessed.isVariable) {
              val ownAcc = clazz.info decl name suchThat (_.isParamAccessor) match {
                case acc if !acc.isDeferred && acc.hasAccessorFlag => acc.accessed
                case acc                                           => acc
              }
              ownAcc match {
                case acc: TermSymbol if !acc.isVariable =>
                  debuglog(s"$acc has alias ${alias.fullLocationString}")
                  acc setAlias alias
                case _ =>
              }
            }
          }
        }
      }
      pending.foreach(ErrorUtils.issueTypeError)
    }

    // Check for SI-4842.
    private def checkSelfConstructorArgs(ddef: DefDef, clazz: Symbol) {
      val pending = ListBuffer[AbsTypeError]()
      ddef.rhs match {
        case Block(stats, expr) =>
          val selfConstructorCall = stats.headOption.getOrElse(expr)
          foreachSubTreeBoundTo(List(selfConstructorCall), clazz) {
            case tree @ This(qual) =>
              pending += SelfConstrArgsThisReferenceError(tree)
            case _ => ()
          }
        case _ =>
      }
      pending.foreach(ErrorUtils.issueTypeError)
    }

    /**
     * Run the provided function for each sub tree of `trees` that
     * are bound to a symbol with `clazz` as a base class.
     *
     * @param f This function can assume that `tree.symbol` is non null
     */
    private def foreachSubTreeBoundTo[A](trees: List[Tree], clazz: Symbol)(f: Tree => Unit): Unit =
      for {
        tree <- trees
        subTree <- tree
      } {
        val sym = subTree.symbol
        if (sym != null && sym.info.baseClasses.contains(clazz))
          f(subTree)
      }

      /** Check if a structurally defined method violates implementation restrictions.
     *  A method cannot be called if it is a non-private member of a refinement type
     *  and if its parameter's types are any of:
     *    - the self-type of the refinement
     *    - a type member of the refinement
     *    - an abstract type declared outside of the refinement.
     *    - an instance of a value class
     *  Furthermore, the result type may not be a value class either
     */
    def checkMethodStructuralCompatible(ddef: DefDef): Unit = {
      val meth = ddef.symbol
      def parentString = meth.owner.parentSymbols filterNot (_ == ObjectClass) match {
        case Nil => ""
        case xs  => xs.map(_.nameString).mkString(" (of ", " with ", ")")
      }
      def fail(pos: Position, msg: String): Boolean = {
        unit.error(pos, msg)
        false
      }
      /* Have to examine all parameters in all lists.
       */
      def paramssTypes(tp: Type): List[List[Type]] = tp match {
        case mt @ MethodType(_, restpe) => mt.paramTypes :: paramssTypes(restpe)
        case PolyType(_, restpe)        => paramssTypes(restpe)
        case _                          => Nil
      }
      def resultType = meth.tpe.finalResultType
      def nthParamPos(n1: Int, n2: Int) =
        try ddef.vparamss(n1)(n2).pos catch { case _: IndexOutOfBoundsException => meth.pos }

      def failStruct(pos: Position, what: String, where: String = "Parameter type") =
        fail(pos, s"$where in structural refinement may not refer to $what")

      foreachWithIndex(paramssTypes(meth.tpe)) { (paramList, listIdx) =>
        foreachWithIndex(paramList) { (paramType, paramIdx) =>
          val sym = paramType.typeSymbol
          def paramPos = nthParamPos(listIdx, paramIdx)

          /* Not enough to look for abstract types; have to recursively check the bounds
           * of each abstract type for more abstract types. Almost certainly there are other
           * exploitable type soundness bugs which can be seen by bounding a type parameter
           * by an abstract type which itself is bounded by an abstract type.
           */
          def checkAbstract(tp0: Type, what: String): Boolean = {
            def check(sym: Symbol): Boolean = !sym.isAbstractType || {
              log(s"""checking $tp0 in refinement$parentString at ${meth.owner.owner.fullLocationString}""")
              (    (!sym.hasTransOwner(meth.owner) && failStruct(paramPos, "an abstract type defined outside that refinement", what))
                || (!sym.hasTransOwner(meth) && failStruct(paramPos, "a type member of that refinement", what))
                || checkAbstract(sym.info.bounds.hi, "Type bound")
              )
            }
            tp0.dealiasWidenChain forall (t => check(t.typeSymbol))
          }
          checkAbstract(paramType, "Parameter type")

          if (sym.isDerivedValueClass)
            failStruct(paramPos, "a user-defined value class")
          if (paramType.isInstanceOf[ThisType] && sym == meth.owner)
            failStruct(paramPos, "the type of that refinement (self type)")
        }
      }
      if (resultType.typeSymbol.isDerivedValueClass)
        failStruct(ddef.tpt.pos, "a user-defined value class", where = "Result type")
    }

    def typedDefDef(ddef: DefDef): DefDef = {
      val meth = ddef.symbol.initialize

      reenterTypeParams(ddef.tparams)
      reenterValueParams(ddef.vparamss)

      // for `val` and `var` parameter, look at `target` meta-annotation
      if (!isPastTyper && meth.isPrimaryConstructor) {
        for (vparams <- ddef.vparamss; vd <- vparams) {
          if (vd.mods.isParamAccessor) {
            namer.validateParam(vd)
          }
        }
      }

      val tparams1 = ddef.tparams mapConserve typedTypeDef
      val vparamss1 = ddef.vparamss mapConserve (_ mapConserve typedValDef)

      meth.annotations.map(_.completeInfo())

      for (vparams1 <- vparamss1; vparam1 <- vparams1 dropRight 1)
        if (isRepeatedParamType(vparam1.symbol.tpe))
          StarParamNotLastError(vparam1)

      val tpt1 = checkNoEscaping.privates(meth, typedType(ddef.tpt))
      checkNonCyclic(ddef, tpt1)
      ddef.tpt.setType(tpt1.tpe)
      val typedMods = typedModifiers(ddef.mods)
      var rhs1 =
        if (ddef.name == nme.CONSTRUCTOR && !ddef.symbol.hasStaticFlag) { // need this to make it possible to generate static ctors
          if (!meth.isPrimaryConstructor &&
              (!meth.owner.isClass ||
               meth.owner.isModuleClass ||
               meth.owner.isAnonOrRefinementClass))
            InvalidConstructorDefError(ddef)
          typed(ddef.rhs)
        } else if (meth.isMacro) {
          // typechecking macro bodies is sort of unconventional
          // that's why we employ our custom typing scheme orchestrated outside of the typer
          transformedOr(ddef.rhs, typedMacroBody(this, ddef))
        } else {
          transformedOrTyped(ddef.rhs, EXPRmode, tpt1.tpe)
        }

      if (meth.isClassConstructor && !isPastTyper && !meth.owner.isSubClass(AnyValClass)) {
        // At this point in AnyVal there is no supercall, which will blow up
        // in computeParamAliases; there's nothing to be computed for Anyval anyway.
        if (meth.isPrimaryConstructor)
          computeParamAliases(meth.owner, vparamss1, rhs1)
        else
          checkSelfConstructorArgs(ddef, meth.owner)
      }

      if (tpt1.tpe.typeSymbol != NothingClass && !context.returnsSeen && rhs1.tpe.typeSymbol != NothingClass)
        rhs1 = checkDead(rhs1)

      if (!isPastTyper && meth.owner.isClass &&
          meth.paramss.exists(ps => ps.exists(_.hasDefault) && isRepeatedParamType(ps.last.tpe)))
        StarWithDefaultError(meth)

      if (!isPastTyper) {
        val allParams = meth.paramss.flatten
        for (p <- allParams) {
          for (n <- p.deprecatedParamName) {
            if (allParams.exists(p1 => p1.name == n || (p != p1 && p1.deprecatedParamName.exists(_ == n))))
              DeprecatedParamNameError(p, n)
          }
        }
      }
      if (meth.isStructuralRefinementMember)
        checkMethodStructuralCompatible(ddef)

      if (meth.isImplicit && !meth.isSynthetic) meth.info.paramss match {
        case List(param) :: _ if !param.isImplicit =>
          checkFeature(ddef.pos, ImplicitConversionsFeature, meth.toString)
        case _ =>
      }

      treeCopy.DefDef(ddef, typedMods, ddef.name, tparams1, vparamss1, tpt1, rhs1) setType NoType
    }

    def typedTypeDef(tdef: TypeDef): TypeDef =
      typerWithCondLocalContext(context.makeNewScope(tdef, tdef.symbol))(tdef.tparams.nonEmpty) {
        _.typedTypeDefImpl(tdef)
      }

    // use typedTypeDef instead. this version is called after creating a new context for the TypeDef
    private def typedTypeDefImpl(tdef: TypeDef): TypeDef = {
      tdef.symbol.initialize
      reenterTypeParams(tdef.tparams)
      val tparams1 = tdef.tparams mapConserve typedTypeDef
      val typedMods = typedModifiers(tdef.mods)
      tdef.symbol.annotations.map(_.completeInfo())

      // @specialized should not be pickled when compiling with -no-specialize
      if (settings.nospecialization && currentRun.compiles(tdef.symbol)) {
        tdef.symbol.removeAnnotation(definitions.SpecializedClass)
        tdef.symbol.deSkolemize.removeAnnotation(definitions.SpecializedClass)
      }

      val rhs1 = checkNoEscaping.privates(tdef.symbol, typedType(tdef.rhs))
      checkNonCyclic(tdef.symbol)
      if (tdef.symbol.owner.isType)
        rhs1.tpe match {
          case TypeBounds(lo1, hi1) if (!(lo1 <:< hi1)) => LowerBoundError(tdef, lo1, hi1)
          case _                                        => ()
        }

      if (tdef.symbol.isDeferred && tdef.symbol.info.isHigherKinded)
        checkFeature(tdef.pos, HigherKindsFeature)

      treeCopy.TypeDef(tdef, typedMods, tdef.name, tparams1, rhs1) setType NoType
    }

    private def enterLabelDef(stat: Tree) {
      stat match {
        case ldef @ LabelDef(_, _, _) =>
          if (ldef.symbol == NoSymbol)
            ldef.symbol = namer.enterInScope(
              context.owner.newLabel(ldef.name, ldef.pos) setInfo MethodType(List(), UnitClass.tpe))
        case _ =>
      }
    }

    def typedLabelDef(ldef: LabelDef): LabelDef = {
      if (!nme.isLoopHeaderLabel(ldef.symbol.name) || isPastTyper) {
        val restpe = ldef.symbol.tpe.resultType
        val rhs1 = typed(ldef.rhs, restpe)
        ldef.params foreach (param => param setType param.symbol.tpe)
        deriveLabelDef(ldef)(_ => rhs1) setType restpe
      }
      else {
        val initpe = ldef.symbol.tpe.resultType
        val rhs1 = typed(ldef.rhs)
        val restpe = rhs1.tpe
        if (restpe == initpe) { // stable result, no need to check again
          ldef.params foreach (param => param setType param.symbol.tpe)
          treeCopy.LabelDef(ldef, ldef.name, ldef.params, rhs1) setType restpe
        } else {
          context.scope.unlink(ldef.symbol)
          val sym2 = namer.enterInScope(
            context.owner.newLabel(ldef.name, ldef.pos) setInfo MethodType(List(), restpe))
          val rhs2 = typed(resetAllAttrs(ldef.rhs), restpe)
          ldef.params foreach (param => param setType param.symbol.tpe)
          deriveLabelDef(ldef)(_ => rhs2) setSymbol sym2 setType restpe
        }
      }
    }

    def typedBlock(block: Block, mode: Mode, pt: Type): Block = {
      val syntheticPrivates = new ListBuffer[Symbol]
      try {
        namer.enterSyms(block.stats)
        for (stat <- block.stats) enterLabelDef(stat)

        if (phaseId(currentPeriod) <= currentRun.typerPhase.id) {
          // This is very tricky stuff, because we are navigating the Skylla and Charybdis of
          // anonymous classes and what to return from them here. On the one hand, we cannot admit
          // every non-private member of an anonymous class as a part of the structural type of the
          // enclosing block. This runs afoul of the restriction that a structural type may not
          // refer to an enclosing type parameter or abstract types (which in turn is necessitated
          // by what can be done in Java reflection). On the other hand, making every term member
          // private conflicts with private escape checking - see ticket #3174 for an example.
          //
          // The cleanest way forward is if we would find a way to suppress structural type checking
          // for these members and maybe defer type errors to the places where members are called.
          // But that would be a big refactoring and also a big departure from existing code. The
          // probably safest fix for 2.8 is to keep members of an anonymous class that are not
          // mentioned in a parent type private (as before) but to disable escape checking for code
          // that's in the same anonymous class. That's what's done here.
          //
          // We really should go back and think hard whether we find a better way to address the
          // problem of escaping idents on the one hand and well-formed structural types on the
          // other.
          block match {
            case Block(List(classDef @ ClassDef(_, _, _, _)), Apply(Select(New(_), _), _)) =>
              val classDecls = classDef.symbol.info.decls
              val visibleMembers = pt match {
                case WildcardType                           => classDecls.toList
                case BoundedWildcardType(TypeBounds(lo, _)) => lo.members
                case _                                      => pt.members
              }
              def matchesVisibleMember(member: Symbol) = visibleMembers exists { vis =>
                (member.name == vis.name) &&
                (member.tpe <:< vis.tpe.substThis(vis.owner, classDef.symbol))
              }
              // The block is an anonymous class definitions/instantiation pair
              //   -> members that are hidden by the type of the block are made private
              val toHide = (
                classDecls filter (member =>
                     member.isTerm
                  && member.isPossibleInRefinement
                  && member.isPublic
                  && !matchesVisibleMember(member)
                ) map (member => member
                  resetFlag (PROTECTED | LOCAL)
                  setFlag (PRIVATE | SYNTHETIC_PRIVATE)
                  setPrivateWithin NoSymbol
                )
              )
              syntheticPrivates ++= toHide
            case _ =>
          }
        }
        val stats1 = if (isPastTyper) block.stats else
          block.stats.flatMap(stat => stat match {
            case vd@ValDef(_, _, _, _) if vd.symbol.isLazy =>
              namer.addDerivedTrees(Typer.this, vd)
            case _ => stat::Nil
            })
        val stats2 = typedStats(stats1, context.owner)
        val expr1 = typed(block.expr, mode &~ (FUNmode | QUALmode), pt)
        treeCopy.Block(block, stats2, expr1)
          .setType(if (treeInfo.isExprSafeToInline(block)) expr1.tpe else expr1.tpe.deconst)
      } finally {
        // enable escaping privates checking from the outside and recycle
        // transient flag
        syntheticPrivates foreach (_ resetFlag SYNTHETIC_PRIVATE)
      }
    }

    def typedCase(cdef: CaseDef, pattpe: Type, pt: Type): CaseDef = {
      // verify no _* except in last position
      for (Apply(_, xs) <- cdef.pat ; x <- xs dropRight 1 ; if treeInfo isStar x)
        StarPositionInPatternError(x)

      // withoutAnnotations - see continuations-run/z1673.scala
      // This adjustment is awfully specific to continuations, but AFAICS the
      // whole AnnotationChecker framework is.
      val pat1 = typedPattern(cdef.pat, pattpe.withoutAnnotations)
      // When case classes have more than two parameter lists, the pattern ends
      // up typed as a method.  We only pattern match on the first parameter
      // list, so substitute the final result type of the method, i.e. the type
      // of the case class.
      if (pat1.tpe.paramSectionCount > 0)
        pat1 setType pat1.tpe.finalResultType

      for (bind @ Bind(name, _) <- cdef.pat)
        if (name.toTermName != nme.WILDCARD && bind.symbol != null && bind.symbol != NoSymbol)
          namer.enterIfNotThere(bind.symbol)

      val guard1: Tree = if (cdef.guard == EmptyTree) EmptyTree
                         else typed(cdef.guard, BooleanClass.tpe)
      var body1: Tree = typed(cdef.body, pt)

      if (context.enclosingCaseDef.savedTypeBounds.nonEmpty) {
        body1 modifyType context.enclosingCaseDef.restoreTypeBounds
        // insert a cast if something typechecked under the GADT constraints,
        // but not in real life (i.e., now that's we've reset the method's type skolems'
        //   infos back to their pre-GADT-constraint state)
        if (isFullyDefined(pt) && !(body1.tpe <:< pt))
          body1 = typedPos(body1.pos)(gen.mkCast(body1, pt.dealiasWiden))
      }

//    body1 = checkNoEscaping.locals(context.scope, pt, body1)
      treeCopy.CaseDef(cdef, pat1, guard1, body1) setType body1.tpe
    }

    def typedCases(cases: List[CaseDef], pattp: Type, pt: Type): List[CaseDef] =
      cases mapConserve { cdef =>
        newTyper(context.makeNewScope(cdef, context.owner)).typedCase(cdef, pattp, pt)
      }

    def adaptCase(cdef: CaseDef, mode: Mode, tpe: Type): CaseDef = deriveCaseDef(cdef)(adapt(_, mode, tpe))

    def ptOrLub(tps: List[Type], pt: Type  )       = if (isFullyDefined(pt)) (pt, false) else weakLub(tps map (_.deconst))
    def ptOrLubPacked(trees: List[Tree], pt: Type) = if (isFullyDefined(pt)) (pt, false) else weakLub(trees map (c => packedType(c, context.owner).deconst))

    // takes untyped sub-trees of a match and type checks them
    def typedMatch(selector: Tree, cases: List[CaseDef], mode: Mode, pt: Type, tree: Tree = EmptyTree): Match = {
      val selector1  = checkDead(typed(selector, EXPRmode | BYVALmode, WildcardType))
      val selectorTp = packCaptured(selector1.tpe.widen).skolemizeExistential(context.owner, selector)
      val casesTyped = typedCases(cases, selectorTp, pt)

      val (resTp, needAdapt) = ptOrLubPacked(casesTyped, pt)

      val casesAdapted = if (!needAdapt) casesTyped else casesTyped map (adaptCase(_, mode, resTp))

      treeCopy.Match(tree, selector1, casesAdapted) setType resTp
    }

    // match has been typed -- virtualize it during type checking so the full context is available
    def virtualizedMatch(match_ : Match, mode: Mode, pt: Type) = {
      import patmat.{ vpmName, PureMatchTranslator }

      // TODO: add fallback __match sentinel to predef
      val matchStrategy: Tree =
        if (!(newPatternMatching && settings.Xexperimental && context.isNameInScope(vpmName._match))) null    // fast path, avoiding the next line if there's no __match to be seen
        else newTyper(context.makeImplicit(reportAmbiguousErrors = false)).silent(_.typed(Ident(vpmName._match), EXPRmode, WildcardType), reportAmbiguousErrors = false) orElse (_ => null)

      if (matchStrategy ne null) // virtualize
        typed((new PureMatchTranslator(this.asInstanceOf[patmat.global.analyzer.Typer] /*TODO*/, matchStrategy)).translateMatch(match_), mode, pt)
      else
        match_ // will be translated in phase `patmat`
    }

    /** synthesize and type check a PartialFunction implementation based on the match in `tree`
     *
     *  `param => sel match { cases }` becomes:
     *
     *  new AbstractPartialFunction[$argTp, $matchResTp] {
     *    def applyOrElse[A1 <: $argTp, B1 >: $matchResTp]($param: A1, default: A1 => B1): B1 =
     *       $selector match { $cases }
     *    def isDefinedAt(x: $argTp): Boolean =
     *       $selector match { $casesTrue }
     *  }
     *
     * TODO: it would be nicer to generate the tree specified above at once and type it as a whole,
     * there are two gotchas:
     *    - matchResTp may not be known until we've typed the match (can only use resTp when it's fully defined),
     *       - if we typed the match in isolation first, you'd know its result type, but would have to re-jig the owner structure
     *       - could we use a type variable for matchResTp and backpatch it?
     *    - occurrences of `this` in `cases` or `sel` must resolve to the this of the class originally enclosing the match,
     *      not of the anonymous partial function subclass
     *
     * an alternative TODO: add partial function AST node or equivalent and get rid of this synthesis --> do everything in uncurry (or later)
     * however, note that pattern matching codegen is designed to run *before* uncurry
     */
    def synthesizePartialFunction(paramName: TermName, paramPos: Position, tree: Tree, mode: Mode, pt: Type): Tree = {
      assert(pt.typeSymbol == PartialFunctionClass, s"PartialFunction synthesis for match in $tree requires PartialFunction expected type, but got $pt.")
      val targs = pt.dealiasWiden.typeArgs

      // if targs.head isn't fully defined, we can translate --> error
      targs match {
        case argTp :: _ if isFullyDefined(argTp) => // ok
        case _ => // uh-oh
          MissingParameterTypeAnonMatchError(tree, pt)
          return setError(tree)
      }

      // NOTE: resTp still might not be fully defined
      val argTp :: resTp :: Nil = targs

      // targs must conform to Any for us to synthesize an applyOrElse (fallback to apply otherwise -- typically for @cps annotated targs)
      val targsValidParams = targs forall (_ <:< AnyClass.tpe)

      val anonClass = (context.owner
        newAnonymousFunctionClass tree.pos
        addAnnotation AnnotationInfo(SerialVersionUIDAttr.tpe, List(Literal(Constant(0))), List()))

      import CODE._

      val Match(sel, cases) = tree

      // need to duplicate the cases before typing them to generate the apply method, or the symbols will be all messed up
      val casesTrue = cases map (c => deriveCaseDef(c)(x => atPos(x.pos.focus)(TRUE)).duplicate.asInstanceOf[CaseDef])

      // must generate a new tree every time
      def selector: Tree = gen.mkUnchecked(
        if (sel != EmptyTree) sel.duplicate
        else atPos(tree.pos.focusStart)(
          // SI-6925: subsume type of the selector to `argTp`
          // we don't want/need the match to see the `A1` type that we must use for variance reasons in the method signature
          //
          // this failed: replace `selector` by `Typed(selector, TypeTree(argTp))` -- as it's an upcast, this should never fail,
          //   `(x: A1): A` doesn't always type check, even though `A1 <: A`, due to singleton types (test/files/pos/t4269.scala)
          // hence the cast, which will be erased in posterasure
          // (the cast originally caused  extremely weird types to show up
          //  in test/scaladoc/run/SI-5933.scala because `variantToSkolem` was missing `tpSym.initialize`)
          gen.mkCastPreservingAnnotations(Ident(paramName), argTp)
        ))

      def mkParam(methodSym: Symbol, tp: Type = argTp) =
        methodSym.newValueParameter(paramName, paramPos.focus, SYNTHETIC) setInfo tp

      def mkDefaultCase(body: Tree) =
        atPos(tree.pos.makeTransparent) {
          CaseDef(Bind(nme.DEFAULT_CASE, Ident(nme.WILDCARD)), body)
        }

      // `def applyOrElse[A1 <: $argTp, B1 >: $matchResTp](x: A1, default: A1 => B1): B1 =
      //  ${`$selector match { $cases; case default$ => default(x) }`
      def applyOrElseMethodDef = {
        val methodSym = anonClass.newMethod(nme.applyOrElse, tree.pos, FINAL | OVERRIDE)

        // create the parameter that corresponds to the function's parameter
        val A1 = methodSym newTypeParameter (newTypeName("A1")) setInfo TypeBounds.upper(argTp)
        val x = mkParam(methodSym, A1.tpe)

        // applyOrElse's default parameter:
        val B1 = methodSym newTypeParameter (newTypeName("B1")) setInfo TypeBounds.empty
        val default = methodSym newValueParameter (newTermName("default"), tree.pos.focus, SYNTHETIC) setInfo functionType(List(A1.tpe), B1.tpe)

        val paramSyms = List(x, default)
        methodSym setInfo polyType(List(A1, B1), MethodType(paramSyms, B1.tpe))

        val methodBodyTyper = newTyper(context.makeNewScope(context.tree, methodSym))
        // should use the DefDef for the context's tree, but it doesn't exist yet (we need the typer we're creating to create it)
        paramSyms foreach (methodBodyTyper.context.scope enter _)

        // First, type without the default case; only the cases provided
        // by the user are typed. The LUB of these becomes `B`, the lower
        // bound of `B1`, which in turn is the result type of the default
        // case
        val match0 = methodBodyTyper.typedMatch(selector, cases, mode, resTp)
        val matchResTp = match0.tpe

        B1 setInfo TypeBounds.lower(matchResTp) // patch info

        // the default uses applyOrElse's first parameter since the scrut's type has been widened
        val match_ = {
          val defaultCase = methodBodyTyper.typedCase(
            mkDefaultCase(methodBodyTyper.typed1(REF(default) APPLY (REF(x)), mode, B1.tpe).setType(B1.tpe)), argTp, B1.tpe)
          treeCopy.Match(match0, match0.selector, match0.cases :+ defaultCase)
        }
        match_ setType B1.tpe

        // SI-6187 Do you really want to know? Okay, here's what's going on here.
        //
        //         Well behaved trees satisfy the property:
        //
        //         typed(tree) == typed(resetLocalAttrs(typed(tree))
        //
        //         Trees constructed without low-level symbol manipulation get this for free;
        //         references to local symbols are cleared by `ResetAttrs`, but bind to the
        //         corresponding symbol in the re-typechecked tree. But PartialFunction synthesis
        //         doesn't play by these rules.
        //
        //         During typechecking of method bodies, references to method type parameter from
        //         the declared types of the value parameters should bind to a fresh set of skolems,
        //         which have been entered into scope by `Namer#methodSig`. A comment therein:
        //
        //         "since the skolemized tparams are in scope, the TypeRefs in vparamSymss refer to skolemized tparams"
        //
        //         But, if we retypecheck the reset `applyOrElse`, the TypeTree of the `default`
        //         parameter contains no type. Somehow (where?!) it recovers a type that is _almost_ okay:
        //         `A1 => B1`. But it should really be `A1&0 => B1&0`. In the test, run/t6187.scala, this
        //         difference results in a type error, as `default.apply(x)` types as `B1`, which doesn't
        //         conform to the required `B1&0`
        //
        //         I see three courses of action.
        //
        //         1) synthesize a `asInstanceOf[B1]` below (I tried this first. But... ewwww.)
        //         2) install an 'original' TypeTree that will used after ResetAttrs (the solution below)
        //         3) Figure out how the almost-correct type is recovered on re-typechecking, and
        //            substitute in the skolems.
        //
        //         For 2.11, we'll probably shift this transformation back a phase or two, so macros
        //         won't be affected. But in any case, we should satisfy retypecheckability.
        //
        val originals: Map[Symbol, Tree] = {
          def typedIdent(sym: Symbol) = methodBodyTyper.typedType(Ident(sym), mode)
          val A1Tpt = typedIdent(A1)
          val B1Tpt = typedIdent(B1)
          Map(
            x -> A1Tpt,
            default -> gen.scalaFunctionConstr(List(A1Tpt), B1Tpt)
          )
        }
        val rhs = methodBodyTyper.virtualizedMatch(match_, mode, B1.tpe)
        val defdef = DefDef(methodSym, Modifiers(methodSym.flags), originals, rhs)

        (defdef, matchResTp)
      }

      // `def isDefinedAt(x: $argTp): Boolean = ${`$selector match { $casesTrue; case default$ => false } }`
      def isDefinedAtMethod = {
        val methodSym = anonClass.newMethod(nme.isDefinedAt, tree.pos.makeTransparent, FINAL)
        val paramSym = mkParam(methodSym)

        val methodBodyTyper = newTyper(context.makeNewScope(context.tree, methodSym)) // should use the DefDef for the context's tree, but it doesn't exist yet (we need the typer we're creating to create it)
        methodBodyTyper.context.scope enter paramSym
        methodSym setInfo MethodType(List(paramSym), BooleanClass.tpe)

        val defaultCase = mkDefaultCase(FALSE)
        val match_ = methodBodyTyper.typedMatch(selector, casesTrue :+ defaultCase, mode, BooleanClass.tpe)

        DefDef(methodSym, methodBodyTyper.virtualizedMatch(match_, mode, BooleanClass.tpe))
      }

      // only used for @cps annotated partial functions
      // `def apply(x: $argTp): $matchResTp = $selector match { $cases }`
      def applyMethod = {
        val methodSym = anonClass.newMethod(nme.apply, tree.pos, FINAL | OVERRIDE)
        val paramSym = mkParam(methodSym)

        methodSym setInfo MethodType(List(paramSym), AnyClass.tpe)

        val methodBodyTyper = newTyper(context.makeNewScope(context.tree, methodSym))
        // should use the DefDef for the context's tree, but it doesn't exist yet (we need the typer we're creating to create it)
        methodBodyTyper.context.scope enter paramSym

        val match_ = methodBodyTyper.typedMatch(selector, cases, mode, resTp)

        val matchResTp = match_.tpe
        methodSym setInfo MethodType(List(paramSym), matchResTp) // patch info

        (DefDef(methodSym, methodBodyTyper.virtualizedMatch(match_, mode, matchResTp)), matchResTp)
      }

      def parents(resTp: Type) = addSerializable(appliedType(AbstractPartialFunctionClass.typeConstructor, List(argTp, resTp)))

      val members = {
        val (applyMeth, matchResTp) = {
          // rig the show so we can get started typing the method body -- later we'll correct the infos...
          // targs were type arguments for PartialFunction, so we know they will work for AbstractPartialFunction as well
          anonClass setInfo ClassInfoType(parents(resTp), newScope, anonClass)

          // somehow @cps annotations upset the typer when looking at applyOrElse's signature, but not apply's
          // TODO: figure out the details (T @cps[U] is not a subtype of Any, but then why does it work for the apply method?)
          if (targsValidParams) applyOrElseMethodDef
          else applyMethod
        }

        // patch info to the class's definitive info
        anonClass setInfo ClassInfoType(parents(matchResTp), newScope, anonClass)
        List(applyMeth, isDefinedAtMethod)
      }

      members foreach (m => anonClass.info.decls enter m.symbol)

      val typedBlock = typedPos(tree.pos, mode, pt) {
        Block(ClassDef(anonClass, NoMods, ListOfNil, members, tree.pos.focus), atPos(tree.pos.focus)(
          Apply(Select(New(Ident(anonClass.name).setSymbol(anonClass)), nme.CONSTRUCTOR), List())
        ))
      }

      if (typedBlock.isErrorTyped) typedBlock
      else // Don't leak implementation details into the type, see SI-6575
        typedPos(tree.pos, mode, pt) {
          Typed(typedBlock, TypeTree(typedBlock.tpe baseType PartialFunctionClass))
        }
    }

    private def typedFunction(fun: Function, mode: Mode, pt: Type): Tree = {
      val numVparams = fun.vparams.length
      if (numVparams > definitions.MaxFunctionArity)
        return MaxFunctionArityError(fun)

      def decompose(pt: Type): (Symbol, List[Type], Type) =
        if ((isFunctionType(pt) || (pt.typeSymbol == PartialFunctionClass && numVparams == 1 && fun.body.isInstanceOf[Match])) && // see bug901 for a reason why next conditions are needed
            (  pt.dealiasWiden.typeArgs.length - 1 == numVparams
            || fun.vparams.exists(_.tpt.isEmpty)
            ))
          (pt.typeSymbol, pt.dealiasWiden.typeArgs.init, pt.dealiasWiden.typeArgs.last)
        else
          (FunctionClass(numVparams), fun.vparams map (x => NoType), WildcardType)

      val (clazz, argpts, respt) = decompose(pt)
      if (argpts.lengthCompare(numVparams) != 0)
        WrongNumberOfParametersError(fun, argpts)
      else {
        foreach2(fun.vparams, argpts) { (vparam, argpt) =>
          if (vparam.tpt.isEmpty) {
            vparam.tpt.tpe =
              if (isFullyDefined(argpt)) argpt
              else {
                fun match {
                  case etaExpansion(vparams, fn, args) =>
                    silent(_.typed(fn, mode.forFunMode, pt)) filter (_ => context.undetparams.isEmpty) map { fn1 =>
                        // if context,undetparams is not empty, the function was polymorphic,
                        // so we need the missing arguments to infer its type. See #871
                        //println("typing eta "+fun+":"+fn1.tpe+"/"+context.undetparams)
                        val ftpe = normalize(fn1.tpe) baseType FunctionClass(numVparams)
                        if (isFunctionType(ftpe) && isFullyDefined(ftpe))
                          return typedFunction(fun, mode, ftpe)
                    }
                  case _ =>
                }
                MissingParameterTypeError(fun, vparam, pt)
                ErrorType
              }
            if (!vparam.tpt.pos.isDefined) vparam.tpt setPos vparam.pos.focus
          }
        }

        fun.body match {
          // translate `x => x match { <cases> }` : PartialFunction to
          // `new PartialFunction { def applyOrElse(x, default) = x match { <cases> } def isDefinedAt(x) = ... }`
          case Match(sel, cases) if (sel ne EmptyTree) && newPatternMatching && (pt.typeSymbol == PartialFunctionClass) =>
            // go to outer context -- must discard the context that was created for the Function since we're discarding the function
            // thus, its symbol, which serves as the current context.owner, is not the right owner
            // you won't know you're using the wrong owner until lambda lift crashes (unless you know better than to use the wrong owner)
            val outerTyper = newTyper(context.outer)
            val p = fun.vparams.head
            if (p.tpt.tpe == null) p.tpt setType outerTyper.typedType(p.tpt).tpe

            outerTyper.synthesizePartialFunction(p.name, p.pos, fun.body, mode, pt)
          case _ =>
            val vparamSyms = fun.vparams map { vparam =>
              enterSym(context, vparam)
              if (context.retyping) context.scope enter vparam.symbol
              vparam.symbol
            }
            val vparams = fun.vparams mapConserve typedValDef
            val formals = vparamSyms map (_.tpe)
            val body1 = typed(fun.body, respt)
            val restpe = packedType(body1, fun.symbol).deconst.resultType
            val funtpe  = appliedType(clazz, formals :+ restpe: _*)

            treeCopy.Function(fun, vparams, body1) setType funtpe
        }
      }
    }

    def typedRefinement(templ: Template) {
      val stats = templ.body
      namer.enterSyms(stats)

      // need to delay rest of typedRefinement to avoid cyclic reference errors
      unit.toCheck += { () =>
        val stats1 = typedStats(stats, NoSymbol)
        // this code kicks in only after typer, so `stats` will never be filled in time
        // as a result, most of compound type trees with non-empty stats will fail to reify
        // todo. investigate whether something can be done about this
        val att = templ.attachments.get[CompoundTypeTreeOriginalAttachment].getOrElse(CompoundTypeTreeOriginalAttachment(Nil, Nil))
        templ.removeAttachment[CompoundTypeTreeOriginalAttachment]
        templ updateAttachment att.copy(stats = stats1)
        for (stat <- stats1 if stat.isDef && stat.symbol.isOverridingSymbol)
          stat.symbol setFlag OVERRIDE
                }
        }

    def typedImport(imp : Import) : Import = (transformed remove imp) match {
      case Some(imp1: Import) => imp1
      case _                  => log("unhandled import: "+imp+" in "+unit); imp
    }

    def typedStats(stats: List[Tree], exprOwner: Symbol): List[Tree] = {
      val inBlock = exprOwner == context.owner
      def includesTargetPos(tree: Tree) =
        tree.pos.isRange && context.unit.exists && (tree.pos includes context.unit.targetPos)
      val localTarget = stats exists includesTargetPos
      def typedStat(stat: Tree): Tree = {
        if (context.owner.isRefinementClass && !treeInfo.isDeclarationOrTypeDef(stat))
          OnlyDeclarationsError(stat)
        else
          stat match {
            case imp @ Import(_, _) =>
              imp.symbol.initialize
              if (!imp.symbol.isError) {
                context = context.make(imp)
                typedImport(imp)
              } else EmptyTree
            case _ =>
              if (localTarget && !includesTargetPos(stat)) {
                // skip typechecking of statements in a sequence where some other statement includes
                // the targetposition
                stat
              } else {
                val localTyper = if (inBlock || (stat.isDef && !stat.isInstanceOf[LabelDef])) {
                  this
                } else newTyper(context.make(stat, exprOwner))
                // XXX this creates a spurious dead code warning if an exception is thrown
                // in a constructor, even if it is the only thing in the constructor.
                val result = checkDead(localTyper.typed(stat, EXPRmode | BYVALmode, WildcardType))

                if (treeInfo.isSelfOrSuperConstrCall(result)) {
                  context.inConstructorSuffix = true
                  if (treeInfo.isSelfConstrCall(result) && result.symbol.pos.pointOrElse(0) >= exprOwner.enclMethod.pos.pointOrElse(0))
                    ConstructorsOrderError(stat)
                }

                if (treeInfo.isPureExprForWarningPurposes(result)) context.warning(stat.pos,
                  "a pure expression does nothing in statement position; " +
                  "you may be omitting necessary parentheses"
                )
                result
              }
          }
      }

      /* 'accessor' and 'accessed' are so similar it becomes very difficult to
       * follow the logic, so I renamed one to something distinct.
       */
      def accesses(looker: Symbol, accessed: Symbol) = accessed.hasLocalFlag && (
           (accessed.isParamAccessor)
        || (looker.hasAccessorFlag && !accessed.hasAccessorFlag && accessed.isPrivate)
      )

      def checkNoDoubleDefs(stats: List[Tree]): Unit = {
        val scope = if (inBlock) context.scope else context.owner.info.decls
        var e = scope.elems
        while ((e ne null) && e.owner == scope) {
          var e1 = scope.lookupNextEntry(e)
          while ((e1 ne null) && e1.owner == scope) {
            if (!accesses(e.sym, e1.sym) && !accesses(e1.sym, e.sym) &&
                (e.sym.isType || inBlock || (e.sym.tpe matches e1.sym.tpe)))
              // default getters are defined twice when multiple overloads have defaults. an
              // error for this is issued in RefChecks.checkDefaultsInOverloaded
              if (!e.sym.isErroneous && !e1.sym.isErroneous && !e.sym.hasDefaultFlag &&
                  !e.sym.hasAnnotation(BridgeClass) && !e1.sym.hasAnnotation(BridgeClass)) {
                log("Double definition detected:\n  " +
                    ((e.sym.getClass, e.sym.info, e.sym.ownerChain)) + "\n  " +
                    ((e1.sym.getClass, e1.sym.info, e1.sym.ownerChain)))

                DefDefinedTwiceError(e.sym, e1.sym)
                scope.unlink(e1) // need to unlink to avoid later problems with lub; see #2779
              }
              e1 = scope.lookupNextEntry(e1)
          }
          e = e.next
        }
      }

      def addSynthetics(stats: List[Tree]): List[Tree] = {
        val scope = if (inBlock) context.scope else context.owner.info.decls
        var newStats = new ListBuffer[Tree]
        var moreToAdd = true
        while (moreToAdd) {
          val initElems = scope.elems
          // SI-5877 The decls of a package include decls of the package object. But we don't want to add
          //         the corresponding synthetics to the package class, only to the package object class.
          def shouldAdd(sym: Symbol) =
            inBlock || !context.isInPackageObject(sym, context.owner)
          for (sym <- scope if shouldAdd(sym))
            for (tree <- context.unit.synthetics get sym) {
              newStats += typedStat(tree) // might add even more synthetics to the scope
              context.unit.synthetics -= sym
            }
          // the type completer of a synthetic might add more synthetics. example: if the
          // factory method of a case class (i.e. the constructor) has a default.
          moreToAdd = scope.elems ne initElems
        }
        if (newStats.isEmpty) stats
        else {
          // put default getters next to the method they belong to,
          // same for companion objects. fixes #2489 and #4036.
          // [Martin] This is pretty ugly. I think we could avoid
          // this code by associating defaults and companion objects
          // with the original tree instead of the new symbol.
          def matches(stat: Tree, synt: Tree) = (stat, synt) match {
            // synt is default arg for stat
            case (DefDef(_, statName, _, _, _, _), DefDef(mods, syntName, _, _, _, _)) =>
              mods.hasDefaultFlag && syntName.toString.startsWith(statName.toString)

            // synt is companion module
            case (ClassDef(_, className, _, _), ModuleDef(_, moduleName, _)) =>
              className.toTermName == moduleName

            // synt is implicit def for implicit class (#6278)
            case (ClassDef(cmods, cname, _, _), DefDef(dmods, dname, _, _, _, _)) =>
              cmods.isImplicit && dmods.isImplicit && cname.toTermName == dname

            case _ => false
          }

          def matching(stat: Tree): List[Tree] = {
            val (pos, neg) = newStats.partition(synt => matches(stat, synt))
            newStats = neg
            pos.toList
          }

          (stats foldRight List[Tree]())((stat, res) => {
            stat :: matching(stat) ::: res
          }) ::: newStats.toList
        }
      }

      val stats1 = stats mapConserve typedStat
      if (phase.erasedTypes) stats1
      else {
        checkNoDoubleDefs(stats1)
        addSynthetics(stats1)
      }
    }

    def typedArg(arg: Tree, mode: Mode, newmode: Mode, pt: Type): Tree = {
      val typedMode = mode.onlySticky | newmode
      val t = withCondConstrTyper((mode & SCCmode) != NOmode)(_.typed(arg, typedMode, pt))
      checkDead.inMode(typedMode, t)
    }

    def typedArgs(args: List[Tree], mode: Mode) =
      args mapConserve (arg => typedArg(arg, mode, NOmode, WildcardType))

    /** Type trees in `args0` against corresponding expected type in `adapted0`.
     *
     * The mode in which each argument is typed is derived from `mode` and
     * whether the arg was originally by-name or var-arg (need `formals0` for that)
     * the default is by-val, of course.
     *
     * (docs reverse-engineered -- AM)
     */
    def typedArgs(args0: List[Tree], mode: Mode, formals0: List[Type], adapted0: List[Type]): List[Tree] = {
      val sticky = mode.onlySticky
      def loop(args: List[Tree], formals: List[Type], adapted: List[Type]): List[Tree] = {
        if (args.isEmpty || adapted.isEmpty) Nil
        else {
          // No formals left or * indicates varargs.
          val isVarArgs = formals.isEmpty || formals.tail.isEmpty && isRepeatedParamType(formals.head)
          val typedMode = sticky | (
            if (isVarArgs) STARmode | BYVALmode
            else if (isByNameParamType(formals.head)) NOmode
            else BYVALmode
          )
          // formals may be empty, so don't call tail
          typedArg(args.head, mode, typedMode, adapted.head) :: loop(args.tail, formals drop 1, adapted.tail)
        }
      }
      loop(args0, formals0, adapted0)
    }

    /** Does function need to be instantiated, because a missing parameter
     *  in an argument closure overlaps with an uninstantiated formal?
     */
    def needsInstantiation(tparams: List[Symbol], formals: List[Type], args: List[Tree]) = {
      def isLowerBounded(tparam: Symbol) = !tparam.info.bounds.lo.typeSymbol.isBottomClass

      exists2(formals, args) {
        case (formal, Function(vparams, _)) =>
          (vparams exists (_.tpt.isEmpty)) &&
          vparams.length <= MaxFunctionArity &&
          (formal baseType FunctionClass(vparams.length) match {
            case TypeRef(_, _, formalargs) =>
              ( exists2(formalargs, vparams)((formal, vparam) =>
                        vparam.tpt.isEmpty && (tparams exists formal.contains))
                && (tparams forall isLowerBounded)
              )
            case _ =>
              false
          })
        case _ =>
          false
      }
    }

    /** Is `tree` a block created by a named application?
     */
    def isNamedApplyBlock(tree: Tree) =
      context.namedApplyBlockInfo exists (_._1 == tree)

    def callToCompanionConstr(context: Context, calledFun: Symbol) = {
      calledFun.isConstructor && {
        val methCtx = context.enclMethod
        (methCtx != NoContext) && {
          val contextFun = methCtx.tree.symbol
          contextFun.isPrimaryConstructor && contextFun.owner.isModuleClass &&
          companionSymbolOf(calledFun.owner, context).moduleClass == contextFun.owner
        }
      }
    }

    def doTypedApply(tree: Tree, fun0: Tree, args: List[Tree], mode: Mode, pt: Type): Tree = {
      // TODO_NMT: check the assumption that args nonEmpty
      def duplErrTree = setError(treeCopy.Apply(tree, fun0, args))
      def duplErrorTree(err: AbsTypeError) = { issue(err); duplErrTree }

      def preSelectOverloaded(fun: Tree): Tree = {
        if (fun.hasSymbolField && fun.symbol.isOverloaded) {
          // remove alternatives with wrong number of parameters without looking at types.
          // less expensive than including them in inferMethodAlternative (see below).
          def shapeType(arg: Tree): Type = arg match {
            case Function(vparams, body) =>
              functionType(vparams map (_ => AnyClass.tpe), shapeType(body))
            case AssignOrNamedArg(Ident(name), rhs) =>
              NamedType(name, shapeType(rhs))
            case _ =>
              NothingClass.tpe
          }
          val argtypes = args map shapeType
          val pre = fun.symbol.tpe.prefix
          var sym = fun.symbol filter { alt =>
            // must use pt as expected type, not WildcardType (a tempting quick fix to #2665)
            // now fixed by using isWeaklyCompatible in exprTypeArgs
            // TODO: understand why exactly -- some types were not inferred anymore (`ant clean quick.bin` failed)
            // (I had expected inferMethodAlternative to pick up the slack introduced by using WildcardType here)
            //
            // @PP responds: I changed it to pass WildcardType instead of pt and only one line in
            // trunk (excluding scalacheck, which had another) failed to compile. It was this line in
            // Types: "refs = Array(Map(), Map())".  I determined that inference fails if there are at
            // least two invariant type parameters. See the test case I checked in to help backstop:
            // pos/isApplicableSafe.scala.
            isApplicableSafe(context.undetparams, followApply(pre memberType alt), argtypes, pt)
          }
          if (sym.isOverloaded) {
              // eliminate functions that would result from tupling transforms
              // keeps alternatives with repeated params
            val sym1 = sym filter (alt =>
                 isApplicableBasedOnArity(pre memberType alt, argtypes.length, varargsStar = false, tuplingAllowed = false)
              || alt.tpe.params.exists(_.hasDefault)
            )
            if (sym1 != NoSymbol) sym = sym1
          }
          if (sym == NoSymbol) fun
          else adapt(fun setSymbol sym setType pre.memberType(sym), mode.forFunMode, WildcardType)
        } else fun
      }

      val fun = preSelectOverloaded(fun0)

      fun.tpe match {
        case OverloadedType(pre, alts) =>
          def handleOverloaded = {
            val undetparams = context.undetparams
            val (args1, argTpes) = context.savingUndeterminedTypeParams() {
              val amode = forArgMode(fun, mode)
              def typedArg0(tree: Tree) = typedArg(tree, amode, BYVALmode, WildcardType)
              args.map {
                case arg @ AssignOrNamedArg(Ident(name), rhs) =>
                  // named args: only type the righthand sides ("unknown identifier" errors otherwise)
                  val rhs1 = typedArg0(rhs)
                  // the assign is untyped; that's ok because we call doTypedApply
                  val arg1 = treeCopy.AssignOrNamedArg(arg, arg.lhs, rhs1)
                  (arg1, NamedType(name, rhs1.tpe.deconst))
                case arg @ treeInfo.WildcardStarArg(repeated) =>
                  val arg1 = typedArg0(arg)
                  (arg1, RepeatedType(arg1.tpe.deconst))
                case arg =>
                  val arg1 = typedArg0(arg)
                  (arg1, arg1.tpe.deconst)
              }.unzip
            }
            if (context.hasErrors)
              setError(tree)
            else {
              inferMethodAlternative(fun, undetparams, argTpes, pt)
              doTypedApply(tree, adapt(fun, mode.forFunMode, WildcardType), args1, mode, pt)
            }
          }
          handleOverloaded

        case mt @ MethodType(params, _) =>
          val paramTypes = mt.paramTypes
          // repeat vararg as often as needed, remove by-name
          val argslen = args.length
          val formals = formalTypes(paramTypes, argslen)

          /* Try packing all arguments into a Tuple and apply `fun`
           * to that. This is the last thing which is tried (after
           * default arguments)
           */
          def tryTupleApply: Option[Tree] = (
            if (eligibleForTupleConversion(paramTypes, argslen) && !phase.erasedTypes) {
              val tupleArgs = List(atPos(tree.pos.makeTransparent)(gen.mkTuple(args)))
              // expected one argument, but got 0 or >1 ==>  try applying to tuple
              // the inner "doTypedApply" does "extractUndetparams" => restore when it fails
              val savedUndetparams = context.undetparams
              silent(_.doTypedApply(tree, fun, tupleArgs, mode, pt)) map { t =>
                  // Depending on user options, may warn or error here if
                  // a Unit or tuple was inserted.
                  Some(t) filter (tupledTree =>
                       !mode.inExprModeButNot(FUNmode)
                    || tupledTree.symbol == null
                    || checkValidAdaptation(tupledTree, args)
                  )
              } orElse { _ => context.undetparams = savedUndetparams ; None }
              }
            else None
          )

          /* Treats an application which uses named or default arguments.
           * Also works if names + a vararg used: when names are used, the vararg
           * parameter has to be specified exactly once. Note that combining varargs
           * and defaults is ruled out by typedDefDef.
           */
          def tryNamesDefaults: Tree = {
            val lencmp = compareLengths(args, formals)

            def checkNotMacro() = {
              if (treeInfo.isMacroApplication(fun))
                tryTupleApply getOrElse duplErrorTree(NamedAndDefaultArgumentsNotSupportedForMacros(tree, fun))
            }

            if (mt.isErroneous) duplErrTree
            else if (mode.inPatternMode) {
              // #2064
              duplErrorTree(WrongNumberOfArgsError(tree, fun))
            } else if (lencmp > 0) {
              tryTupleApply getOrElse duplErrorTree(TooManyArgsNamesDefaultsError(tree, fun))
            } else if (lencmp == 0) {
              // we don't need defaults. names were used, so this application is transformed
              // into a block (@see transformNamedApplication in NamesDefaults)
              val (namelessArgs, argPos) = removeNames(Typer.this)(args, params)
              if (namelessArgs exists (_.isErroneous)) {
                duplErrTree
              } else if (!allArgsArePositional(argPos) && !sameLength(formals, params))
                // !allArgsArePositional indicates that named arguments are used to re-order arguments
                duplErrorTree(MultipleVarargError(tree))
              else if (allArgsArePositional(argPos) && !isNamedApplyBlock(fun)) {
                // if there's no re-ordering, and fun is not transformed, no need to transform
                // more than an optimization, e.g. important in "synchronized { x = update-x }"
                checkNotMacro()
                doTypedApply(tree, fun, namelessArgs, mode, pt)
              } else {
                checkNotMacro()
                transformNamedApplication(Typer.this, mode, pt)(
                                          treeCopy.Apply(tree, fun, namelessArgs), argPos)
              }
            } else {
              // defaults are needed. they are added to the argument list in named style as
              // calls to the default getters. Example:
              //  foo[Int](a)()  ==>  foo[Int](a)(b = foo$qual.foo$default$2[Int](a))
              checkNotMacro()
              val fun1 = transformNamedApplication(Typer.this, mode, pt)(fun, x => x)
              if (fun1.isErroneous) duplErrTree
              else {
                assert(isNamedApplyBlock(fun1), fun1)
                val NamedApplyInfo(qual, targs, previousArgss, _) = context.namedApplyBlockInfo.get._2
                val blockIsEmpty = fun1 match {
                  case Block(Nil, _) =>
                    // if the block does not have any ValDef we can remove it. Note that the call to
                    // "transformNamedApplication" is always needed in order to obtain targs/previousArgss
                    context.namedApplyBlockInfo = None
                    true
                  case _ => false
                }
                val (allArgs, missing) = addDefaults(args, qual, targs, previousArgss, params, fun.pos.focus, context)
                val funSym = fun1 match { case Block(_, expr) => expr.symbol }
                val lencmp2 = compareLengths(allArgs, formals)

                if (!sameLength(allArgs, args) && callToCompanionConstr(context, funSym)) {
                  duplErrorTree(ModuleUsingCompanionClassDefaultArgsErrror(tree))
                } else if (lencmp2 > 0) {
                  removeNames(Typer.this)(allArgs, params) // #3818
                  duplErrTree
                } else if (lencmp2 == 0) {
                  // useful when a default doesn't match parameter type, e.g. def f[T](x:T="a"); f[Int]()
                  val note = "Error occurred in an application involving default arguments."
                  if (!(context.diagnostic contains note)) context.diagnostic = note :: context.diagnostic
                  doTypedApply(tree, if (blockIsEmpty) fun else fun1, allArgs, mode, pt)
                } else {
                  tryTupleApply getOrElse duplErrorTree(NotEnoughArgsError(tree, fun, missing))
                }
              }
            }
          }

          if (!sameLength(formals, args) ||   // wrong nb of arguments
              (args exists isNamedArg) ||     // uses a named argument
              isNamedApplyBlock(fun)) {       // fun was transformed to a named apply block =>
                                              // integrate this application into the block
            if (dyna.isApplyDynamicNamed(fun)) dyna.typedNamedApply(tree, fun, args, mode, pt)
            else tryNamesDefaults
          } else {
            val tparams = context.extractUndetparams()
            if (tparams.isEmpty) { // all type params are defined
              def handleMonomorphicCall: Tree = {
                // In order for checkDead not to be misled by the unfortunate special
                // case of AnyRef#synchronized (which is implemented with signature T => T
                // but behaves as if it were (=> T) => T) we need to know what is the actual
                // target of a call.  Since this information is no longer available from
                // typedArg, it is recorded here.
                val args1 =
                  // no expected type when jumping to a match label -- anything goes (this is ok since we're typing the translation of well-typed code)
                  // ... except during erasure: we must take the expected type into account as it drives the insertion of casts!
                  // I've exhausted all other semi-clean approaches I could think of in balancing GADT magic, SI-6145, CPS type-driven transforms and other existential trickiness
                  // (the right thing to do -- packing existential types -- runs into limitations in subtyping existential types,
                  //  casting breaks SI-6145,
                  //  not casting breaks GADT typing as it requires sneaking ill-typed trees past typer)
                  if (!phase.erasedTypes && fun.symbol.isLabel && treeInfo.isSynthCaseSymbol(fun.symbol))
                    typedArgs(args, forArgMode(fun, mode))
                  else
                    typedArgs(args, forArgMode(fun, mode), paramTypes, formals)

                // instantiate dependent method types, must preserve singleton types where possible (stableTypeFor) -- example use case:
                // val foo = "foo"; def precise(x: String)(y: x.type): x.type = {...}; val bar : foo.type = precise(foo)(foo)
                // precise(foo) : foo.type => foo.type
                val restpe = mt.resultType(args1 map (arg => gen.stableTypeFor(arg) getOrElse arg.tpe))
                def ifPatternSkipFormals(tp: Type) = tp match {
                  case MethodType(_, rtp) if (mode.inPatternMode) => rtp
                  case _ => tp
                }

                /*
                 * This is translating uses of List() into Nil.  This is less
                 *  than ideal from a consistency standpoint, but it shouldn't be
                 *  altered without due caution.
                 *  ... this also causes bootstrapping cycles if List_apply is
                 *  forced during kind-arity checking, so it is guarded by additional
                 *  tests to ensure we're sufficiently far along.
                 */
                if (args.isEmpty && canTranslateEmptyListToNil && fun.symbol.isInitialized && ListModule.hasCompleteInfo && (fun.symbol == List_apply))
                  atPos(tree.pos)(gen.mkNil setType restpe)
                else
                  constfold(treeCopy.Apply(tree, fun, args1) setType ifPatternSkipFormals(restpe))
              }
              checkDead.updateExpr(fun) {
                handleMonomorphicCall
              }
            } else if (needsInstantiation(tparams, formals, args)) {
              //println("needs inst "+fun+" "+tparams+"/"+(tparams map (_.info)))
              inferExprInstance(fun, tparams)
              doTypedApply(tree, fun, args, mode, pt)
            } else {
              def handlePolymorphicCall = {
                assert(!mode.inPatternMode, mode) // this case cannot arise for patterns
                val lenientTargs = protoTypeArgs(tparams, formals, mt.resultApprox, pt)
                val strictTargs = map2(lenientTargs, tparams)((targ, tparam) =>
                  if (targ == WildcardType) tparam.tpeHK else targ)
                var remainingParams = paramTypes
                def typedArgToPoly(arg: Tree, formal: Type): Tree = { //TR TODO: cleanup
                  val lenientPt = formal.instantiateTypeParams(tparams, lenientTargs)
                  val newmode =
                    if (isByNameParamType(remainingParams.head)) POLYmode
                    else POLYmode | BYVALmode
                  if (remainingParams.tail.nonEmpty) remainingParams = remainingParams.tail
                  val arg1 = typedArg(arg, forArgMode(fun, mode), newmode, lenientPt)
                  val argtparams = context.extractUndetparams()
                  if (!argtparams.isEmpty) {
                    val strictPt = formal.instantiateTypeParams(tparams, strictTargs)
                    inferArgumentInstance(arg1, argtparams, strictPt, lenientPt)
                    arg1
                  } else arg1
                }
                val args1 = map2(args, formals)(typedArgToPoly)
                if (args1 exists { _.isErrorTyped }) duplErrTree
                else {
                  debuglog("infer method inst " + fun + ", tparams = " + tparams + ", args = " + args1.map(_.tpe) + ", pt = " + pt + ", lobounds = " + tparams.map(_.tpe.bounds.lo) + ", parambounds = " + tparams.map(_.info)) //debug
                  // define the undetparams which have been fixed by this param list, replace the corresponding symbols in "fun"
                  // returns those undetparams which have not been instantiated.
                  val undetparams = inferMethodInstance(fun, tparams, args1, pt)
                  try doTypedApply(tree, fun, args1, mode, pt)
                  finally context.undetparams = undetparams
                }
              }
              handlePolymorphicCall
            }
          }

        case SingleType(_, _) =>
          doTypedApply(tree, fun setType fun.tpe.widen, args, mode, pt)

        case ErrorType =>
          if (!tree.isErrorTyped) setError(tree) else tree
          // @H change to setError(treeCopy.Apply(tree, fun, args))

        case otpe if mode.inPatternMode && unapplyMember(otpe).exists =>
          doTypedUnapply(tree, fun0, fun, args, mode, pt)

        case _ =>
          if (treeInfo.isMacroApplication(tree)) duplErrorTree(MacroTooManyArgumentListsError(tree, fun.symbol))
          else duplErrorTree(ApplyWithoutArgsError(tree, fun))
      }
    }

    def doTypedUnapply(tree: Tree, fun0: Tree, fun: Tree, args: List[Tree], mode: Mode, pt: Type): Tree = {
      def duplErrTree = setError(treeCopy.Apply(tree, fun0, args))
      def duplErrorTree(err: AbsTypeError) = { issue(err); duplErrTree }

      val otpe = fun.tpe

      if (args.length > MaxTupleArity)
        return duplErrorTree(TooManyArgsPatternError(fun))

      //
      def freshArgType(tp: Type): (List[Symbol], Type) = tp match {
        case MethodType(param :: _, _) =>
          (Nil, param.tpe)
        case PolyType(tparams, restpe) =>
          createFromClonedSymbols(tparams, freshArgType(restpe)._2)((ps, t) => ((ps, t)))
        // No longer used, see test case neg/t960.scala (#960 has nothing to do with it)
        case OverloadedType(_, _) =>
          OverloadedUnapplyError(fun)
          (Nil, ErrorType)
        case _ =>
          UnapplyWithSingleArgError(fun)
          (Nil, ErrorType)
      }

      val unapp     = unapplyMember(otpe)
      val unappType = otpe.memberType(unapp)
      val argDummy  = context.owner.newValue(nme.SELECTOR_DUMMY, fun.pos, SYNTHETIC) setInfo pt
      val arg       = Ident(argDummy) setType pt

      val uncheckedTypeExtractor =
        if (unappType.paramTypes.nonEmpty)
          extractorForUncheckedType(tree.pos, unappType.paramTypes.head)
        else None

      if (!isApplicableSafe(Nil, unappType, List(pt), WildcardType)) {
        //Console.println(s"UNAPP: need to typetest, arg: ${arg.tpe} unappType: $unappType")
        val (freeVars, unappFormal) = freshArgType(unappType.skolemizeExistential(context.owner, tree))
        val unapplyContext = context.makeNewScope(context.tree, context.owner)
        freeVars foreach unapplyContext.scope.enter

        val typer1 = newTyper(unapplyContext)
        val pattp = typer1.infer.inferTypedPattern(tree, unappFormal, arg.tpe, canRemedy = uncheckedTypeExtractor.nonEmpty)

        // turn any unresolved type variables in freevars into existential skolems
        val skolems = freeVars map (fv => unapplyContext.owner.newExistentialSkolem(fv, fv))
        arg setType pattp.substSym(freeVars, skolems)
        argDummy setInfo arg.tpe
      }

      // clearing the type is necessary so that ref will be stabilized; see bug 881
      val fun1 = typedPos(fun.pos)(Apply(Select(fun.clearType(), unapp), List(arg)))

      if (fun1.tpe.isErroneous) duplErrTree
      else {
        val resTp     = fun1.tpe.finalResultType.dealiasWiden
        val nbSubPats = args.length

        val (formals, formalsExpanded) = extractorFormalTypes(fun0.pos, resTp, nbSubPats, fun1.symbol)
        if (formals == null) duplErrorTree(WrongNumberOfArgsError(tree, fun))
        else {
          val args1 = typedArgs(args, mode, formals, formalsExpanded)
          val pt1 = if (isFullyDefined(pt)) pt else makeFullyDefined(pt) // SI-1048

          val itype = glb(List(pt1, arg.tpe))
          arg setType pt1    // restore type (arg is a dummy tree, just needs to pass typechecking)
          val unapply = UnApply(fun1, args1) setPos tree.pos setType itype

          // if the type that the unapply method expects for its argument is uncheckable, wrap in classtag extractor
          // skip if the unapply's type is not a method type with (at least, but really it should be exactly) one argument
          // also skip if we already wrapped a classtag extractor (so we don't keep doing that forever)
          if (uncheckedTypeExtractor.isEmpty || fun1.symbol.owner.isNonBottomSubClass(ClassTagClass)) unapply
          else wrapClassTagUnapply(unapply, uncheckedTypeExtractor.get, unappType.paramTypes.head)
        }
      }
    }

    def wrapClassTagUnapply(uncheckedPattern: Tree, classTagExtractor: Tree, pt: Type): Tree = {
      // TODO: disable when in unchecked match
      // we don't create a new Context for a Match, so find the CaseDef, then go out one level and navigate back to the match that has this case
      // val thisCase = context.nextEnclosing(_.tree.isInstanceOf[CaseDef])
      // val unchecked = thisCase.outer.tree.collect{case Match(selector, cases) if cases contains thisCase => selector} match {
      //   case List(Typed(_, tpt)) if tpt.tpe hasAnnotation UncheckedClass => true
      //   case t => println("outer tree: "+ (t, thisCase, thisCase.outer.tree)); false
      // }
      // println("wrapClassTagUnapply"+ (!isPastTyper && infer.containsUnchecked(pt), pt, uncheckedPattern))
      // println("wrapClassTagUnapply: "+ extractor)
      // println(util.Position.formatMessage(uncheckedPattern.pos, "made unchecked type test into a checked one", true))

      val args = List(uncheckedPattern)
      val app  = atPos(uncheckedPattern.pos)(Apply(classTagExtractor, args))
      // must call doTypedUnapply directly, as otherwise we get undesirable rewrites
      // and re-typechecks of the target of the unapply call in PATTERNmode,
      // this breaks down when the classTagExtractor (which defineds the unapply member) is not a simple reference to an object,
      // but an arbitrary tree as is the case here
      doTypedUnapply(app, classTagExtractor, classTagExtractor, args, PATTERNmode, pt)
    }

    // if there's a ClassTag that allows us to turn the unchecked type test for `pt` into a checked type test
    // return the corresponding extractor (an instance of ClassTag[`pt`])
    def extractorForUncheckedType(pos: Position, pt: Type): Option[Tree] = if (isPastTyper) None else {
      // only look at top-level type, can't (reliably) do anything about unchecked type args (in general)
      // but at least make a proper type before passing it elsewhere
      val pt1 = pt.dealiasWiden match {
        case tr @ TypeRef(pre, sym, args) if args.nonEmpty => copyTypeRef(tr, pre, sym, sym.typeParams map (_.tpeHK)) // replace actual type args with dummies
        case pt1                                           => pt1
      }
      pt1 match {
        // if at least one of the types in an intersection is checkable, use the checkable ones
        // this avoids problems as in run/matchonseq.scala, where the expected type is `Coll with scala.collection.SeqLike`
        // Coll is an abstract type, but SeqLike of course is not
        case RefinedType(ps, _) if ps.length > 1 && (ps exists infer.isCheckable) =>
          None

        case ptCheckable if infer isUncheckable ptCheckable =>
          val classTagExtractor = resolveClassTag(pos, ptCheckable)

          if (classTagExtractor != EmptyTree && unapplyMember(classTagExtractor.tpe) != NoSymbol)
            Some(classTagExtractor)
          else None

        case _ => None
    }
    }

    /**
     * Convert an annotation constructor call into an AnnotationInfo.
     */
    def typedAnnotation(ann: Tree, mode: Mode = EXPRmode, selfsym: Symbol = NoSymbol): AnnotationInfo = {
      var hasError: Boolean = false
      val pending = ListBuffer[AbsTypeError]()

      def finish(res: AnnotationInfo): AnnotationInfo = {
        if (hasError) {
          pending.foreach(ErrorUtils.issueTypeError)
          ErroneousAnnotation
        }
        else res
      }

      def reportAnnotationError(err: AbsTypeError) = {
        pending += err
        hasError = true
        ErroneousAnnotation
      }

      /* Calling constfold right here is necessary because some trees (negated
       * floats and literals in particular) are not yet folded.
       */
      def tryConst(tr: Tree, pt: Type): Option[LiteralAnnotArg] = {
        // The typed tree may be relevantly different than the tree `tr`,
        // e.g. it may have encountered an implicit conversion.
        val ttree = typed(constfold(tr), EXPRmode, pt)
        val const: Constant = ttree match {
          case l @ Literal(c) if !l.isErroneous => c
          case tree => tree.tpe match {
            case ConstantType(c)  => c
            case tpe              => null
          }
        }

        if (const == null) {
          reportAnnotationError(AnnotationNotAConstantError(ttree)); None
        } else if (const.value == null) {
          reportAnnotationError(AnnotationArgNullError(tr)); None
        } else
          Some(LiteralAnnotArg(const))
      }

      /* Converts an untyped tree to a ClassfileAnnotArg. If the conversion fails,
       * an error message is reported and None is returned.
       */
      def tree2ConstArg(tree: Tree, pt: Type): Option[ClassfileAnnotArg] = tree match {
        case Apply(Select(New(tpt), nme.CONSTRUCTOR), args) if (pt.typeSymbol == ArrayClass) =>
          reportAnnotationError(ArrayConstantsError(tree)); None

        case ann @ Apply(Select(New(tpt), nme.CONSTRUCTOR), args) =>
          val annInfo = typedAnnotation(ann, mode, NoSymbol)
          val annType = annInfo.tpe

          if (!annType.typeSymbol.isSubClass(pt.typeSymbol))
            reportAnnotationError(AnnotationTypeMismatchError(tpt, annType, annType))
          else if (!annType.typeSymbol.isSubClass(ClassfileAnnotationClass))
            reportAnnotationError(NestedAnnotationError(ann, annType))

          if (annInfo.atp.isErroneous) { hasError = true; None }
          else Some(NestedAnnotArg(annInfo))

        // use of Array.apply[T: ClassTag](xs: T*): Array[T]
        // and    Array.apply(x: Int, xs: Int*): Array[Int]       (and similar)
        case Apply(fun, args) =>
          val typedFun = typed(fun, mode.forFunMode, WildcardType)
          if (typedFun.symbol.owner == ArrayModule.moduleClass && typedFun.symbol.name == nme.apply)
            pt match {
              case TypeRef(_, ArrayClass, targ :: _) =>
                trees2ConstArg(args, targ)
              case _ =>
                // For classfile annotations, pt can only be T:
                //   BT = Int, .., String, Class[_], JavaAnnotClass
                //   T = BT | Array[BT]
                // So an array literal as argument can only be valid if pt is Array[_]
                reportAnnotationError(ArrayConstantsTypeMismatchError(tree, pt))
                None
            }
          else tryConst(tree, pt)

        case Typed(t, _) =>
          tree2ConstArg(t, pt)

        case tree =>
          tryConst(tree, pt)
      }
      def trees2ConstArg(trees: List[Tree], pt: Type): Option[ArrayAnnotArg] = {
        val args = trees.map(tree2ConstArg(_, pt))
        if (args.exists(_.isEmpty)) None
        else Some(ArrayAnnotArg(args.flatten.toArray))
      }

      // begin typedAnnotation
      val treeInfo.Applied(fun0, targs, argss) = ann
      if (fun0.isErroneous)
        return finish(ErroneousAnnotation)
      val typedFun0 = typed(fun0, mode.forFunMode, WildcardType)
      val typedFunPart = (
        // If there are dummy type arguments in typeFun part, it suggests we
        // must type the actual constructor call, not only the select. The value
        // arguments are how the type arguments will be inferred.
        if (targs.isEmpty && typedFun0.exists(t => t.tpe != null && isDummyAppliedType(t.tpe)))
          logResult(s"Retyped $typedFun0 to find type args")(typed(argss.foldLeft(fun0)(Apply(_, _))))
        else
          typedFun0
      )
      val treeInfo.Applied(typedFun @ Select(New(annTpt), _), _, _) = typedFunPart
      val annType = annTpt.tpe

      finish(
        if (typedFun.isErroneous)
          ErroneousAnnotation
        else if (annType.typeSymbol isNonBottomSubClass ClassfileAnnotationClass) {
          // annotation to be saved as java classfile annotation
          val isJava = typedFun.symbol.owner.isJavaDefined
          if (argss.length > 1) {
            reportAnnotationError(MultipleArgumentListForAnnotationError(ann))
          }
          else {
            val annScope = annType.decls
                .filter(sym => sym.isMethod && !sym.isConstructor && sym.isJavaDefined)
            val names = new scala.collection.mutable.HashSet[Symbol]
            names ++= (if (isJava) annScope.iterator
                       else typedFun.tpe.params.iterator)

            def hasValue = names exists (_.name == nme.value)
            val args = argss match {
              case (arg :: Nil) :: Nil if !isNamedArg(arg) && hasValue => gen.mkNamedArg(nme.value, arg) :: Nil
              case args :: Nil                                         => args
            }

            val nvPairs = args map {
              case arg @ AssignOrNamedArg(Ident(name), rhs) =>
                val sym = if (isJava) annScope.lookup(name)
                          else typedFun.tpe.params.find(p => p.name == name).getOrElse(NoSymbol)
                if (sym == NoSymbol) {
                  reportAnnotationError(UnknownAnnotationNameError(arg, name))
                  (nme.ERROR, None)
                } else if (!names.contains(sym)) {
                  reportAnnotationError(DuplicateValueAnnotationError(arg, name))
                  (nme.ERROR, None)
                } else {
                  names -= sym
                  if (isJava) sym.cookJavaRawInfo() // #3429
                  val annArg = tree2ConstArg(rhs, sym.tpe.resultType)
                  (sym.name, annArg)
                }
              case arg =>
                reportAnnotationError(ClassfileAnnotationsAsNamedArgsError(arg))
                (nme.ERROR, None)
            }
            for (sym <- names) {
              // make sure the flags are up to date before erroring (jvm/t3415 fails otherwise)
              sym.initialize
              if (!sym.hasAnnotation(AnnotationDefaultAttr) && !sym.hasDefault)
                reportAnnotationError(AnnotationMissingArgError(ann, annType, sym))
            }

            if (hasError) ErroneousAnnotation
            else AnnotationInfo(annType, List(), nvPairs map {p => (p._1, p._2.get)}).setOriginal(Apply(typedFun, args).setPos(ann.pos))
          }
        }
        else {
          val typedAnn = if (selfsym == NoSymbol) {
            // local dummy fixes SI-5544
            val localTyper = newTyper(context.make(ann, context.owner.newLocalDummy(ann.pos)))
            localTyper.typed(ann, mode, annType)
          }
          else {
            // Since a selfsym is supplied, the annotation should have an extra
            // "self" identifier in scope for type checking. This is implemented
            // by wrapping the rhs in a function like "self => rhs" during type
            // checking, and then stripping the "self =>" and substituting in
            // the supplied selfsym.
            val funcparm = ValDef(NoMods, nme.self, TypeTree(selfsym.info), EmptyTree)
            // The .duplicate of annot.constr deals with problems that accur
            // if this annotation is later typed again, which the compiler
            // sometimes does. The problem is that "self" ident's within
            // annot.constr will retain the old symbol from the previous typing.
            val func     = Function(funcparm :: Nil, ann.duplicate)
            val funcType = appliedType(FunctionClass(1), selfsym.info, annType)
            val Function(arg :: Nil, rhs) = typed(func, mode, funcType)

            rhs.substituteSymbols(arg.symbol :: Nil, selfsym :: Nil)
            }

          def annInfo(t: Tree): AnnotationInfo = t match {
            case Apply(Select(New(tpt), nme.CONSTRUCTOR), args) =>
              AnnotationInfo(annType, args, List()).setOriginal(typedAnn).setPos(t.pos)

            case Block(stats, expr) =>
              context.warning(t.pos, "Usage of named or default arguments transformed this annotation\n"+
                                "constructor call into a block. The corresponding AnnotationInfo\n"+
                                "will contain references to local values and default getters instead\n"+
                                "of the actual argument trees")
              annInfo(expr)

            case Apply(fun, args) =>
              context.warning(t.pos, "Implementation limitation: multiple argument lists on annotations are\n"+
                                     "currently not supported; ignoring arguments "+ args)
              annInfo(fun)

            case _ =>
              reportAnnotationError(UnexpectedTreeAnnotationError(t, typedAnn))
          }

          if (annType.typeSymbol == DeprecatedAttr && argss.flatten.size < 2)
            unit.deprecationWarning(ann.pos, "@deprecated now takes two arguments; see the scaladoc.")

          if ((typedAnn.tpe == null) || typedAnn.tpe.isErroneous) ErroneousAnnotation
          else annInfo(typedAnn)
      })
        }

    /** Compute an existential type from raw hidden symbols `syms` and type `tp`
     */
    def packSymbols(hidden: List[Symbol], tp: Type): Type = global.packSymbols(hidden, tp, Some(context0.owner))

    def isReferencedFrom(ctx: Context, sym: Symbol): Boolean =
      ctx.owner.isTerm &&
      (ctx.scope.exists { dcl => dcl.isInitialized && (dcl.info contains sym) }) ||
      {
        var ctx1 = ctx.outer
        while ((ctx1 != NoContext) && (ctx1.scope eq ctx.scope)) ctx1 = ctx1.outer
        (ctx1 != NoContext) && isReferencedFrom(ctx1, sym)
      }

    def isCapturedExistential(sym: Symbol) =
      (sym hasAllFlags (EXISTENTIAL | CAPTURED)) && {
      val start = if (Statistics.canEnable) Statistics.startTimer(isReferencedNanos) else null
      try !isReferencedFrom(context, sym)
      finally if (Statistics.canEnable) Statistics.stopTimer(isReferencedNanos, start)
    }

    def packCaptured(tpe: Type): Type = {
      val captured = mutable.Set[Symbol]()
      for (tp <- tpe)
        if (isCapturedExistential(tp.typeSymbol))
          captured += tp.typeSymbol
      existentialAbstraction(captured.toList, tpe)
    }

    /** convert local symbols and skolems to existentials */
    def packedType(tree: Tree, owner: Symbol): Type = {
      def defines(tree: Tree, sym: Symbol) =
        sym.isExistentialSkolem && sym.unpackLocation == tree ||
        tree.isDef && tree.symbol == sym
      def isVisibleParameter(sym: Symbol) =
        sym.isParameter && (sym.owner == owner) && (sym.isType || !owner.isAnonymousFunction)
      def containsDef(owner: Symbol, sym: Symbol): Boolean =
        (!sym.hasPackageFlag) && {
          var o = sym.owner
          while (o != owner && o != NoSymbol && !o.hasPackageFlag) o = o.owner
          o == owner && !isVisibleParameter(sym)
        }
      var localSyms = scala.collection.immutable.Set[Symbol]()
      var boundSyms = scala.collection.immutable.Set[Symbol]()
      def isLocal(sym: Symbol): Boolean =
        if (sym == NoSymbol || sym.isRefinementClass || sym.isLocalDummy) false
        else if (owner == NoSymbol) tree exists (defines(_, sym))
        else containsDef(owner, sym) || isRawParameter(sym) || isCapturedExistential(sym)
      def containsLocal(tp: Type): Boolean =
        tp exists (t => isLocal(t.typeSymbol) || isLocal(t.termSymbol))

      val dealiasLocals = new TypeMap {
        def apply(tp: Type): Type = tp match {
          case TypeRef(pre, sym, args) =>
            if (sym.isAliasType && containsLocal(tp)) apply(tp.dealias)
            else {
              if (pre.isVolatile)
                InferTypeWithVolatileTypeSelectionError(tree, pre)
              mapOver(tp)
            }
          case _ =>
            mapOver(tp)
        }
      }
      // add all local symbols of `tp` to `localSyms`
      // TODO: expand higher-kinded types into individual copies for each instance.
      def addLocals(tp: Type) {
        val remainingSyms = new ListBuffer[Symbol]
        def addIfLocal(sym: Symbol, tp: Type) {
          if (isLocal(sym) && !localSyms(sym) && !boundSyms(sym)) {
            if (sym.typeParams.isEmpty) {
              localSyms += sym
              remainingSyms += sym
            } else {
              AbstractExistentiallyOverParamerizedTpeError(tree, tp)
            }
          }
        }

        for (t <- tp) {
          t match {
            case ExistentialType(tparams, _) =>
              boundSyms ++= tparams
            case AnnotatedType(annots, _, _) =>
              for (annot <- annots; arg <- annot.args) {
                arg match {
                  case Ident(_) =>
                    // Check the symbol of an Ident, unless the
                    // Ident's type is already over an existential.
                    // (If the type is already over an existential,
                    // then remap the type, not the core symbol.)
                    if (!arg.tpe.typeSymbol.hasFlag(EXISTENTIAL))
                      addIfLocal(arg.symbol, arg.tpe)
                  case _ => ()
                }
              }
            case _ =>
          }
          addIfLocal(t.termSymbol, t)
          addIfLocal(t.typeSymbol, t)
        }
        for (sym <- remainingSyms) addLocals(sym.existentialBound)
      }

      val dealiasedType = dealiasLocals(tree.tpe)
      addLocals(dealiasedType)
      packSymbols(localSyms.toList, dealiasedType)
    }

    def typedClassOf(tree: Tree, tpt: Tree, noGen: Boolean = false) =
      if (!checkClassType(tpt) && noGen) tpt
      else atPos(tree.pos)(gen.mkClassOf(tpt.tpe))

    protected def typedExistentialTypeTree(tree: ExistentialTypeTree, mode: Mode): Tree = {
      for (wc <- tree.whereClauses)
        if (wc.symbol == NoSymbol) { namer.enterSym(wc); wc.symbol setFlag EXISTENTIAL }
        else context.scope enter wc.symbol
      val whereClauses1 = typedStats(tree.whereClauses, context.owner)
      for (vd @ ValDef(_, _, _, _) <- whereClauses1)
        if (vd.symbol.tpe.isVolatile)
          AbstractionFromVolatileTypeError(vd)
      val tpt1 = typedType(tree.tpt, mode)
      existentialTransform(whereClauses1 map (_.symbol), tpt1.tpe)((tparams, tp) => {
        val original = tpt1 match {
          case tpt : TypeTree => atPos(tree.pos)(ExistentialTypeTree(tpt.original, tree.whereClauses))
          case _ => {
            debuglog(s"cannot reconstruct the original for $tree, because $tpt1 is not a TypeTree")
            tree
          }
        }
        TypeTree(newExistentialType(tparams, tp)) setOriginal original
      }
      )
    }

    // lifted out of typed1 because it's needed in typedImplicit0
    protected def typedTypeApply(tree: Tree, mode: Mode, fun: Tree, args: List[Tree]): Tree = fun.tpe match {
      case OverloadedType(pre, alts) =>
        inferPolyAlternatives(fun, args map (_.tpe))
        val tparams = fun.symbol.typeParams //@M TODO: fun.symbol.info.typeParams ? (as in typedAppliedTypeTree)
        val args1 = if (sameLength(args, tparams)) {
          //@M: in case TypeApply we can't check the kind-arities of the type arguments,
          // as we don't know which alternative to choose... here we do
          map2Conserve(args, tparams) {
            //@M! the polytype denotes the expected kind
            (arg, tparam) => typedHigherKindedType(arg, mode, GenPolyType(tparam.typeParams, AnyClass.tpe))
          }
        } else // @M: there's probably something wrong when args.length != tparams.length... (triggered by bug #320)
         // Martin, I'm using fake trees, because, if you use args or arg.map(typedType),
         // inferPolyAlternatives loops...  -- I have no idea why :-(
         // ...actually this was looping anyway, see bug #278.
          return TypedApplyWrongNumberOfTpeParametersError(fun, fun)

        typedTypeApply(tree, mode, fun, args1)
      case SingleType(_, _) =>
        typedTypeApply(tree, mode, fun setType fun.tpe.widen, args)
      case PolyType(tparams, restpe) if tparams.nonEmpty =>
        if (sameLength(tparams, args)) {
          val targs = args map (_.tpe)
          checkBounds(tree, NoPrefix, NoSymbol, tparams, targs, "")
          if (fun.symbol == Predef_classOf)
            typedClassOf(tree, args.head, noGen = true)
          else {
            if (!isPastTyper && fun.symbol == Any_isInstanceOf && targs.nonEmpty) {
              val scrutineeType = fun match {
                case Select(qual, _) => qual.tpe
                case _               => AnyClass.tpe
              }
              checkCheckable(tree, targs.head, scrutineeType, inPattern = false)
            }
            val resultpe = restpe.instantiateTypeParams(tparams, targs)
            //@M substitution in instantiateParams needs to be careful!
            //@M example: class Foo[a] { def foo[m[x]]: m[a] = error("") } (new Foo[Int]).foo[List] : List[Int]
            //@M    --> first, m[a] gets changed to m[Int], then m gets substituted for List,
            //          this must preserve m's type argument, so that we end up with List[Int], and not List[a]
            //@M related bug: #1438
            //println("instantiating type params "+restpe+" "+tparams+" "+targs+" = "+resultpe)
            treeCopy.TypeApply(tree, fun, args) setType resultpe
          }
        }
        else {
          TypedApplyWrongNumberOfTpeParametersError(tree, fun)
        }
      case ErrorType =>
        setError(treeCopy.TypeApply(tree, fun, args))
      case _ =>
        fun match {
          // drop the application for an applyDynamic or selectDynamic call since it has been pushed down
          case treeInfo.DynamicApplication(_, _) => fun
          case _ => TypedApplyDoesNotTakeTpeParametersError(tree, fun)
        }
    }

    object dyna {
      import treeInfo.{isApplyDynamicName, DynamicUpdate, DynamicApplicationNamed}

      def acceptsApplyDynamic(tp: Type) = tp.typeSymbol isNonBottomSubClass DynamicClass

      /** Returns `Some(t)` if `name` can be selected dynamically on `qual`, `None` if not.
       * `t` specifies the type to be passed to the applyDynamic/selectDynamic call (unless it is NoType)
       * NOTE: currently either returns None or Some(NoType) (scala-virtualized extends this to Some(t) for selections on staged Structs)
       */
      def acceptsApplyDynamicWithType(qual: Tree, name: Name): Option[Type] =
        // don't selectDynamic selectDynamic, do select dynamic at unknown type,
        // in scala-virtualized, we may return a Some(tp) where tp ne NoType
        if (!isApplyDynamicName(name) && acceptsApplyDynamic(qual.tpe.widen)) Some(NoType)
        else None

      def isDynamicallyUpdatable(tree: Tree) = tree match {
        case DynamicUpdate(qual, name) =>
          // if the qualifier is a Dynamic, that's all we need to know
          acceptsApplyDynamic(qual.tpe)
        case _ => false
      }

      def isApplyDynamicNamed(fun: Tree): Boolean = fun match {
        case DynamicApplicationNamed(qual, _) if acceptsApplyDynamic(qual.tpe.widen) => true
        case _ => false
          // look deeper?
          // val treeInfo.Applied(methPart, _, _) = fun
          // println("methPart of "+ fun +" is "+ methPart)
          // if (methPart ne fun) isApplyDynamicNamed(methPart)
          // else false
      }

      def typedNamedApply(orig: Tree, fun: Tree, args: List[Tree], mode: Mode, pt: Type): Tree = {
        def argToBinding(arg: Tree): Tree = arg match {
          case AssignOrNamedArg(Ident(name), rhs) => gen.mkTuple(List(CODE.LIT(name.toString), rhs))
          case _ => gen.mkTuple(List(CODE.LIT(""), arg))
        }
        val t = treeCopy.Apply(orig, fun, args map argToBinding)
        wrapErrors(t, _.typed(t, mode, pt))
      }

      /** Translate selection that does not typecheck according to the normal rules into a selectDynamic/applyDynamic.
       *
       * foo.method("blah")  ~~> foo.applyDynamic("method")("blah")
       * foo.method(x = "blah")  ~~> foo.applyDynamicNamed("method")(("x", "blah"))
       * foo.varia = 10      ~~> foo.updateDynamic("varia")(10)
       * foo.field           ~~> foo.selectDynamic("field")
       * foo.arr(10) = 13    ~~> foo.selectDynamic("arr").update(10, 13)
       *
       * what if we want foo.field == foo.selectDynamic("field") == 1, but `foo.field = 10` == `foo.selectDynamic("field").update(10)` == ()
       * what would the signature for selectDynamic be? (hint: it needs to depend on whether an update call is coming or not)
       *
       * need to distinguish selectDynamic and applyDynamic somehow: the former must return the selected value, the latter must accept an apply or an update
       *  - could have only selectDynamic and pass it a boolean whether more is to come,
       *    so that it can either return the bare value or something that can handle the apply/update
       *      HOWEVER that makes it hard to return unrelated values for the two cases
       *      --> selectDynamic's return type is now dependent on the boolean flag whether more is to come
       *  - simplest solution: have two method calls
       *
       */
      def mkInvoke(cxTree: Tree, tree: Tree, qual: Tree, name: Name): Option[Tree] = {
        log(s"dyna.mkInvoke($cxTree, $tree, $qual, $name)")
        val treeInfo.Applied(treeSelection, _, _) = tree
        def isDesugaredApply = treeSelection match {
          case Select(`qual`, nme.apply) => true
          case _                         => false
        }
        acceptsApplyDynamicWithType(qual, name) map { tp =>
          // If tp == NoType, pass only explicit type arguments to applyXXX.  Not used at all
          // here - it is for scala-virtualized, where tp will be passed as an argument (for
          // selection on a staged Struct)
          def hasNamed(args: List[Tree]): Boolean = args exists (_.isInstanceOf[AssignOrNamedArg])
          // not supported: foo.bar(a1,..., an: _*)
          def hasStar(args: List[Tree]) = treeInfo.isWildcardStarArgList(args)
          def applyOp(args: List[Tree]) = if (hasNamed(args)) nme.applyDynamicNamed else nme.applyDynamic
          def matches(t: Tree)          = isDesugaredApply || treeInfo.dissectApplied(t).core == treeSelection

          /* Note that the trees which arrive here are potentially some distance from
           * the trees of direct interest. `cxTree` is some enclosing expression which
           * may apparently be arbitrarily larger than `tree`; and `tree` itself is
           * too small, having at least in some cases lost its explicit type parameters.
           * This logic is designed to use `tree` to pinpoint the immediately surrounding
           * Apply/TypeApply/Select node, and only then creates the dynamic call.
           * See SI-6731 among others.
           */
          def findSelection(t: Tree): Option[(TermName, Tree)] = t match {
            case Apply(fn, args) if hasStar(args) => DynamicVarArgUnsupported(tree, applyOp(args)) ; None
            case Apply(fn, args) if matches(fn)   => Some((applyOp(args), fn))
            case Assign(lhs, _) if matches(lhs)   => Some((nme.updateDynamic, lhs))
            case _ if matches(t)                  => Some((nme.selectDynamic, t))
            case _                                => t.children flatMap findSelection headOption
          }
          findSelection(cxTree) match {
            case Some((opName, treeInfo.Applied(_, targs, _))) =>
              val fun = gen.mkTypeApply(Select(qual, opName), targs)
              atPos(qual.pos)(Apply(fun, Literal(Constant(name.decode)) :: Nil))
            case _ =>
              setError(tree)
          }
        }
      }

      def wrapErrors(tree: Tree, typeTree: Typer => Tree): Tree =
        silent(typeTree) orElse (err => DynamicRewriteError(tree, err))
        }

    final def deindentTyping() = context.typingIndentLevel -= 2
    final def indentTyping() = context.typingIndentLevel += 2
    @inline final def printTyping(s: => String) = {
      if (printTypings)
        println(context.typingIndent + s.replaceAll("\n", "\n" + context.typingIndent))
    }
    @inline final def printInference(s: => String) = {
      if (printInfers)
        println(s)
    }

    def typed1(tree: Tree, mode: Mode, pt: Type): Tree = {
      def isPatternMode = mode.inPatternMode
      def inPatternConstructor = mode.inAll(PATTERNmode | FUNmode)
      def isQualifierMode      = mode.inAll(QUALmode)

      // Lookup in the given class using the root mirror.
      def lookupInOwner(owner: Symbol, name: Name): Symbol =
        if (isQualifierMode) rootMirror.missingHook(owner, name) else NoSymbol

      // Lookup in the given qualifier.  Used in last-ditch efforts by typedIdent and typedSelect.
      def lookupInRoot(name: Name): Symbol  = lookupInOwner(rootMirror.RootClass, name)
      def lookupInEmpty(name: Name): Symbol = rootMirror.EmptyPackageClass.info member name

      def lookupInQualifier(qual: Tree, name: Name): Symbol = (
        if (name == nme.ERROR || qual.tpe.widen.isErroneous)
          NoSymbol
        else lookupInOwner(qual.tpe.typeSymbol, name) orElse {
          NotAMemberError(tree, qual, name)
          NoSymbol
      }
      )

      def typedAnnotated(atd: Annotated): Tree = {
        val ann = atd.annot
        val arg1 = typed(atd.arg, mode, pt)
        /* mode for typing the annotation itself */
        val annotMode = (mode &~ TYPEmode) | EXPRmode

        def resultingTypeTree(tpe: Type) = {
          // we need symbol-ful originals for reification
          // hence we go the extra mile to hand-craft tis guy
          val original = arg1 match {
            case tt @ TypeTree() => Annotated(ann, tt.original)
            // this clause is needed to correctly compile stuff like "new C @D" or "@(inline @getter)"
            case _ => Annotated(ann, arg1)
          }
          original setType ann.tpe
          TypeTree(tpe) setOriginal original setPos tree.pos.focus
        }

        if (arg1.isType) {
          // make sure the annotation is only typechecked once
          if (ann.tpe == null) {
            // an annotated type
            val selfsym =
              if (!settings.selfInAnnots)
                NoSymbol
              else
                arg1.tpe.selfsym orElse {
                  /* Implementation limitation: Currently this
                   * can cause cyclical reference errors even
                   * when the self symbol is not referenced at all.
                   * Surely at least some of these cases can be
                   * fixed by proper use of LazyType's.  Lex tinkered
                   * on this but did not succeed, so is leaving
                   * it alone for now. Example code with the problem:
                   *  class peer extends Annotation
                   *  class NPE[T <: NPE[T] @peer]
                   *
                   * (Note: -Yself-in-annots must be on to see the problem)
                   * */
                  ( context.owner
                      newLocalDummy (ann.pos)
                      newValue (nme.self, ann.pos)
                      setInfo (arg1.tpe.withoutAnnotations)
                  )
                }

            val ainfo = typedAnnotation(ann, annotMode, selfsym)
            val atype0 = arg1.tpe.withAnnotation(ainfo)
            val atype =
              if ((selfsym != NoSymbol) && (ainfo.refsSymbol(selfsym)))
                atype0.withSelfsym(selfsym)
              else
                atype0 // do not record selfsym if
                       // this annotation did not need it

            if (ainfo.isErroneous)
              // Erroneous annotations were already reported in typedAnnotation
              arg1  // simply drop erroneous annotations
            else {
              ann setType atype
              resultingTypeTree(atype)
            }
          } else {
            // the annotation was typechecked before
            resultingTypeTree(ann.tpe)
          }
        }
        else {
          if (ann.tpe == null) {
            val annotInfo = typedAnnotation(ann, annotMode)
            ann setType arg1.tpe.withAnnotation(annotInfo)
          }
          val atype = ann.tpe
          Typed(arg1, resultingTypeTree(atype)) setPos tree.pos setType atype
        }
      }

      def typedBind(tree: Bind) = {
        val name = tree.name
        val body = tree.body
        name match {
          case name: TypeName  => assert(body == EmptyTree, context.unit + " typedBind: " + name.debugString + " " + body + " " + body.getClass)
            val sym =
              if (tree.symbol != NoSymbol) tree.symbol
              else {
                if (isFullyDefined(pt))
                  context.owner.newAliasType(name, tree.pos) setInfo pt
                else
                  context.owner.newAbstractType(name, tree.pos) setInfo TypeBounds.empty
              }

            if (name != tpnme.WILDCARD) namer.enterInScope(sym)
            else context.scope.enter(sym)

            tree setSymbol sym setType sym.tpeHK

          case name: TermName  =>
            val sym =
              if (tree.symbol != NoSymbol) tree.symbol
              else context.owner.newValue(name, tree.pos)

            if (name != nme.WILDCARD) {
              if (mode.inAll(ALTmode)) VariableInPatternAlternativeError(tree)
              namer.enterInScope(sym)
            }

            val body1 = typed(body, mode, pt)
            val symTp =
              if (treeInfo.isSequenceValued(body)) seqType(body1.tpe)
              else body1.tpe
            sym setInfo symTp

            // have to imperatively set the symbol for this bind to keep it in sync with the symbols used in the body of a case
            // when type checking a case we imperatively update the symbols in the body of the case
            // those symbols are bound by the symbols in the Binds in the pattern of the case,
            // so, if we set the symbols in the case body, but not in the patterns,
            // then re-type check the casedef (for a second try in typedApply for example -- SI-1832),
            // we are no longer in sync: the body has symbols set that do not appear in the patterns
            // since body1 is not necessarily equal to body, we must return a copied tree,
            // but we must still mutate the original bind
            tree setSymbol sym
            treeCopy.Bind(tree, name, body1) setSymbol sym setType body1.tpe
        }
      }

      def typedArrayValue(tree: ArrayValue) = {
        val elemtpt1 = typedType(tree.elemtpt, mode)
        val elems1   = tree.elems mapConserve (elem => typed(elem, mode, elemtpt1.tpe))
        // see run/t6126 for an example where `pt` does not suffice (tagged types)
        val tpe1     = if (isFullyDefined(pt) && !phase.erasedTypes) pt else arrayType(elemtpt1.tpe)

        treeCopy.ArrayValue(tree, elemtpt1, elems1) setType tpe1
      }

      def typedAssign(lhs: Tree, rhs: Tree): Tree = {
        val lhs1    = typed(lhs, EXPRmode | LHSmode, WildcardType)
        val varsym  = lhs1.symbol

        // see #2494 for double error message example
        def fail() =
          if (lhs1.isErrorTyped) lhs1
          else AssignmentError(tree, varsym)

        if (varsym == null)
          return fail()

        if (treeInfo.mayBeVarGetter(varsym)) {
          lhs1 match {
            case treeInfo.Applied(Select(qual, name), _, _) =>
              val sel = Select(qual, name.setterName) setPos lhs.pos
              val app = Apply(sel, List(rhs)) setPos tree.pos
              return typed(app, mode, pt)

            case _ =>
          }
        }
//      if (varsym.isVariable ||
//        // setter-rewrite has been done above, so rule out methods here, but, wait a minute, why are we assigning to non-variables after erasure?!
//        (phase.erasedTypes && varsym.isValue && !varsym.isMethod)) {
        if (varsym.isVariable || varsym.isValue && phase.erasedTypes) {
          val rhs1 = typed(rhs, EXPRmode | BYVALmode, lhs1.tpe)
          treeCopy.Assign(tree, lhs1, checkDead(rhs1)) setType UnitClass.tpe
        }
        else if(dyna.isDynamicallyUpdatable(lhs1)) {
          val rhs1 = typed(rhs, EXPRmode | BYVALmode, WildcardType)
          val t = Apply(lhs1, List(rhs1))
          dyna.wrapErrors(t, _.typed1(t, mode, pt))
        }
        else fail()
      }

      def typedIf(tree: If) = {
        val cond1 = checkDead(typed(tree.cond, EXPRmode | BYVALmode, BooleanClass.tpe))
        val thenp = tree.thenp
        val elsep = tree.elsep
        if (elsep.isEmpty) { // in the future, should be unnecessary
          val thenp1 = typed(thenp, UnitClass.tpe)
          treeCopy.If(tree, cond1, thenp1, elsep) setType thenp1.tpe
        } else {
          var thenp1 = typed(thenp, pt)
          var elsep1 = typed(elsep, pt)
          def thenTp = packedType(thenp1, context.owner)
          def elseTp = packedType(elsep1, context.owner)

          // println("typedIf: "+(thenp1.tpe, elsep1.tpe, ptOrLub(List(thenp1.tpe, elsep1.tpe)),"\n", thenTp, elseTp, thenTp =:= elseTp))
          val (owntype, needAdapt) =
            // in principle we should pack the types of each branch before lubbing, but lub doesn't really work for existentials anyway
            // in the special (though common) case where the types are equal, it pays to pack before comparing
            // especially virtpatmat needs more aggressive unification of skolemized types
            // this breaks src/library/scala/collection/immutable/TrieIterator.scala
            if (!isPastTyper && thenp1.tpe.annotations.isEmpty && elsep1.tpe.annotations.isEmpty // annotated types need to be lubbed regardless (at least, continations break if you by pass them like this)
              && thenTp =:= elseTp
               ) (thenp1.tpe.deconst, false) // use unpacked type. Important to deconst, as is done in ptOrLub, otherwise `if (???) 0 else 0` evaluates to 0 (SI-6331)
            // TODO: skolemize (lub of packed types) when that no longer crashes on files/pos/t4070b.scala
            else ptOrLub(thenp1.tpe :: elsep1.tpe :: Nil, pt)

          if (needAdapt) { //isNumericValueType(owntype)) {
            thenp1 = adapt(thenp1, mode, owntype)
            elsep1 = adapt(elsep1, mode, owntype)
          }
          treeCopy.If(tree, cond1, thenp1, elsep1) setType owntype
        }
      }

      // When there's a suitable __match in scope, virtualize the pattern match
      // otherwise, type the Match and leave it until phase `patmat` (immediately after typer)
      // empty-selector matches are transformed into synthetic PartialFunction implementations when the expected type demands it
      def typedVirtualizedMatch(tree: Match): Tree = {
        val selector = tree.selector
        val cases = tree.cases
        if (selector == EmptyTree) {
          if (newPatternMatching && (pt.typeSymbol == PartialFunctionClass))
            synthesizePartialFunction(newTermName(context.unit.fresh.newName("x")), tree.pos, tree, mode, pt)
          else {
            val arity = if (isFunctionType(pt)) pt.dealiasWiden.typeArgs.length - 1 else 1
            val params = for (i <- List.range(0, arity)) yield
              atPos(tree.pos.focusStart) {
                ValDef(Modifiers(PARAM | SYNTHETIC),
                       unit.freshTermName("x" + i + "$"), TypeTree(), EmptyTree)
              }
            val ids = for (p <- params) yield Ident(p.name)
            val selector1 = atPos(tree.pos.focusStart) { if (arity == 1) ids.head else gen.mkTuple(ids) }
            val body = treeCopy.Match(tree, selector1, cases)
            typed1(atPos(tree.pos) { Function(params, body) }, mode, pt)
          }
        } else
          virtualizedMatch(typedMatch(selector, cases, mode, pt, tree), mode, pt)
      }

      def typedReturn(tree: Return) = {
        val expr = tree.expr
        val enclMethod = context.enclMethod
        if (enclMethod == NoContext ||
            enclMethod.owner.isConstructor ||
            context.enclClass.enclMethod == enclMethod // i.e., we are in a constructor of a local class
            ) {
          ReturnOutsideOfDefError(tree)
        } else {
          val DefDef(_, name, _, _, restpt, _) = enclMethod.tree
          if (restpt.tpe eq null) {
            ReturnWithoutTypeError(tree, enclMethod.owner)
          } else {
            context.enclMethod.returnsSeen = true
            val expr1: Tree = typed(expr, EXPRmode | BYVALmode | RETmode, restpt.tpe)
            // Warn about returning a value if no value can be returned.
            if (restpt.tpe.typeSymbol == UnitClass) {
              // The typing in expr1 says expr is Unit (it has already been coerced if
              // it is non-Unit) so we have to retype it.  Fortunately it won't come up much
              // unless the warning is legitimate.
              if (typed(expr).tpe.typeSymbol != UnitClass)
                unit.warning(tree.pos, "enclosing method " + name + " has result type Unit: return value discarded")
            }
            val res = treeCopy.Return(tree, checkDead(expr1)).setSymbol(enclMethod.owner)
            val tp = pluginsTypedReturn(NothingClass.tpe, this, res, restpt.tpe)
            res.setType(tp)
          }
        }
      }

      def typedNew(tree: New) = {
        val tpt = tree.tpt
        val tpt1 = {
          // This way typedNew always returns a dealiased type. This used to happen by accident
          // for instantiations without type arguments due to ad hoc code in typedTypeConstructor,
          // and annotations depended on it (to the extent that they worked, which they did
          // not when given a parameterized type alias which dealiased to an annotation.)
          // typedTypeConstructor dealiases nothing now, but it makes sense for a "new" to always be
          // given a dealiased type.
          val tpt0 = typedTypeConstructor(tpt) modifyType (_.dealias)
          if (checkStablePrefixClassType(tpt0))
            if (tpt0.hasSymbolField && !tpt0.symbol.typeParams.isEmpty) {
              context.undetparams = cloneSymbols(tpt0.symbol.typeParams)
              notifyUndetparamsAdded(context.undetparams)
              TypeTree().setOriginal(tpt0)
                        .setType(appliedType(tpt0.tpe, context.undetparams map (_.tpeHK))) // @PP: tpeHK! #3343, #4018, #4347.
            } else tpt0
          else tpt0
        }

        /* If current tree <tree> appears in <val x(: T)? = <tree>>
         * return `tp with x.type' else return `tp`.
         */
        def narrowRhs(tp: Type) = { val sym = context.tree.symbol
          context.tree match {
            case ValDef(mods, _, _, Apply(Select(`tree`, _), _)) if !mods.isMutable && sym != null && sym != NoSymbol =>
              val sym1 = if (sym.owner.isClass && sym.getter(sym.owner) != NoSymbol) sym.getter(sym.owner)
                else sym.lazyAccessorOrSelf
              val pre = if (sym1.owner.isClass) sym1.owner.thisType else NoPrefix
              intersectionType(List(tp, singleType(pre, sym1)))
            case _ => tp
          }}

        val tp = tpt1.tpe
        val sym = tp.typeSymbol.initialize
        if (sym.isAbstractType || sym.hasAbstractFlag)
          IsAbstractError(tree, sym)
        else if (isPrimitiveValueClass(sym)) {
          NotAMemberError(tpt, TypeTree(tp), nme.CONSTRUCTOR)
          setError(tpt)
        }
        else if (!(  tp == sym.thisSym.tpe_* // when there's no explicit self type -- with (#3612) or without self variable
                     // sym.thisSym.tpe == tp.typeOfThis (except for objects)
                  || narrowRhs(tp) <:< tp.typeOfThis
                  || phase.erasedTypes
                  )) {
          DoesNotConformToSelfTypeError(tree, sym, tp.typeOfThis)
        } else
          treeCopy.New(tree, tpt1).setType(tp)
      }

      def functionTypeWildcard(tree: Tree, arity: Int): Type = {
        val tp = functionType(List.fill(arity)(WildcardType), WildcardType)
        if (tp == NoType) MaxFunctionArityError(tree)
        tp
      }

      def typedEta(expr1: Tree): Tree = expr1.tpe match {
        case TypeRef(_, ByNameParamClass, _) =>
          val expr2 = Function(List(), expr1) setPos expr1.pos
          new ChangeOwnerTraverser(context.owner, expr2.symbol).traverse(expr2)
          typed1(expr2, mode, pt)
        case NullaryMethodType(restpe) =>
          val expr2 = Function(List(), expr1) setPos expr1.pos
          new ChangeOwnerTraverser(context.owner, expr2.symbol).traverse(expr2)
          typed1(expr2, mode, pt)
        case PolyType(_, MethodType(formals, _)) =>
          if (isFunctionType(pt)) expr1
          else adapt(expr1, mode, functionTypeWildcard(expr1, formals.length))
        case MethodType(formals, _) =>
          if (isFunctionType(pt)) expr1
          else adapt(expr1, mode, functionTypeWildcard(expr1, formals.length))
        case ErrorType =>
          expr1
        case _ =>
          UnderscoreEtaError(expr1)
      }

      def tryTypedArgs(args: List[Tree], mode: Mode): Option[List[Tree]] = {
        val c = context.makeSilent(reportAmbiguousErrors = false)
        c.retyping = true
        try {
          val res = newTyper(c).typedArgs(args, mode)
          if (c.hasErrors) None else Some(res)
        } catch {
          case ex: CyclicReference =>
            throw ex
          case te: TypeError =>
            // @H some of typer errors can still leak,
            // for instance in continuations
            None
        }
      }

      /* Try to apply function to arguments; if it does not work, try to convert Java raw to existentials, or try to
       * insert an implicit conversion.
       */
      def tryTypedApply(fun: Tree, args: List[Tree]): Tree = {
        val start = if (Statistics.canEnable) Statistics.startTimer(failedApplyNanos) else null

        def onError(typeError: AbsTypeError): Tree = {
            if (Statistics.canEnable) Statistics.stopTimer(failedApplyNanos, start)

            // If the problem is with raw types, copnvert to existentials and try again.
            // See #4712 for a case where this situation arises,
            if ((fun.symbol ne null) && fun.symbol.isJavaDefined) {
              val newtpe = rawToExistential(fun.tpe)
              if (fun.tpe ne newtpe) {
                // println("late cooking: "+fun+":"+fun.tpe) // DEBUG
                return tryTypedApply(fun setType newtpe, args)
              }
            }

            def treesInResult(tree: Tree): List[Tree] = tree :: (tree match {
              case Block(_, r)                        => treesInResult(r)
              case Match(_, cases)                    => cases
              case CaseDef(_, _, r)                   => treesInResult(r)
              case Annotated(_, r)                    => treesInResult(r)
              case If(_, t, e)                        => treesInResult(t) ++ treesInResult(e)
              case Try(b, catches, _)                 => treesInResult(b) ++ catches
              case Typed(r, Function(Nil, EmptyTree)) => treesInResult(r)
              case _                                  => Nil
            })
            def errorInResult(tree: Tree) = treesInResult(tree) exists (_.pos == typeError.errPos)

            val retry = (typeError.errPos != null) && (fun :: tree :: args exists errorInResult)
            printTyping {
              val funStr = ptTree(fun) + " and " + (args map ptTree mkString ", ")
              if (retry) "second try: " + funStr
              else "no second try: " + funStr + " because error not in result: " + typeError.errPos+"!="+tree.pos
            }
            if (retry) {
              val Select(qual, name) = fun
              tryTypedArgs(args, forArgMode(fun, mode)) match {
                case Some(args1) =>
                  val qual1 =
                    if (!pt.isError) adaptToArguments(qual, name, args1, pt, reportAmbiguous = true, saveErrors = true)
                    else qual
                  if (qual1 ne qual) {
                    val tree1 = Apply(Select(qual1, name) setPos fun.pos, args1) setPos tree.pos
                    return typed1(tree1, mode | SNDTRYmode, pt)
                  }
                case _ => ()
              }
            }
            issue(typeError)
            setError(treeCopy.Apply(tree, fun, args))
        }

        silent(_.doTypedApply(tree, fun, args, mode, pt)) orElse onError
        }

      def normalTypedApply(tree: Tree, fun: Tree, args: List[Tree]) = {
        val stableApplication = (fun.symbol ne null) && fun.symbol.isMethod && fun.symbol.isStable
        val funpt = if (isPatternMode) pt else WildcardType
        val appStart = if (Statistics.canEnable) Statistics.startTimer(failedApplyNanos) else null
        val opeqStart = if (Statistics.canEnable) Statistics.startTimer(failedOpEqNanos) else null

        def onError(reportError: => Tree): Tree = {
            fun match {
              case Select(qual, name)
              if !isPatternMode && nme.isOpAssignmentName(newTermName(name.decode)) =>
                val qual1 = typedQualifier(qual)
                if (treeInfo.isVariableOrGetter(qual1)) {
                  if (Statistics.canEnable) Statistics.stopTimer(failedOpEqNanos, opeqStart)
                  convertToAssignment(fun, qual1, name, args)
                } else {
                  if (Statistics.canEnable) Statistics.stopTimer(failedApplyNanos, appStart)
                    reportError
                }
              case _ =>
                if (Statistics.canEnable) Statistics.stopTimer(failedApplyNanos, appStart)
                reportError
            }
        }
        val silentResult = silent(
          op                    = _.typed(fun, mode.forFunMode, funpt),
          reportAmbiguousErrors = !mode.inExprMode && context.ambiguousErrors,
          newtree               = if (mode.inExprMode) tree else context.tree
        )
        silentResult match {
          case SilentResultValue(fun1) =>
            val fun2 = if (stableApplication) stabilizeFun(fun1, mode, pt) else fun1
            if (Statistics.canEnable) Statistics.incCounter(typedApplyCount)
            val noSecondTry = (
                 isPastTyper
              || (fun2.symbol ne null) && fun2.symbol.isConstructor
              || (fun2.tpe match { case mt: MethodType => mt.isImplicit case _ => false })
            )
            val isFirstTry = !noSecondTry && (
              fun2 match {
                case Select(_, _) => mode inExprModeButNot SNDTRYmode
                case _            => false
              }
            )
            if (isFirstTry)
              tryTypedApply(fun2, args)
            else
              doTypedApply(tree, fun2, args, mode, pt)

          case SilentTypeError(err) =>
            onError({issue(err); setError(tree)})
        }
      }

      // convert new Array[T](len) to evidence[ClassTag[T]].newArray(len)
      // convert new Array^N[T](len) for N > 1 to evidence[ClassTag[Array[...Array[T]...]]].newArray(len)
      // where Array HK gets applied (N-1) times
      object ArrayInstantiation {
        def unapply(tree: Apply) = tree match {
          case Apply(Select(New(tpt), name), arg :: Nil) if tpt.tpe != null && tpt.tpe.typeSymbol == ArrayClass =>
            Some(tpt.tpe) collect {
              case erasure.GenericArray(level, componentType) =>
                val tagType = (1 until level).foldLeft(componentType)((res, _) => arrayType(res))

                resolveClassTag(tree.pos, tagType) match {
                  case EmptyTree => MissingClassTagError(tree, tagType)
                  case tag       => atPos(tree.pos)(new ApplyToImplicitArgs(Select(tag, nme.newArray), arg :: Nil))
                }
            }
          case _ => None
        }
      }

      def typedApply(tree: Apply) = tree match {
        case Apply(Block(stats, expr), args) =>
          typed1(atPos(tree.pos)(Block(stats, Apply(expr, args) setPos tree.pos.makeTransparent)), mode, pt)
        case Apply(fun, args) =>
          normalTypedApply(tree, fun, args) match {
            case ArrayInstantiation(tree1)                                           => typed(tree1, mode, pt)
            case Apply(Select(fun, nme.apply), _) if treeInfo.isSuperConstrCall(fun) => TooManyArgumentListsForConstructor(tree) //SI-5696
            case tree1                                                               => tree1
          }
      }

      def convertToAssignment(fun: Tree, qual: Tree, name: Name, args: List[Tree]): Tree = {
        val prefix = name.toTermName stripSuffix nme.EQL
        def mkAssign(vble: Tree): Tree =
          Assign(
            vble,
            Apply(
              Select(vble.duplicate, prefix) setPos fun.pos.focus, args) setPos tree.pos.makeTransparent
          ) setPos tree.pos

        def mkUpdate(table: Tree, indices: List[Tree]) = {
          gen.evalOnceAll(table :: indices, context.owner, context.unit) {
            case tab :: is =>
              def mkCall(name: Name, extraArgs: Tree*) = (
                Apply(
                  Select(tab(), name) setPos table.pos,
                  is.map(i => i()) ++ extraArgs
                ) setPos tree.pos
              )
              mkCall(
                nme.update,
                Apply(Select(mkCall(nme.apply), prefix) setPos fun.pos, args) setPos tree.pos
              )
            case _ => EmptyTree
          }
        }

        val tree1 = qual match {
          case Ident(_) =>
            mkAssign(qual)

          case Select(qualqual, vname) =>
            gen.evalOnce(qualqual, context.owner, context.unit) { qq =>
              val qq1 = qq()
              mkAssign(Select(qq1, vname) setPos qual.pos)
            }

          case Apply(fn, indices) =>
            fn match {
              case treeInfo.Applied(Select(table, nme.apply), _, _) => mkUpdate(table, indices)
              case _  => UnexpectedTreeAssignmentConversionError(qual)
            }
        }
        typed1(tree1, mode, pt)
      }

      def typedSuper(tree: Super) = {
        val mix = tree.mix
        val qual1 = typed(tree.qual)

        val clazz = qual1 match {
          case This(_) => qual1.symbol
          case _ => qual1.tpe.typeSymbol
        }
        def findMixinSuper(site: Type): Type = {
          var ps = site.parents filter (_.typeSymbol.name == mix)
          if (ps.isEmpty)
            ps = site.parents filter (_.typeSymbol.toInterface.name == mix)
          if (ps.isEmpty) {
            debuglog("Fatal: couldn't find site " + site + " in " + site.parents.map(_.typeSymbol.name))
            if (phase.erasedTypes && context.enclClass.owner.isImplClass) {
              // the reference to super class got lost during erasure
              restrictionError(tree.pos, unit, "traits may not select fields or methods from super[C] where C is a class")
              ErrorType
            } else {
              MixinMissingParentClassNameError(tree, mix, clazz)
              ErrorType
            }
          } else if (!ps.tail.isEmpty) {
            AmbiguousParentClassError(tree)
            ErrorType
          } else {
            ps.head
          }
        }

        val owntype = (
          if (!mix.isEmpty) findMixinSuper(clazz.tpe)
          else if (mode.inAll(SUPERCONSTRmode)) clazz.info.firstParent
          else intersectionType(clazz.info.parents)
        )
        treeCopy.Super(tree, qual1, mix) setType SuperType(clazz.thisType, owntype)
      }

      def typedThis(tree: This) =
        tree.symbol orElse qualifyingClass(tree, tree.qual, packageOK = false) match {
          case NoSymbol => tree
          case clazz    =>
            tree setSymbol clazz setType clazz.thisType.underlying
            if (isStableContext(tree, mode, pt)) tree setType clazz.thisType else tree
        }

      /* Attribute a selection where `tree` is `qual.name`.
       * `qual` is already attributed.
       */
      def typedSelect(tree: Tree, qual: Tree, name: Name): Tree = {
        val t = typedSelectInternal(tree, qual, name)
        // Checking for OverloadedTypes being handed out after overloading
        // resolution has already happened.
        if (isPastTyper) t.tpe match {
          case OverloadedType(pre, alts) =>
            if (alts forall (s => (s.owner == ObjectClass) || (s.owner == AnyClass) || isPrimitiveValueClass(s.owner))) ()
            else if (settings.debug) printCaller(
              s"""|Select received overloaded type during $phase, but typer is over.
                  |If this type reaches the backend, we are likely doomed to crash.
                  |$t has these overloads:
                  |${alts map (s => "  " + s.defStringSeenAs(pre memberType s)) mkString "\n"}
                  |""".stripMargin
            )("")
          case _ =>
        }
        t
      }
      def typedSelectInternal(tree: Tree, qual: Tree, name: Name): Tree = {
        def asDynamicCall = dyna.mkInvoke(context.tree, tree, qual, name) map { t =>
          dyna.wrapErrors(t, (_.typed1(t, mode, pt)))
        }

        val sym = tree.symbol orElse member(qual, name) orElse {
          // symbol not found? --> try to convert implicitly to a type that does have the required
          // member.  Added `| PATTERNmode` to allow enrichment in patterns (so we can add e.g., an
          // xml member to StringContext, which in turn has an unapply[Seq] method)
          if (name != nme.CONSTRUCTOR && mode.inExprModeOr(PATTERNmode)) {
            val qual1 = adaptToMemberWithArgs(tree, qual, name, mode, reportAmbiguous = true, saveErrors = true)
            if ((qual1 ne qual) && !qual1.isErrorTyped)
              return typed(treeCopy.Select(tree, qual1, name), mode, pt)
          }
          NoSymbol
        }
        if (phase.erasedTypes && qual.isInstanceOf[Super] && tree.symbol != NoSymbol)
          qual setType tree.symbol.owner.tpe

        if (!reallyExists(sym)) {
          def handleMissing: Tree = {
            def errorTree = missingSelectErrorTree(tree, qual, name)
            def asTypeSelection = (
              if (context.unit.isJava && name.isTypeName) {
                // SI-3120 Java uses the same syntax, A.B, to express selection from the
                // value A and from the type A. We have to try both.
                atPos(tree.pos)(gen.convertToSelectFromType(qual, name)) match {
                  case EmptyTree => None
                  case tree1     => Some(typed1(tree1, mode, pt))
                }
              }
              else None
            )
            debuglog(s"""
              |qual=$qual:${qual.tpe}
              |symbol=${qual.tpe.termSymbol.defString}
              |scope-id=${qual.tpe.termSymbol.info.decls.hashCode}
              |members=${qual.tpe.members mkString ", "}
              |name=$name
              |found=$sym
              |owner=${context.enclClass.owner}
              """.stripMargin)

            // 1) Try converting a term selection on a java class into a type selection.
            // 2) Try expanding according to Dynamic rules.
            // 3) Try looking up the name in the qualifier.
            asTypeSelection orElse asDynamicCall getOrElse (lookupInQualifier(qual, name) match {
              case NoSymbol => setError(errorTree)
              case found    => typed1(tree setSymbol found, mode, pt)
            })
          }
          handleMissing
        }
        else {
          val tree1 = tree match {
            case Select(_, _) => treeCopy.Select(tree, qual, name)
            case SelectFromTypeTree(_, _) => treeCopy.SelectFromTypeTree(tree, qual, name)
          }
          val (result, accessibleError) = silent(_.makeAccessible(tree1, sym, qual.tpe, qual)) match {
            case SilentTypeError(err) =>
              if (err.kind != ErrorKinds.Access) {
                context issue err
                return setError(tree)
              }
              else (tree1, Some(err))
            case SilentResultValue(treeAndPre) =>
              (stabilize(treeAndPre._1, treeAndPre._2, mode, pt), None)
          }

          result match {
            // could checkAccessible (called by makeAccessible) potentially have skipped checking a type application in qual?
            case SelectFromTypeTree(qual@TypeTree(), name) if qual.tpe.typeArgs.nonEmpty => // TODO: somehow the new qual is not checked in refchecks
              treeCopy.SelectFromTypeTree(
                result,
                (TypeTreeWithDeferredRefCheck(){ () => val tp = qual.tpe; val sym = tp.typeSymbolDirect
                  // will execute during refchecks -- TODO: make private checkTypeRef in refchecks public and call that one?
                  checkBounds(qual, tp.prefix, sym.owner, sym.typeParams, tp.typeArgs, "")
                  qual // you only get to see the wrapped tree after running this check :-p
                }) setType qual.tpe setPos qual.pos,
                name)
            case _ if accessibleError.isDefined =>
              // don't adapt constructor, SI-6074
              val qual1 = if (name == nme.CONSTRUCTOR) qual
                          else adaptToMemberWithArgs(tree, qual, name, mode, reportAmbiguous = false, saveErrors = false)
              if (!qual1.isErrorTyped && (qual1 ne qual))
                typed(Select(qual1, name) setPos tree.pos, mode, pt)
              else
                // before failing due to access, try a dynamic call.
                asDynamicCall getOrElse {
                  issue(accessibleError.get)
                  setError(tree)
                }
            case _ =>
              result
          }
        }
      }

      def typedSelectOrSuperCall(tree: Select) = {
        val qual = tree.qualifier
        val name = tree.name
        qual match {
          case _: Super if name == nme.CONSTRUCTOR =>
            val qual1 =
              typed(qual, EXPRmode | QUALmode | POLYmode | SUPERCONSTRmode, WildcardType)
              // the qualifier type of a supercall constructor is its first parent class
            typedSelect(tree, qual1, nme.CONSTRUCTOR)
          case _ =>
            if (Statistics.canEnable) Statistics.incCounter(typedSelectCount)
            var qual1 = checkDead(typedQualifier(qual, mode))
            if (name.isTypeName) qual1 = checkStable(qual1)

            val tree1 = // temporarily use `filter` and an alternative for `withFilter`
              if (name == nme.withFilter)
                silent(_ => typedSelect(tree, qual1, name)) orElse { _ =>
                    silent(_ => typed1(Select(qual1, nme.filter) setPos tree.pos, mode, pt)) match {
                      case SilentResultValue(result2) =>
                        unit.deprecationWarning(
                          tree.pos, "`withFilter' method does not yet exist on " + qual1.tpe.widen +
                            ", using `filter' method instead")
                        result2
                      case SilentTypeError(err) =>
                        WithFilterError(tree, err)
                    }
                }
              else
                typedSelect(tree, qual1, name)

            if (tree.isInstanceOf[PostfixSelect])
              checkFeature(tree.pos, PostfixOpsFeature, name.decode)
            if (tree1.symbol != null && tree1.symbol.isOnlyRefinementMember)
              checkFeature(tree1.pos, ReflectiveCallsFeature, tree1.symbol.toString)

            if (qual1.hasSymbolWhich(_.isRootPackage)) treeCopy.Ident(tree1, name)
            else tree1
        }
      }

      /* A symbol qualifies if:
       *  - it exists
       *  - it is not stale (stale symbols are made to disappear here)
       *  - if we are in a pattern constructor, method definitions do not qualify
       *    unless they are stable.  Otherwise, 'case x :: xs' would find the :: method.
       */
      def qualifies(sym: Symbol) = (
           sym.hasRawInfo
        && reallyExists(sym)
        && !(inPatternConstructor && sym.isMethod && !sym.isStable)
      )

      /* Attribute an identifier consisting of a simple name or an outer reference.
       *
       * @param tree      The tree representing the identifier.
       * @param name      The name of the identifier.
       * Transformations: (1) Prefix class members with this.
       *                  (2) Change imported symbols to selections
       */
      def typedIdent(tree: Tree, name: Name): Tree = {
        // setting to enable unqualified idents in empty package (used by the repl)
        def inEmptyPackage = if (settings.exposeEmptyPackage) lookupInEmpty(name) else NoSymbol

        def issue(err: AbsTypeError) = {
          // Avoiding some spurious error messages: see SI-2388.
          val suppress = reporter.hasErrors && (name startsWith tpnme.ANON_CLASS_NAME)
          if (!suppress)
            ErrorUtils.issueTypeError(err)

          setError(tree)
        }
          // ignore current variable scope in patterns to enforce linearity
        val startContext = if (mode.inNone(PATTERNmode | TYPEPATmode)) context else context.outer
        val nameLookup   = tree.symbol match {
          case NoSymbol   => startContext.lookupSymbol(name, qualifies)
          case sym        => LookupSucceeded(EmptyTree, sym)
        }
        import InferErrorGen._
        nameLookup match {
          case LookupAmbiguous(msg)         => issue(AmbiguousIdentError(tree, name, msg))
          case LookupInaccessible(sym, msg) => issue(AccessError(tree, sym, context, msg))
          case LookupNotFound               =>
            inEmptyPackage orElse lookupInRoot(name) match {
              case NoSymbol => issue(SymbolNotFoundError(tree, name, context.owner, startContext))
              case sym      => typed1(tree setSymbol sym, mode, pt)
                }
          case LookupSucceeded(qual, sym)   =>
            (// this -> Foo.this
            if (sym.isThisSym)
              typed1(This(sym.owner) setPos tree.pos, mode, pt)
          // Inferring classOf type parameter from expected type.  Otherwise an
          // actual call to the stubbed classOf method is generated, returning null.
            else if (isPredefMemberNamed(sym, nme.classOf) && pt.typeSymbol == ClassClass && pt.typeArgs.nonEmpty)
            typedClassOf(tree, TypeTree(pt.typeArgs.head))
          else {
              val pre1  = if (sym.isTopLevel) sym.owner.thisType else if (qual == EmptyTree) NoPrefix else qual.tpe
              val tree1 = if (qual == EmptyTree) tree else atPos(tree.pos)(Select(atPos(tree.pos.focusStart)(qual), name))
              val (tree2, pre2) = makeAccessible(tree1, sym, pre1, qual)
            // SI-5967 Important to replace param type A* with Seq[A] when seen from from a reference, to avoid
            //         inference errors in pattern matching.
              stabilize(tree2, pre2, mode, pt) modifyType dropIllegalStarTypes
            }) setAttachments tree.attachments
          }
        }

      def typedIdentOrWildcard(tree: Ident) = {
        val name = tree.name
        if (Statistics.canEnable) Statistics.incCounter(typedIdentCount)
        if ((name == nme.WILDCARD && mode.inPatternNotFunMode) ||
            (name == tpnme.WILDCARD && mode.inAll(TYPEmode)))
          tree setType makeFullyDefined(pt)
        else
          typedIdent(tree, name)
      }

      def typedCompoundTypeTree(tree: CompoundTypeTree) = {
        val templ = tree.templ
        val parents1 = templ.parents mapConserve (typedType(_, mode))

        // This is also checked later in typedStats, but that is too late for SI-5361, so
        // we eagerly check this here.
        for (stat <- templ.body if !treeInfo.isDeclarationOrTypeDef(stat))
          OnlyDeclarationsError(stat)

        if ((parents1 ++ templ.body) exists (_.isErrorTyped)) tree setType ErrorType
        else {
          val decls = newScope
          //Console.println("Owner: " + context.enclClass.owner + " " + context.enclClass.owner.id)
          val self = refinedType(parents1 map (_.tpe), context.enclClass.owner, decls, templ.pos)
          newTyper(context.make(templ, self.typeSymbol, decls)).typedRefinement(templ)
          templ updateAttachment CompoundTypeTreeOriginalAttachment(parents1, Nil) // stats are set elsewhere
          tree setType (if (templ.exists(_.isErroneous)) ErrorType else self) // Being conservative to avoid SI-5361
        }
      }

      def typedAppliedTypeTree(tree: AppliedTypeTree) = {
        val tpt = tree.tpt
        val args = tree.args
        val tpt1 = typed1(tpt, mode | FUNmode | TAPPmode, WildcardType)
        if (tpt1.isErrorTyped) {
          tpt1
        } else if (!tpt1.hasSymbolField) {
          AppliedTypeNoParametersError(tree, tpt1.tpe)
        } else {
          val tparams = tpt1.symbol.typeParams
          if (sameLength(tparams, args)) {
            // @M: kind-arity checking is done here and in adapt, full kind-checking is in checkKindBounds (in Infer)
            val args1 =
              if (!tpt1.symbol.rawInfo.isComplete)
                args mapConserve (typedHigherKindedType(_, mode))
                // if symbol hasn't been fully loaded, can't check kind-arity
              else map2Conserve(args, tparams) { (arg, tparam) =>
                //@M! the polytype denotes the expected kind
                typedHigherKindedType(arg, mode, GenPolyType(tparam.typeParams, AnyClass.tpe))
              }
            val argtypes = args1 map (_.tpe)

            foreach2(args, tparams)((arg, tparam) => arg match {
              // note: can't use args1 in selector, because Bind's got replaced
              case Bind(_, _) =>
                if (arg.symbol.isAbstractType)
                  arg.symbol setInfo // XXX, feedback. don't trackSymInfo here!
                    TypeBounds(
                      lub(List(arg.symbol.info.bounds.lo, tparam.info.bounds.lo.subst(tparams, argtypes))),
                      glb(List(arg.symbol.info.bounds.hi, tparam.info.bounds.hi.subst(tparams, argtypes))))
              case _ =>
            })
            val original = treeCopy.AppliedTypeTree(tree, tpt1, args1)
            val result = TypeTree(appliedType(tpt1.tpe, argtypes)) setOriginal original
            if(tpt1.tpe.isInstanceOf[PolyType]) // did the type application (performed by appliedType) involve an unchecked beta-reduction?
              TypeTreeWithDeferredRefCheck(){ () =>
                // wrap the tree and include the bounds check -- refchecks will perform this check (that the beta reduction was indeed allowed) and unwrap
                // we can't simply use original in refchecks because it does not contains types
                // (and the only typed trees we have have been mangled so they're not quite the original tree anymore)
                checkBounds(result, tpt1.tpe.prefix, tpt1.symbol.owner, tpt1.symbol.typeParams, argtypes, "")
                result // you only get to see the wrapped tree after running this check :-p
              } setType (result.tpe) setPos(result.pos)
            else result
          } else if (tparams.isEmpty) {
            AppliedTypeNoParametersError(tree, tpt1.tpe)
          } else {
            //Console.println("\{tpt1}:\{tpt1.symbol}:\{tpt1.symbol.info}")
            if (settings.debug) Console.println(tpt1+":"+tpt1.symbol+":"+tpt1.symbol.info)//debug
            AppliedTypeWrongNumberOfArgsError(tree, tpt1, tparams)
          }
        }
      }

      val sym: Symbol = tree.symbol
      if ((sym ne null) && (sym ne NoSymbol)) sym.initialize

      def typedPackageDef(pdef: PackageDef) = {
        val pid1 = typedQualifier(pdef.pid).asInstanceOf[RefTree]
        assert(sym.moduleClass ne NoSymbol, sym)
        val stats1 = newTyper(context.make(tree, sym.moduleClass, sym.info.decls))
          .typedStats(pdef.stats, NoSymbol)
        treeCopy.PackageDef(tree, pid1, stats1) setType NoType
      }

      /*
       * The typer with the correct context for a method definition. If the method is a default getter for
       * a constructor default, the resulting typer has a constructor context (fixes SI-5543).
       */
      def defDefTyper(ddef: DefDef) = {
        val isConstrDefaultGetter = ddef.mods.hasDefaultFlag && sym.owner.isModuleClass &&
            nme.defaultGetterToMethod(sym.name) == nme.CONSTRUCTOR
        newTyper(context.makeNewScope(ddef, sym)).constrTyperIf(isConstrDefaultGetter)
      }

      def typedAlternative(alt: Alternative) = {
        val alts1 = alt.trees mapConserve (alt => typed(alt, mode | ALTmode, pt))
        treeCopy.Alternative(tree, alts1) setType pt
      }

      def typedStar(tree: Star) = {
        if (mode.inNone(STARmode) && !isPastTyper)
          StarPatternWithVarargParametersError(tree)
        treeCopy.Star(tree, typed(tree.elem, mode, pt)) setType makeFullyDefined(pt)
      }

      def typedUnApply(tree: UnApply) = {
        val fun1 = typed(tree.fun)
        val tpes = formalTypes(unapplyTypeList(tree.fun.pos, tree.fun.symbol, fun1.tpe, tree.args.length), tree.args.length)
        val args1 = map2(tree.args, tpes)(typedPattern)
        treeCopy.UnApply(tree, fun1, args1) setType pt
      }

      def typedTry(tree: Try) = {
        tree match {
          case Try(_, Nil, EmptyTree) =>
            if (!isPastTyper) context.warning(tree.pos,
              "A try without a catch or finally is equivalent to putting its body in a block; no exceptions are handled.")
          case _ =>
        }

        var block1 = typed(tree.block, pt)
        var catches1 = typedCases(tree.catches, ThrowableClass.tpe, pt)

        for (cdef <- catches1 if !isPastTyper && cdef.guard.isEmpty) {
          def warn(name: Name) = context.warning(cdef.pat.pos, s"This catches all Throwables. If this is really intended, use `case ${name.decoded} : Throwable` to clear this warning.")
          def unbound(t: Tree) = t.symbol == null || t.symbol == NoSymbol
          cdef.pat match {
            case Bind(name, i @ Ident(_)) if unbound(i) => warn(name)
            case i @ Ident(name) if unbound(i) => warn(name)
            case _ =>
          }
        }

        val finalizer1 =
          if (tree.finalizer.isEmpty) tree.finalizer
          else typed(tree.finalizer, UnitClass.tpe)
        val (owntype, needAdapt) = ptOrLub(block1.tpe :: (catches1 map (_.tpe)), pt)
        if (needAdapt) {
          block1 = adapt(block1, mode, owntype)
          catches1 = catches1 map (adaptCase(_, mode, owntype))
        }

        treeCopy.Try(tree, block1, catches1, finalizer1) setType owntype
      }

      def typedThrow(tree: Throw) = {
        val expr1 = typed(tree.expr, EXPRmode | BYVALmode, ThrowableClass.tpe)
        treeCopy.Throw(tree, expr1) setType NothingClass.tpe
      }

      def typedTyped(tree: Typed) = {
        val expr = tree.expr
        val tpt = tree.tpt
        tpt match {
          case Function(List(), EmptyTree) =>
            // find out whether the programmer is trying to eta-expand a macro def
            // to do that we need to typecheck the tree first (we need a symbol of the eta-expandee)
            // that typecheck must not trigger macro expansions, so we explicitly prohibit them
            // however we cannot do `context.withMacrosDisabled`
            // because `expr` might contain nested macro calls (see SI-6673)
            val exprTyped = typed1(suppressMacroExpansion(expr), mode, pt)
            exprTyped match {
              case macroDef if treeInfo.isMacroApplication(macroDef) =>
                MacroEtaError(exprTyped)
              case _ =>
                typedEta(checkDead(exprTyped))
            }

          case t if treeInfo isWildcardStarType t =>
            val exprTyped = typed(expr, mode.onlySticky, WildcardType)
            def subArrayType(pt: Type) =
              if (isPrimitiveValueClass(pt.typeSymbol) || !isFullyDefined(pt)) arrayType(pt)
              else {
                val tparam = context.owner freshExistential "" setInfo TypeBounds.upper(pt)
                newExistentialType(List(tparam), arrayType(tparam.tpe))
              }

            val (exprAdapted, baseClass) = exprTyped.tpe.typeSymbol match {
              case ArrayClass => (adapt(exprTyped, mode.onlySticky, subArrayType(pt)), ArrayClass)
              case _ => (adapt(exprTyped, mode.onlySticky, seqType(pt)), SeqClass)
            }
            exprAdapted.tpe.baseType(baseClass) match {
              case TypeRef(_, _, List(elemtp)) =>
                treeCopy.Typed(tree, exprAdapted, tpt setType elemtp) setType elemtp
              case _ =>
                setError(tree)
            }

          case _ =>
            val tptTyped = typedType(tpt, mode)
            val exprTyped = typed(expr, mode.onlySticky, tptTyped.tpe.deconst)
            val treeTyped = treeCopy.Typed(tree, exprTyped, tptTyped)

            if (isPatternMode) {
              val uncheckedTypeExtractor = extractorForUncheckedType(tpt.pos, tptTyped.tpe)

              // make fully defined to avoid bounded wildcard types that may be in pt from calling dropExistential (SI-2038)
              val ptDefined = if (isFullyDefined(pt)) pt else makeFullyDefined(pt)
              val ownType = inferTypedPattern(tptTyped, tptTyped.tpe, ptDefined, canRemedy = uncheckedTypeExtractor.nonEmpty)
              treeTyped setType ownType

              uncheckedTypeExtractor match {
                case None => treeTyped
                case Some(extractor) => wrapClassTagUnapply(treeTyped, extractor, tptTyped.tpe)
              }
            } else
              treeTyped setType tptTyped.tpe
        }
      }

      def typedTypeApply(tree: TypeApply) = {
        val fun = tree.fun
        val args = tree.args
        // @M: kind-arity checking is done here and in adapt, full kind-checking is in checkKindBounds (in Infer)
        //@M! we must type fun in order to type the args, as that requires the kinds of fun's type parameters.
        // However, args should apparently be done first, to save context.undetparams. Unfortunately, the args
        // *really* have to be typed *after* fun. We escape from this classic Catch-22 by simply saving&restoring undetparams.

        // @M TODO: the compiler still bootstraps&all tests pass when this is commented out..
        //val undets = context.undetparams

        // @M: fun is typed in TAPPmode because it is being applied to its actual type parameters
        val fun1 = typed(fun, mode.forFunMode | TAPPmode, WildcardType)
        val tparams = fun1.symbol.typeParams

        //@M TODO: val undets_fun = context.undetparams  ?
        // "do args first" (by restoring the context.undetparams) in order to maintain context.undetparams on the function side.

        // @M TODO: the compiler still bootstraps when this is commented out.. TODO: run tests
        //context.undetparams = undets

        // @M maybe the well-kindedness check should be done when checking the type arguments conform to the type parameters' bounds?
        val args1 = if (sameLength(args, tparams)) map2Conserve(args, tparams) {
          //@M! the polytype denotes the expected kind
          (arg, tparam) => typedHigherKindedType(arg, mode, GenPolyType(tparam.typeParams, AnyClass.tpe))
        }
        else {
          //@M  this branch is correctly hit for an overloaded polymorphic type. It also has to handle erroneous cases.
          // Until the right alternative for an overloaded method is known, be very liberal,
          // typedTypeApply will find the right alternative and then do the same check as
          // in the then-branch above. (see pos/tcpoly_overloaded.scala)
          // this assert is too strict: be tolerant for errors like trait A { def foo[m[x], g]=error(""); def x[g] = foo[g/*ERR: missing argument type*/] }
          //assert(fun1.symbol.info.isInstanceOf[OverloadedType] || fun1.symbol.isError) //, (fun1.symbol,fun1.symbol.info,fun1.symbol.info.getClass,args,tparams))
          args mapConserve (typedHigherKindedType(_, mode))
        }

        //@M TODO: context.undetparams = undets_fun ?
        Typer.this.typedTypeApply(tree, mode, fun1, args1)
      }

      def typedApplyDynamic(tree: ApplyDynamic) = {
        assert(phase.erasedTypes)
        val reflectiveCalls = !(settings.refinementMethodDispatch.value == "invoke-dynamic")
        val qual1 = typed(tree.qual, AnyRefClass.tpe)
        val args1 = tree.args mapConserve (arg => if (reflectiveCalls) typed(arg, AnyRefClass.tpe) else typed(arg))
        treeCopy.ApplyDynamic(tree, qual1, args1) setType (if (reflectiveCalls) AnyRefClass.tpe else tree.symbol.info.resultType)
      }

      def typedReferenceToBoxed(tree: ReferenceToBoxed) = {
        val id = tree.ident
        val id1 = typed1(id, mode, pt) match { case id: Ident => id }
        // [Eugene] am I doing it right?
        val erasedTypes = phaseId(currentPeriod) >= currentRun.erasurePhase.id
        val tpe = capturedVariableType(id.symbol, erasedTypes = erasedTypes)
        treeCopy.ReferenceToBoxed(tree, id1) setType tpe
      }

      def typedLiteral(tree: Literal) = {
        val value = tree.value
        // Warn about likely interpolated strings which are missing their interpolators
        if (settings.lint) value match {
          case Constant(s: String) =>
            def names = InterpolatorIdentRegex findAllIn s map (n => newTermName(n stripPrefix "$"))
            val shouldWarn = (
                 (InterpolatorCodeRegex findFirstIn s).nonEmpty
              || (names exists (n => context.lookupSymbol(n, _ => true).symbol.exists))
            )
            if (shouldWarn)
              unit.warning(tree.pos, "looks like an interpolated String; did you forget the interpolator?")
          case _ =>
        }

        tree setType (
          if (value.tag == UnitTag) UnitClass.tpe
          else ConstantType(value))
      }

      def typedSingletonTypeTree(tree: SingletonTypeTree) = {
        val ref1 = checkStable(
          context.withImplicitsDisabled(
            typed(tree.ref, EXPRmode | QUALmode | (mode & TYPEPATmode), AnyRefClass.tpe)
          )
        )
        tree setType ref1.tpe.resultType
      }

      def typedSelectFromTypeTree(tree: SelectFromTypeTree) = {
        val qual1 = typedType(tree.qualifier, mode)
        if (qual1.tpe.isVolatile) TypeSelectionFromVolatileTypeError(tree, qual1)
        else typedSelect(tree, qual1, tree.name)
      }

      def typedTypeBoundsTree(tree: TypeBoundsTree) = {
        val lo1 = typedType(tree.lo, mode)
        val hi1 = typedType(tree.hi, mode)
        treeCopy.TypeBoundsTree(tree, lo1, hi1) setType TypeBounds(lo1.tpe, hi1.tpe)
      }

      def typedExistentialTypeTree(tree: ExistentialTypeTree) = {
        val tree1 = typerWithLocalContext(context.makeNewScope(tree, context.owner)){
          _.typedExistentialTypeTree(tree, mode)
        }
        checkExistentialsFeature(tree1.pos, tree1.tpe, "the existential type")
        tree1
      }

      def typedTypeTree(tree: TypeTree) = {
        if (tree.original != null) {
          val newTpt = typedType(tree.original, mode)
          tree setType newTpt.tpe
          newTpt match {
            case tt @ TypeTree() => tree setOriginal tt.original
            case _ => tree
          }
        }
        else
          // we should get here only when something before failed
          // and we try again (@see tryTypedApply). In that case we can assign
          // whatever type to tree; we just have to survive until a real error message is issued.
          tree setType AnyClass.tpe
      }
      def typedFunction(fun: Function) = {
        if (fun.symbol == NoSymbol)
          fun.symbol = context.owner.newAnonymousFunctionValue(fun.pos)

        typerWithLocalContext(context.makeNewScope(fun, fun.symbol))(_.typedFunction(fun, mode, pt))
      }

      // begin typed1
      //if (settings.debug.value && tree.isDef) log("typing definition of "+sym);//DEBUG
      tree match {
        case tree: Ident                        => typedIdentOrWildcard(tree)
        case tree: Select                       => typedSelectOrSuperCall(tree)
        case tree: Apply                        => typedApply(tree)
        case tree: TypeTree                     => typedTypeTree(tree)
        case tree: Literal                      => typedLiteral(tree)
        case tree: This                         => typedThis(tree)
        case tree: ValDef                       => typedValDef(tree)
        case tree: DefDef                       => defDefTyper(tree).typedDefDef(tree)
        case tree: Block                        => typerWithLocalContext(context.makeNewScope(tree, context.owner))(_.typedBlock(tree, mode, pt))
        case tree: If                           => typedIf(tree)
        case tree: TypeApply                    => typedTypeApply(tree)
        case tree: AppliedTypeTree              => typedAppliedTypeTree(tree)
        case tree: Bind                         => typedBind(tree)
        case tree: Function                     => typedFunction(tree)
        case tree: Match                        => typedVirtualizedMatch(tree)
        case tree: New                          => typedNew(tree)
        case tree: Assign                       => typedAssign(tree.lhs, tree.rhs)
        case tree: AssignOrNamedArg             => typedAssign(tree.lhs, tree.rhs) // called by NamesDefaults in silent typecheck
        case tree: Super                        => typedSuper(tree)
        case tree: TypeBoundsTree               => typedTypeBoundsTree(tree)
        case tree: Typed                        => typedTyped(tree)
        case tree: ClassDef                     => newTyper(context.makeNewScope(tree, sym)).typedClassDef(tree)
        case tree: ModuleDef                    => newTyper(context.makeNewScope(tree, sym.moduleClass)).typedModuleDef(tree)
        case tree: TypeDef                      => typedTypeDef(tree)
        case tree: LabelDef                     => labelTyper(tree).typedLabelDef(tree)
        case tree: PackageDef                   => typedPackageDef(tree)
        case tree: DocDef                       => typedDocDef(tree, mode, pt)
        case tree: Annotated                    => typedAnnotated(tree)
        case tree: SingletonTypeTree            => typedSingletonTypeTree(tree)
        case tree: SelectFromTypeTree           => typedSelectFromTypeTree(tree)
        case tree: CompoundTypeTree             => typedCompoundTypeTree(tree)
        case tree: ExistentialTypeTree          => typedExistentialTypeTree(tree)
        case tree: Return                       => typedReturn(tree)
        case tree: Try                          => typedTry(tree)
        case tree: Throw                        => typedThrow(tree)
        case tree: Alternative                  => typedAlternative(tree)
        case tree: Star                         => typedStar(tree)
        case tree: UnApply                      => typedUnApply(tree)
        case tree: ArrayValue                   => typedArrayValue(tree)
        case tree: ApplyDynamic                 => typedApplyDynamic(tree)
        case tree: ReferenceToBoxed             => typedReferenceToBoxed(tree)
        case tree: TypeTreeWithDeferredRefCheck => tree // TODO: retype the wrapped tree? TTWDRC would have to change to hold the wrapped tree (not a closure)
        case _                                  => abort(s"unexpected tree: ${tree.getClass}\n$tree")
      }
    }

    def typed(tree: Tree, mode: Mode, pt: Type): Tree = {
      lastTreeToTyper = tree
      indentTyping()

      val ptPlugins = pluginsPt(pt, this, tree, mode)

      val startByType = if (Statistics.canEnable) Statistics.pushTimer(byTypeStack, byTypeNanos(tree.getClass)) else null
      if (Statistics.canEnable) Statistics.incCounter(visitsByType, tree.getClass)
      try {
        if (context.retyping &&
            (tree.tpe ne null) && (tree.tpe.isErroneous || !(tree.tpe <:< ptPlugins))) {
          tree.clearType()
          if (tree.hasSymbolField) tree.symbol = NoSymbol
        }

        val alreadyTyped = tree.tpe ne null
        val tree1: Tree = if (alreadyTyped) tree else {
          printTyping(
            ptLine("typing %s: pt = %s".format(ptTree(tree), ptPlugins),
              "undetparams"      -> context.undetparams,
              "implicitsEnabled" -> context.implicitsEnabled,
              "enrichmentEnabled"   -> context.enrichmentEnabled,
              "mode"             -> mode,
              "silent"           -> context.bufferErrors,
              "context.owner"    -> context.owner
            )
          )
          typed1(tree, mode, dropExistential(ptPlugins))
        }
        // Can happen during erroneous compilation - error(s) have been
        // reported, but we need to avoid causing an NPE with this tree
        if (tree1.tpe eq null)
          return setError(tree)

        if (!alreadyTyped) {
          printTyping("typed %s: %s%s".format(
            ptTree(tree1), tree1.tpe,
            if (isSingleType(tree1.tpe)) " with underlying "+tree1.tpe.widen else "")
          )
        }

        tree1 modifyType (pluginsTyped(_, this, tree1, mode, ptPlugins))
        val result =
          if (tree1.isEmpty) tree1
          else {
            val result = adapt(tree1, mode, ptPlugins, tree)
            if (hasPendingMacroExpansions) macroExpandAll(this, result) else result
          }

        if (!alreadyTyped) {
          printTyping("adapted %s: %s to %s, %s".format(
            tree1, tree1.tpe.widen, ptPlugins, context.undetparamsString)
          ) //DEBUG
        }
        if (!isPastTyper) signalDone(context.asInstanceOf[analyzer.Context], tree, result)
        result
      } catch {
        case ex: TypeError =>
          tree.clearType()
          // The only problematic case are (recoverable) cyclic reference errors which can pop up almost anywhere.
          printTyping("caught %s: while typing %s".format(ex, tree)) //DEBUG

          reportTypeError(context, tree.pos, ex)
          setError(tree)
        case ex: Exception =>
          if (settings.debug) // @M causes cyclic reference error
            Console.println("exception when typing "+tree+", pt = "+ptPlugins)
          if (context != null && context.unit.exists && tree != null)
            logError("AT: " + (tree.pos).dbgString, ex)
          throw ex
      }
      finally {
        deindentTyping()
        if (Statistics.canEnable) Statistics.popTimer(byTypeStack, startByType)
      }
    }

    def atOwner(owner: Symbol): Typer =
      newTyper(context.make(owner = owner))

    def atOwner(tree: Tree, owner: Symbol): Typer =
      newTyper(context.make(tree, owner))

    /** Types expression or definition `tree`.
     */
    def typed(tree: Tree): Tree = {
      val ret = typed(tree, EXPRmode, WildcardType)
      ret
    }

    def typedPos(pos: Position, mode: Mode, pt: Type)(tree: Tree) = typed(atPos(pos)(tree), mode, pt)
    def typedPos(pos: Position)(tree: Tree) = typed(atPos(pos)(tree))
    // TODO: see if this formulation would impose any penalty, since
    // it makes for a lot less casting.
    // def typedPos[T <: Tree](pos: Position)(tree: T): T = typed(atPos(pos)(tree)).asInstanceOf[T]

    /** Types expression `tree` with given prototype `pt`.
     */
    def typed(tree: Tree, pt: Type): Tree =
      typed(tree, EXPRmode, pt)

    /** Types qualifier `tree` of a select node.
     *  E.g. is tree occurs in a context like `tree.m`.
     */
    def typedQualifier(tree: Tree, mode: Mode, pt: Type): Tree =
      typed(tree, EXPRmode | QUALmode | POLYmode | mode & TYPEPATmode, pt) // TR: don't set BYVALmode, since qualifier might end up as by-name param to an implicit

    /** Types qualifier `tree` of a select node.
     *  E.g. is tree occurs in a context like `tree.m`.
     */
    def typedQualifier(tree: Tree, mode: Mode): Tree =
      typedQualifier(tree, mode, WildcardType)

    def typedQualifier(tree: Tree): Tree = typedQualifier(tree, NOmode, WildcardType)

    /** Types function part of an application */
    def typedOperator(tree: Tree): Tree =
      typed(tree, EXPRmode | FUNmode | POLYmode | TAPPmode, WildcardType)

    /** Types a pattern with prototype `pt` */
    def typedPattern(tree: Tree, pt: Type): Tree = {
      // We disable implicits because otherwise some constructs will
      // type check which should not.  The pattern matcher does not
      // perform implicit conversions in an attempt to consummate a match.

      // on the one hand,
      //   "abc" match { case Seq('a', 'b', 'c') => true }
      // should be ruled out statically, otherwise this is a runtime
      // error both because there is an implicit from String to Seq
      // (even though such implicits are not used by the matcher) and
      // because the typer is fine with concluding that "abc" might
      // be of type "String with Seq[T]" and thus eligible for a call
      // to unapplySeq.

      // on the other hand, we want to be able to use implicits to add members retro-actively (e.g., add xml to StringContext)

      // as a compromise, context.enrichmentEnabled tells adaptToMember to go ahead and enrich,
      // but arbitrary conversions (in adapt) are disabled
      // TODO: can we achieve the pattern matching bit of the string interpolation SIP without this?
      typingInPattern(context.withImplicitsDisabledAllowEnrichment(typed(tree, PATTERNmode, pt)))
    }

    /** Types a (fully parameterized) type tree */
    def typedType(tree: Tree, mode: Mode): Tree =
      typed(tree, mode.forTypeMode, WildcardType)

    /** Types a (fully parameterized) type tree */
    def typedType(tree: Tree): Tree = typedType(tree, NOmode)

    /** Types a higher-kinded type tree -- pt denotes the expected kind*/
    def typedHigherKindedType(tree: Tree, mode: Mode, pt: Type): Tree =
      if (pt.typeParams.isEmpty) typedType(tree, mode) // kind is known and it's *
      else typed(tree, HKmode, pt)

    def typedHigherKindedType(tree: Tree, mode: Mode): Tree =
      typed(tree, HKmode, WildcardType)

    /** Types a type constructor tree used in a new or supertype */
    def typedTypeConstructor(tree: Tree, mode: Mode): Tree = {
      val result = typed(tree, mode.forTypeMode | FUNmode, WildcardType)

      // get rid of type aliases for the following check (#1241)
      result.tpe.dealias match {
        case restpe @ TypeRef(pre, _, _) if !phase.erasedTypes && !pre.isStable && !context.unit.isJava =>
          // The isJava exception if OK only because the only type constructors scalac gets
          // to see are those in the signatures. These do not need a unique object as a prefix.
          // The situation is different for new's and super's, but scalac does not look deep
          // enough to see those. See #3938
          ConstructorPrefixError(tree, restpe)
        case _ =>
          // must not normalize: type application must be (bounds-)checked (during RefChecks), see #2208
          // during uncurry (after refchecks), all types are normalized
          result
      }
    }

    def typedTypeConstructor(tree: Tree): Tree = typedTypeConstructor(tree, NOmode)

    def computeType(tree: Tree, pt: Type): Type = {
      // macros employ different logic of `computeType`
      assert(!context.owner.isMacro, context.owner)
      val tree1 = typed(tree, pt)
      transformed(tree) = tree1
      val tpe = packedType(tree1, context.owner)
      checkExistentialsFeature(tree.pos, tpe, "inferred existential type")
      tpe
    }

    def computeMacroDefType(tree: Tree, pt: Type): Type = {
      assert(context.owner.isMacro, context.owner)
      assert(tree.symbol.isMacro, tree.symbol)
      assert(tree.isInstanceOf[DefDef], tree.getClass)
      val ddef = tree.asInstanceOf[DefDef]

      val tree1 =
        if (transformed contains ddef.rhs) {
          // macro defs are typechecked in `methodSig` (by calling this method) in order to establish their link to macro implementation asap
          // if a macro def doesn't have explicitly specified return type, this method will be called again by `assignTypeToTree`
          // here we guard against this case
          transformed(ddef.rhs)
        } else {
          val tree1 = typedMacroBody(this, ddef)
          transformed(ddef.rhs) = tree1
          tree1
        }

      val isMacroBodyOkay = !tree.symbol.isErroneous && !(tree1 exists (_.isErroneous))
      val shouldInheritMacroImplReturnType = ddef.tpt.isEmpty
      if (isMacroBodyOkay && shouldInheritMacroImplReturnType) computeMacroDefTypeFromMacroImpl(ddef, tree1.symbol) else AnyClass.tpe
    }

    def transformedOr(tree: Tree, op: => Tree): Tree = transformed.get(tree) match {
      case Some(tree1) => transformed -= tree; tree1
      case None => op
    }

    def transformedOrTyped(tree: Tree, mode: Mode, pt: Type): Tree = transformed.get(tree) match {
      case Some(tree1) => transformed -= tree; tree1
      case None => typed(tree, mode, pt)
    }
    }
  }

object TypersStats {
  import scala.reflect.internal.TypesStats._
  val typedIdentCount     = Statistics.newCounter("#typechecked identifiers")
  val typedSelectCount    = Statistics.newCounter("#typechecked selections")
  val typedApplyCount     = Statistics.newCounter("#typechecked applications")
  val rawTypeFailed       = Statistics.newSubCounter ("  of which in failed", rawTypeCount)
  val subtypeFailed       = Statistics.newSubCounter("  of which in failed", subtypeCount)
  val findMemberFailed    = Statistics.newSubCounter("  of which in failed", findMemberCount)
  val failedSilentNanos   = Statistics.newSubTimer("time spent in failed", typerNanos)
  val failedApplyNanos    = Statistics.newSubTimer("  failed apply", typerNanos)
  val failedOpEqNanos     = Statistics.newSubTimer("  failed op=", typerNanos)
  val isReferencedNanos   = Statistics.newSubTimer("time spent ref scanning", typerNanos)
  val visitsByType        = Statistics.newByClass("#visits by tree node", "typer")(Statistics.newCounter(""))
  val byTypeNanos         = Statistics.newByClass("time spent by tree node", "typer")(Statistics.newStackableTimer("", typerNanos))
  val byTypeStack         = Statistics.newTimerStack()
}<|MERGE_RESOLUTION|>--- conflicted
+++ resolved
@@ -489,14 +489,6 @@
       res
     }
 
-<<<<<<< HEAD
-    final def newImplTyper[T](impl: ImplDef, clazz: Symbol): Typer = {
-      val c = context.make(impl.impl, clazz, newScope)
-      newTyper(c)
-    }
-
-=======
->>>>>>> 68c6ba7e
     @inline
     final def withSavedContext[T](c: Context)(f: => T) = {
       val savedErrors = c.flushAndReturnBuffer()
@@ -1805,11 +1797,7 @@
       assert(clazz != NoSymbol, cdef)
       reenterTypeParams(cdef.tparams)
       val tparams1 = cdef.tparams mapConserve (typedTypeDef)
-<<<<<<< HEAD
-      val impl1 = newImplTyper(cdef, clazz).typedTemplate(cdef.impl, typedParentTypes(cdef.impl))
-=======
       val impl1 = newTyper(context.make(cdef.impl, clazz, newScope)).typedTemplate(cdef.impl, typedParentTypes(cdef.impl))
->>>>>>> 68c6ba7e
       val impl2 = finishMethodSynthesis(impl1, clazz, context)
       if (clazz.isTrait && clazz.info.parents.nonEmpty && clazz.info.firstParent.typeSymbol == AnyClass)
         checkEphemeral(clazz, impl2.body)
@@ -1850,11 +1838,7 @@
         || !linkedClass.isSerializable
         || clazz.isSerializable
       )
-<<<<<<< HEAD
-      val impl1 = newImplTyper(mdef, clazz).typedTemplate(mdef.impl, {
-=======
       val impl1 = newTyper(context.make(mdef.impl, clazz, newScope)).typedTemplate(mdef.impl, {
->>>>>>> 68c6ba7e
         typedParentTypes(mdef.impl) ++ (
           if (noSerializable) Nil
           else {
