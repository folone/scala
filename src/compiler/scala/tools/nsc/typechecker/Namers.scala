--- conflicted
+++ resolved
@@ -863,7 +863,6 @@
      *  value should not be widened, so it has a use even in situations
      *  whether it is otherwise redundant (such as in a singleton.)
      */
-<<<<<<< HEAD
     private def widenIfNecessary(sym: Symbol, tpe: Type, pt: Type): Type =
       if (sip23) { // SIP-23
         // TODO: spec -- this is a crucial part of type inference
@@ -892,36 +891,12 @@
               || refersToSymbolLessAccessibleThan(tpe, sym)
              )
         )
-=======
-    private def widenIfNecessary(sym: Symbol, tpe: Type, pt: Type): Type = {
-      val getter =
-        if (sym.isValue && sym.owner.isClass && sym.isPrivate)
-          sym.getterIn(sym.owner)
-        else sym
-      def isHidden(tp: Type): Boolean = tp match {
-        case SingleType(pre, sym) =>
-          (sym isLessAccessibleThan getter) || isHidden(pre)
-        case ThisType(sym) =>
-          sym isLessAccessibleThan getter
-        case p: SimpleTypeProxy =>
-          isHidden(p.underlying)
-        case _ =>
-          false
-      }
-      val shouldWiden = (
-           !tpe.typeSymbolDirect.isModuleClass // Infer Foo.type instead of "object Foo"
-        && (tpe.widen <:< pt)                  // Don't widen our way out of conforming to pt
-        && (   sym.isVariable
-            || sym.isMethod && !sym.hasAccessorFlag
-            || isHidden(tpe)
-           )
-      )
       dropIllegalStarTypes(
->>>>>>> ee291bdc
         if (shouldWiden) tpe.widen
         else if (sym.isFinal) tpe    // "final val" allowed to retain constant type
         else tpe.deconst
-      }
+      )
+    }
 
     /** Computes the type of the body in a ValDef or DefDef, and
      *  assigns the type to the tpt's node.  Returns the type.
