/* NSC -- new Scala compiler
 * Copyright 2005-2013 LAMP/EPFL
 * @author  Martin Odersky
 */

package scala.tools.nsc
package typechecker

import scala.collection.{ immutable, mutable }
import scala.annotation.tailrec
import scala.reflect.internal.util.shortClassOfInstance
import scala.tools.nsc.reporters.Reporter

/**
 *  @author  Martin Odersky
 *  @version 1.0
 */
trait Contexts { self: Analyzer =>
  import global._
  import definitions.{ JavaLangPackage, ScalaPackage, PredefModule, ScalaXmlTopScope, ScalaXmlPackage }
  import ContextMode._

  protected def onTreeCheckerError(pos: Position, msg: String): Unit = ()

  object NoContext
    extends Context(EmptyTree, NoSymbol, EmptyScope, NoCompilationUnit,
                    null) { // We can't pass the uninitialized `this`. Instead, we treat null specially in `Context#outer`
    enclClass  = this
    enclMethod = this

    override val depth = 0
    override def nextEnclosing(p: Context => Boolean): Context = this
    override def enclosingContextChain: List[Context] = Nil
    override def implicitss: List[List[ImplicitInfo]] = Nil
    override def imports: List[ImportInfo] = Nil
    override def firstImport: Option[ImportInfo] = None
    override def toString = "NoContext"
  }
  private object RootImports {
    // Possible lists of root imports
    val javaList         = JavaLangPackage :: Nil
    val javaAndScalaList = JavaLangPackage :: ScalaPackage :: Nil
    val completeList     = JavaLangPackage :: ScalaPackage :: PredefModule :: Nil
  }

  def ambiguousImports(imp1: ImportInfo, imp2: ImportInfo) =
    LookupAmbiguous(s"it is imported twice in the same scope by\n$imp1\nand $imp2")
  def ambiguousDefnAndImport(owner: Symbol, imp: ImportInfo) =
    LookupAmbiguous(s"it is both defined in $owner and imported subsequently by \n$imp")

  private lazy val startContext = {
    NoContext.make(
    Template(List(), noSelfType, List()) setSymbol global.NoSymbol setType global.NoType,
    rootMirror.RootClass,
    rootMirror.RootClass.info.decls)
  }

  private lazy val allUsedSelectors =
    mutable.Map[ImportInfo, Set[ImportSelector]]() withDefaultValue Set()
  private lazy val allImportInfos =
    mutable.Map[CompilationUnit, List[ImportInfo]]() withDefaultValue Nil

  def warnUnusedImports(unit: CompilationUnit) = {
    for (imps <- allImportInfos.remove(unit)) {
      for (imp <- imps.reverse.distinct) {
        val used = allUsedSelectors(imp)
        def isMask(s: ImportSelector) = s.name != nme.WILDCARD && s.rename == nme.WILDCARD

        imp.tree.selectors filterNot (s => isMask(s) || used(s)) foreach { sel =>
          reporter.warning(imp posOf sel, "Unused import")
        }
      }
      allUsedSelectors --= imps
    }
  }

  var lastAccessCheckDetails: String = ""

  /** List of symbols to import from in a root context.  Typically that
   *  is `java.lang`, `scala`, and [[scala.Predef]], in that order.  Exceptions:
   *
   *  - if option `-Yno-imports` is given, nothing is imported
   *  - if the unit is java defined, only `java.lang` is imported
   *  - if option `-Yno-predef` is given, if the unit body has an import of Predef
   *    among its leading imports, or if the tree is [[scala.Predef]], `Predef` is not imported.
   */
  protected def rootImports(unit: CompilationUnit): List[Symbol] = {
    assert(definitions.isDefinitionsInitialized, "definitions uninitialized")

    if (settings.noimports) Nil
    else if (unit.isJava) RootImports.javaList
    else if (settings.nopredef || treeInfo.noPredefImportForUnit(unit.body)) {
      // SI-8258 Needed for the presentation compiler using -sourcepath, otherwise cycles can occur. See the commit
      //         message for this ticket for an example.
      debuglog("Omitted import of Predef._ for " + unit)
      RootImports.javaAndScalaList
    }
    else RootImports.completeList
  }


  def rootContext(unit: CompilationUnit, tree: Tree = EmptyTree, throwing: Boolean = false, checking: Boolean = false): Context = {
    val rootImportsContext = (startContext /: rootImports(unit))((c, sym) => c.make(gen.mkWildcardImport(sym)))

    // there must be a scala.xml package when xml literals were parsed in this unit
    if (unit.hasXml && ScalaXmlPackage == NoSymbol)
      reporter.error(unit.firstXmlPos, "To compile XML syntax, the scala.xml package must be on the classpath.\nPlease see https://github.com/scala/scala-xml for details.")

    // scala-xml needs `scala.xml.TopScope` to be in scope globally as `$scope`
    // We detect `scala-xml` by looking for `scala.xml.TopScope` and
    // inject the equivalent of `import scala.xml.{TopScope => $scope}`
    val contextWithXML =
      if (!unit.hasXml || ScalaXmlTopScope == NoSymbol) rootImportsContext
      else rootImportsContext.make(gen.mkImport(ScalaXmlPackage, nme.TopScope, nme.dollarScope))

    val c = contextWithXML.make(tree, unit = unit)

    c.initRootContext(throwing, checking)
    c
  }

  def rootContextPostTyper(unit: CompilationUnit, tree: Tree = EmptyTree): Context =
    rootContext(unit, tree, throwing = true)

  def resetContexts() {
    startContext.enclosingContextChain foreach { context =>
      context.tree match {
        case Import(qual, _) => qual setType singleType(qual.symbol.owner.thisType, qual.symbol)
        case _               =>
      }
      context.reporter.clearAll()
    }
  }

  /**
   * A motley collection of the state and loosely associated behaviour of the type checker.
   * Each `Typer` has an associated context, and as it descends into the tree new `(Typer, Context)`
   * pairs are spawned.
   *
   * Meet the crew; first the state:
   *
   *   - A tree, symbol, and scope representing the focus of the typechecker
   *   - An enclosing context, `outer`.
   *   - The current compilation unit.
   *   - A variety of bits that track the current error reporting policy (more on this later);
   *     whether or not implicits/macros are enabled, whether we are in a self or super call or
   *     in a constructor suffix. These are represented as bits in the mask `contextMode`.
   *   - Some odds and ends: undetermined type parameters of the current line of type inference;
   *     contextual augmentation for error messages, tracking of the nesting depth.
   *
   * And behaviour:
   *
   *   - The central point for issuing errors and warnings from the typechecker, with a means
   *     to buffer these for use in 'silent' type checking, when some recovery might be possible.
   *  -  `Context` is something of a Zipper for the tree were are typechecking: it `enclosingContextChain`
   *     is the path back to the root. This is exactly what we need to resolve names (`lookupSymbol`)
   *     and to collect in-scope implicit definitions (`implicitss`)
   *     Supporting these are `imports`, which represents all `Import` trees in in the enclosing context chain.
   *  -  In a similar vein, we can assess accessibility (`isAccessible`.)
   *
   * More on error buffering:
   *     When are type errors recoverable? In quite a few places, it turns out. Some examples:
   *     trying to type an application with/without the expected type, or with/without implicit views
   *     enabled. This is usually mediated by `Typer.silent`, `Inferencer#tryTwice`.
   *
   *     Initially, starting from the `typer` phase, the contexts either buffer or report errors;
   *     afterwards errors are thrown. This is configured in `rootContext`. Additionally, more
   *     fine grained control is needed based on the kind of error; ambiguity errors are often
   *     suppressed during exploratory typing, such as determining whether `a == b` in an argument
   *     position is an assignment or a named argument, when `Inferencer#isApplicableSafe` type checks
   *     applications with and without an expected type, or when `Typer#tryTypedApply` tries to fit arguments to
   *     a function type with/without implicit views.
   *
   *     When the error policies entail error/warning buffering, the mutable [[ReportBuffer]] records
   *     everything that is issued. It is important to note, that child Contexts created with `make`
   *     "inherit" the very same `ReportBuffer` instance, whereas children spawned through `makeSilent`
   *     receive a separate, fresh buffer.
   *
   * @param tree  Tree associated with this context
   * @param owner The current owner
   * @param scope The current scope
   * @param _outer The next outer context.
   */
  class Context private[typechecker](val tree: Tree, val owner: Symbol, val scope: Scope,
                                     val unit: CompilationUnit, _outer: Context,
                                     private[this] var _reporter: ContextReporter = new ThrowingReporter) {
    private def outerIsNoContext = _outer eq null
    final def outer: Context = if (outerIsNoContext) NoContext else _outer

    /** The next outer context whose tree is a template or package definition */
    var enclClass: Context = _

    @inline private def savingEnclClass[A](c: Context)(a: => A): A = {
      val saved = enclClass
      enclClass = c
      try a finally enclClass = saved
    }

    /** A bitmask containing all the boolean flags in a context, e.g. are implicit views enabled */
    var contextMode: ContextMode = ContextMode.DefaultMode

    /** Update all modes in `mask` to `value` */
    def update(mask: ContextMode, value: Boolean) {
      contextMode = contextMode.set(value, mask)
    }

    /** Set all modes in the mask `enable` to true, and all in `disable` to false. */
    def set(enable: ContextMode = NOmode, disable: ContextMode = NOmode): this.type = {
      contextMode = contextMode.set(true, enable).set(false, disable)
      this
    }

    /** Is this context in all modes in the given `mask`? */
    def apply(mask: ContextMode): Boolean = contextMode.inAll(mask)

    /** The next outer context whose tree is a method */
    var enclMethod: Context = _

    /** Variance relative to enclosing class */
    var variance: Variance = Variance.Invariant

    private var _undetparams: List[Symbol] = List()

    protected def outerDepth = if (outerIsNoContext) 0 else outer.depth

    val depth: Int = {
      val increasesDepth = isRootImport || outerIsNoContext || (outer.scope != scope)
      ( if (increasesDepth) 1 else 0 ) + outerDepth
    }

    /** The currently visible imports */
    def imports: List[ImportInfo] = outer.imports
    /** Equivalent to `imports.headOption`, but more efficient */
    def firstImport: Option[ImportInfo] = outer.firstImport
    def isRootImport: Boolean = false

    /** Types for which implicit arguments are currently searched */
    var openImplicits: List[OpenImplicit] = List()

    /* For a named application block (`Tree`) the corresponding `NamedApplyInfo`. */
    var namedApplyBlockInfo: Option[(Tree, NamedApplyInfo)] = None
    var prefix: Type = NoPrefix

    def inSuperInit_=(value: Boolean)         = this(SuperInit) = value
    def inSuperInit                           = this(SuperInit)
    def inConstructorSuffix_=(value: Boolean) = this(ConstructorSuffix) = value
    def inConstructorSuffix                   = this(ConstructorSuffix)
    def inPatAlternative_=(value: Boolean)    = this(PatternAlternative) = value
    def inPatAlternative                      = this(PatternAlternative)
    def starPatterns_=(value: Boolean)        = this(StarPatterns) = value
    def starPatterns                          = this(StarPatterns)
    def returnsSeen_=(value: Boolean)         = this(ReturnsSeen) = value
    def returnsSeen                           = this(ReturnsSeen)
    def inSelfSuperCall_=(value: Boolean)     = this(SelfSuperCall) = value
    def inSelfSuperCall                       = this(SelfSuperCall)
    def implicitsEnabled_=(value: Boolean)    = this(ImplicitsEnabled) = value
    def implicitsEnabled                      = this(ImplicitsEnabled)
    def macrosEnabled_=(value: Boolean)       = this(MacrosEnabled) = value
    def macrosEnabled                         = this(MacrosEnabled)
    def enrichmentEnabled_=(value: Boolean)   = this(EnrichmentEnabled) = value
    def enrichmentEnabled                     = this(EnrichmentEnabled)
    def retyping_=(value: Boolean)            = this(ReTyping) = value
    def retyping                              = this(ReTyping)
    def inSecondTry                           = this(SecondTry)
    def inSecondTry_=(value: Boolean)         = this(SecondTry) = value
    def inReturnExpr                          = this(ReturnExpr)
    def inTypeConstructorAllowed              = this(TypeConstructorAllowed)

    def defaultModeForTyped: Mode = if (inTypeConstructorAllowed) Mode.NOmode else Mode.EXPRmode

    /** To enrich error messages involving default arguments.
        When extending the notion, group diagnostics in an object. */
    var diagUsedDefaults: Boolean = false

    /** Saved type bounds for type parameters which are narrowed in a GADT. */
    var savedTypeBounds: List[(Symbol, Type)] = List()

    /** The next enclosing context (potentially `this`) that is owned by a class or method */
    def enclClassOrMethod: Context =
      if (!owner.exists || owner.isClass || owner.isMethod) this
      else outer.enclClassOrMethod

    /** The next enclosing context (potentially `this`) that has a `CaseDef` as a tree */
    def enclosingCaseDef = nextEnclosing(_.tree.isInstanceOf[CaseDef])

    /** ...or an Apply. */
    def enclosingApply = nextEnclosing(_.tree.isInstanceOf[Apply])

    def siteString = {
      def what_s  = if (owner.isConstructor) "" else owner.kindString
      def where_s = if (owner.isClass) "" else "in " + enclClass.owner.decodedName
      List(what_s, owner.decodedName, where_s) filterNot (_ == "") mkString " "
    }
    //
    // Tracking undetermined type parameters for type argument inference.
    //
    def undetparamsString =
      if (undetparams.isEmpty) ""
      else undetparams.mkString("undetparams=", ", ", "")
    /** Undetermined type parameters. See `Infer#{inferExprInstance, adjustTypeArgs}`. Not inherited to child contexts */
    def undetparams: List[Symbol] = _undetparams
    def undetparams_=(ps: List[Symbol]) = { _undetparams = ps }

    /** Return and clear the undetermined type parameters */
    def extractUndetparams(): List[Symbol] = {
      val tparams = undetparams
      undetparams = List()
      tparams
    }

    /** Run `body` with this context with no undetermined type parameters, restore the original
     *  the original list afterwards.
     *  @param reportAmbiguous Should ambiguous errors be reported during evaluation of `body`?
     */
    def savingUndeterminedTypeParams[A](reportAmbiguous: Boolean = ambiguousErrors)(body: => A): A = {
      withMode() {
        setAmbiguousErrors(reportAmbiguous)
        val saved = extractUndetparams()
        try body
        finally undetparams = saved
      }
    }

    //
    // Error reporting policies and buffer.
    //

    // the reporter for this context
    def reporter: ContextReporter = _reporter

    // if set, errors will not be reporter/thrown
    def bufferErrors = reporter.isBuffering
    def reportErrors = !(bufferErrors || reporter.isThrowing)

    // whether to *report* (which is separate from buffering/throwing) ambiguity errors
    def ambiguousErrors = this(AmbiguousErrors)

    private def setAmbiguousErrors(report: Boolean): Unit = this(AmbiguousErrors) = report

    /**
     * Try inference twice: once without views and once with views,
     *  unless views are already disabled.
     */
    abstract class TryTwice {
      def tryOnce(isLastTry: Boolean): Unit

      final def apply(): Unit = {
        val doLastTry =
          // do first try if implicits are enabled
          if (implicitsEnabled) {
            // We create a new BufferingReporter to
            // distinguish errors that occurred before entering tryTwice
            // and our first attempt in 'withImplicitsDisabled'. If the
            // first attempt fails, we try with implicits on
            // and the original reporter.
            // immediate reporting of ambiguous errors is suppressed, so that they are buffered
            inSilentMode {
              try {
                set(disable = ImplicitsEnabled | EnrichmentEnabled) // restored by inSilentMode
                tryOnce(false)
                reporter.hasErrors
              } catch {
                case ex: CyclicReference => throw ex
                case ex: TypeError => true // recoverable cyclic references?
              }
            }
          } else true

        // do last try if try with implicits enabled failed
        // (or if it was not attempted because they were disabled)
        if (doLastTry)
          tryOnce(true)
      }
    }

    //
    // Temporary mode adjustment
    //

    @inline final def withMode[T](enabled: ContextMode = NOmode, disabled: ContextMode = NOmode)(op: => T): T = {
      val saved = contextMode
      set(enabled, disabled)
      try op
      finally contextMode = saved
    }

    @inline final def withImplicitsEnabled[T](op: => T): T                 = withMode(enabled = ImplicitsEnabled)(op)
    @inline final def withImplicitsDisabled[T](op: => T): T                = withMode(disabled = ImplicitsEnabled | EnrichmentEnabled)(op)
    @inline final def withImplicitsDisabledAllowEnrichment[T](op: => T): T = withMode(enabled = EnrichmentEnabled, disabled = ImplicitsEnabled)(op)
    @inline final def withMacrosEnabled[T](op: => T): T                    = withMode(enabled = MacrosEnabled)(op)
    @inline final def withMacrosDisabled[T](op: => T): T                   = withMode(disabled = MacrosEnabled)(op)
    @inline final def withinStarPatterns[T](op: => T): T                   = withMode(enabled = StarPatterns)(op)
    @inline final def withinSuperInit[T](op: => T): T                      = withMode(enabled = SuperInit)(op)
    @inline final def withinSecondTry[T](op: => T): T                      = withMode(enabled = SecondTry)(op)
    @inline final def withinPatAlternative[T](op: => T): T                 = withMode(enabled = PatternAlternative)(op)

    /** TypeConstructorAllowed is enabled when we are typing a higher-kinded type.
     *  adapt should then check kind-arity based on the prototypical type's kind
     *  arity. Type arguments should not be inferred.
     */
    @inline final def withinTypeConstructorAllowed[T](op: => T): T = withMode(enabled = TypeConstructorAllowed)(op)

    /* TODO - consolidate returnsSeen (which seems only to be used by checkDead)
     * and ReturnExpr.
     */
    @inline final def withinReturnExpr[T](op: => T): T = {
      enclMethod.returnsSeen = true
      withMode(enabled = ReturnExpr)(op)
    }

    // See comment on FormerNonStickyModes.
    @inline final def withOnlyStickyModes[T](op: => T): T = withMode(disabled = FormerNonStickyModes)(op)

    // inliner note: this has to be a simple method for inlining to work -- moved the `&& !reporter.hasErrors` out
    @inline final def inSilentMode(expr: => Boolean): Boolean = {
      val savedContextMode = contextMode
      val savedReporter    = reporter

      setAmbiguousErrors(false)
      _reporter = new BufferingReporter

      try expr
      finally {
        contextMode = savedContextMode
        _reporter   = savedReporter
      }
    }

    //
    // Child Context Creation
    //

    /**
     * Construct a child context. The parent and child will share the report buffer.
     * Compare with `makeSilent`, in which the child has a fresh report buffer.
     *
     * If `tree` is an `Import`, that import will be avaiable at the head of
     * `Context#imports`.
     */
    def make(tree: Tree = tree, owner: Symbol = owner,
             scope: Scope = scope, unit: CompilationUnit = unit,
             reporter: ContextReporter = this.reporter): Context = {
      val isTemplateOrPackage = tree match {
        case _: Template | _: PackageDef => true
        case _                           => false
      }
      val isDefDef = tree match {
        case _: DefDef => true
        case _         => false
      }
      val isImport = tree match {
        // The guard is for SI-8403. It prevents adding imports again in the context created by
        // `Namer#createInnerNamer`
        case _: Import if tree != this.tree => true
        case _                              => false
      }
      val sameOwner = owner == this.owner
      val prefixInChild =
        if (isTemplateOrPackage) owner.thisType
        else if (!sameOwner && owner.isTerm) NoPrefix
        else prefix

      // The blank canvas
      val c = if (isImport)
        new Context(tree, owner, scope, unit, this, reporter) with ImportContext
      else
        new Context(tree, owner, scope, unit, this, reporter)

      // Fields that are directly propagated
      c.variance           = variance
      c.diagUsedDefaults   = diagUsedDefaults
      c.openImplicits      = openImplicits
      c.contextMode        = contextMode // note: ConstructorSuffix, a bit within `mode`, is conditionally overwritten below.

      // Fields that may take on a different value in the child
      c.prefix             = prefixInChild
      c.enclClass          = if (isTemplateOrPackage) c else enclClass
      c(ConstructorSuffix) = !isTemplateOrPackage && c(ConstructorSuffix)

      // SI-8245 `isLazy` need to skip lazy getters to ensure `return` binds to the right place
      c.enclMethod         = if (isDefDef && !owner.isLazy) c else enclMethod

<<<<<<< HEAD
      if (tree != outer.tree) c(TypeConstructorAllowed) = false
=======
      if (tree != outer.tree)
        c(TypeConstructorAllowed) = false
>>>>>>> ee291bdc

      registerContext(c.asInstanceOf[analyzer.Context])
      debuglog("[context] ++ " + c.unit + " / " + tree.summaryString)
      c
    }

    /** Use reporter (possibly buffered) for errors/warnings and enable implicit conversion **/
    def initRootContext(throwing: Boolean = false, checking: Boolean = false): Unit = {
      _reporter =
        if (checking) new CheckingReporter
        else if (throwing) new ThrowingReporter
        else new ImmediateReporter

      setAmbiguousErrors(!throwing)
      this(EnrichmentEnabled | ImplicitsEnabled) = !throwing
    }

    def make(tree: Tree, owner: Symbol, scope: Scope): Context =
      // TODO SI-7345 Moving this optimization into the main overload of `make` causes all tests to fail.
      //              even if it is extended to check that `unit == this.unit`. Why is this?
      if (tree == this.tree && owner == this.owner && scope == this.scope) this
      else make(tree, owner, scope, unit)

    /** Make a child context that represents a new nested scope */
    def makeNewScope(tree: Tree, owner: Symbol, reporter: ContextReporter = this.reporter): Context =
      make(tree, owner, newNestedScope(scope), reporter = reporter)

    /** Make a child context that buffers errors and warnings into a fresh report buffer. */
    def makeSilent(reportAmbiguousErrors: Boolean = ambiguousErrors, newtree: Tree = tree): Context = {
      // A fresh buffer so as not to leak errors/warnings into `this`.
      val c = make(newtree, reporter = new BufferingReporter)
      c.setAmbiguousErrors(reportAmbiguousErrors)
      c
    }

    def makeNonSilent(newtree: Tree): Context = {
      val c = make(newtree, reporter = reporter.makeImmediate)
      c.setAmbiguousErrors(true)
      c
    }

    /** Make a silent child context does not allow implicits. Used to prevent chaining of implicit views. */
    def makeImplicit(reportAmbiguousErrors: Boolean) = {
      val c = makeSilent(reportAmbiguousErrors)
      c(ImplicitsEnabled | EnrichmentEnabled) = false
      c
    }

    /**
     * A context for typing constructor parameter ValDefs, super or self invocation arguments and default getters
     * of constructors. These expressions need to be type checked in a scope outside the class, cf. spec 5.3.1.
     *
     * This method is called by namer / typer where `this` is the context for the constructor DefDef. The
     * owner of the resulting (new) context is the outer context for the Template, i.e. the context for the
     * ClassDef. This means that class type parameters will be in scope. The value parameters of the current
     * constructor are also entered into the new constructor scope. Members of the class however will not be
     * accessible.
     */
    def makeConstructorContext = {
      val baseContext = enclClass.outer.nextEnclosing(!_.tree.isInstanceOf[Template])
      // must propagate reporter!
      // (caught by neg/t3649 when refactoring reporting to be specified only by this.reporter and not also by this.contextMode)
      val argContext = baseContext.makeNewScope(tree, owner, reporter = this.reporter)
      argContext.contextMode = contextMode
      argContext.inSelfSuperCall = true
      def enterElems(c: Context) {
        def enterLocalElems(e: ScopeEntry) {
          if (e != null && e.owner == c.scope) {
            enterLocalElems(e.next)
            argContext.scope enter e.sym
          }
        }
        if (c.owner.isTerm && !c.owner.isLocalDummy) {
          enterElems(c.outer)
          enterLocalElems(c.scope.elems)
        }
      }
      // Enter the scope elements of this (the scope for the constructor DefDef) into the new constructor scope.
      // Concretely, this will enter the value parameters of constructor.
      enterElems(this)
      argContext
    }

    //
    // Error and warning issuance
    //

    /** Issue/buffer/throw the given type error according to the current mode for error reporting. */
    private[typechecker] def issue(err: AbsTypeError)                        = reporter.issue(err)(this)
    /** Issue/buffer/throw the given implicit ambiguity error according to the current mode for error reporting. */
    private[typechecker] def issueAmbiguousError(err: AbsAmbiguousTypeError) = reporter.issueAmbiguousError(err)(this)
    /** Issue/throw the given error message according to the current mode for error reporting. */
    def error(pos: Position, msg: String)                                    = reporter.error(pos, msg)
    /** Issue/throw the given error message according to the current mode for error reporting. */
    def warning(pos: Position, msg: String)                                  = reporter.warning(pos, msg)
    def echo(pos: Position, msg: String)                                     = reporter.echo(pos, msg)


    def deprecationWarning(pos: Position, sym: Symbol, msg: String): Unit =
      currentRun.reporting.deprecationWarning(pos, sym, msg)
    def deprecationWarning(pos: Position, sym: Symbol): Unit =
      currentRun.reporting.deprecationWarning(pos, sym) // TODO: allow this to escalate to an error, and implicit search will ignore deprecated implicits

    def featureWarning(pos: Position, featureName: String, featureDesc: String, featureTrait: Symbol, construct: => String = "", required: Boolean): Unit =
      currentRun.reporting.featureWarning(pos, featureName, featureDesc, featureTrait, construct, required)


    // nextOuter determines which context is searched next for implicits
    // (after `this`, which contributes `newImplicits` below.) In
    // most cases, it is simply the outer context: if we're owned by
    // a constructor, the actual current context and the conceptual
    // context are different when it comes to scoping. The current
    // conceptual scope is the context enclosing the blocks which
    // represent the constructor body (TODO: why is there more than one
    // such block in the outer chain?)
    private def nextOuter = {
      // Drop the constructor body blocks, which come in varying numbers.
      // -- If the first statement is in the constructor, scopingCtx == (constructor definition)
      // -- Otherwise, scopingCtx == (the class which contains the constructor)
      val scopingCtx =
        if (owner.isConstructor) nextEnclosing(c => !c.tree.isInstanceOf[Block])
        else this

      scopingCtx.outer
    }

    def nextEnclosing(p: Context => Boolean): Context =
      if (p(this)) this else outer.nextEnclosing(p)

    def enclosingContextChain: List[Context] = this :: outer.enclosingContextChain

    private def treeTruncated       = tree.toString.replaceAll("\\s+", " ").lines.mkString("\\n").take(70)
    private def treeIdString        = if (settings.uniqid.value) "#" + System.identityHashCode(tree).toString.takeRight(3) else ""
    private def treeString          = tree match {
      case x: Import => "" + x
      case Template(parents, `noSelfType`, body) =>
        val pstr = if ((parents eq null) || parents.isEmpty) "Nil" else parents mkString " "
        val bstr = if (body eq null) "" else body.length + " stats"
        s"""Template($pstr, _, $bstr)"""
      case x => s"${tree.shortClass}${treeIdString}:${treeTruncated}"
    }

    override def toString =
      sm"""|Context($unit) {
           |   owner       = $owner
           |   tree        = $treeString
           |   scope       = ${scope.size} decls
           |   contextMode = $contextMode
           |   outer.owner = ${outer.owner}
           |}"""

    //
    // Accessibility checking
    //

    /** Is `sub` a subclass of `base` or a companion object of such a subclass? */
    private def isSubClassOrCompanion(sub: Symbol, base: Symbol) =
      sub.isNonBottomSubClass(base) ||
    sub.isModuleClass && sub.linkedClassOfClass.isNonBottomSubClass(base)

    /** Return the closest enclosing context that defines a subclass of `clazz`
     *  or a companion object thereof, or `NoContext` if no such context exists.
     */
    def enclosingSubClassContext(clazz: Symbol): Context = {
      var c = this.enclClass
      while (c != NoContext && !isSubClassOrCompanion(c.owner, clazz))
        c = c.outer.enclClass
      c
    }

    def enclosingNonImportContext: Context = {
      var c = this
      while (c != NoContext && c.tree.isInstanceOf[Import])
        c = c.outer
      c
    }

    /** Is `sym` accessible as a member of `pre` in current context? */
    def isAccessible(sym: Symbol, pre: Type, superAccess: Boolean = false): Boolean = {
      lastAccessCheckDetails = ""
      // Console.println("isAccessible(%s, %s, %s)".format(sym, pre, superAccess))

      // don't have access if there is no linked class (so exclude linkedClass=NoSymbol)
      def accessWithinLinked(ab: Symbol) = {
        val linked = linkedClassOfClassOf(ab, this)
        linked.fold(false)(accessWithin)
      }

      /* Are we inside definition of `ab`? */
      def accessWithin(ab: Symbol) = {
        // #3663: we must disregard package nesting if sym isJavaDefined
        if (sym.isJavaDefined) {
          // is `o` or one of its transitive owners equal to `ab`?
          // stops at first package, since further owners can only be surrounding packages
          @tailrec def abEnclosesStopAtPkg(o: Symbol): Boolean =
            (o eq ab) || (!o.isPackageClass && (o ne NoSymbol) && abEnclosesStopAtPkg(o.owner))
          abEnclosesStopAtPkg(owner)
        } else (owner hasTransOwner ab)
      }

      def isSubThisType(pre: Type, clazz: Symbol): Boolean = pre match {
        case ThisType(pclazz) => pclazz isNonBottomSubClass clazz
        case _ => false
      }

      /* Is protected access to target symbol permitted */
      def isProtectedAccessOK(target: Symbol) = {
        val c = enclosingSubClassContext(sym.owner)
        if (c == NoContext)
          lastAccessCheckDetails =
            "\n Access to protected "+target+" not permitted because"+
            "\n "+"enclosing "+this.enclClass.owner+
            this.enclClass.owner.locationString+" is not a subclass of "+
            "\n "+sym.owner+sym.owner.locationString+" where target is defined"
        c != NoContext &&
        {
          target.isType || { // allow accesses to types from arbitrary subclasses fixes #4737
            val res =
              isSubClassOrCompanion(pre.widen.typeSymbol, c.owner) ||
              c.owner.isModuleClass &&
              isSubClassOrCompanion(pre.widen.typeSymbol, c.owner.linkedClassOfClass)
            if (!res)
              lastAccessCheckDetails =
                "\n Access to protected "+target+" not permitted because"+
                "\n prefix type "+pre.widen+" does not conform to"+
                "\n "+c.owner+c.owner.locationString+" where the access take place"
              res
          }
        }
      }

      (pre == NoPrefix) || {
        val ab = sym.accessBoundary(sym.owner)

        (  (ab.isTerm || ab == rootMirror.RootClass)
        || (accessWithin(ab) || accessWithinLinked(ab)) &&
             (  !sym.isLocalToThis
             || sym.owner.isImplClass // allow private local accesses to impl classes
             || sym.isProtected && isSubThisType(pre, sym.owner)
             || pre =:= sym.owner.thisType
             )
        || sym.isProtected &&
             (  superAccess
             || pre.isInstanceOf[ThisType]
             || phase.erasedTypes
             || (sym.overrideChain exists isProtectedAccessOK)
                // that last condition makes protected access via self types work.
             )
        )
        // note: phase.erasedTypes disables last test, because after addinterfaces
        // implementation classes are not in the superclass chain. If we enable the
        // test, bug780 fails.
      }
    }

    //
    // Type bound management
    //

    def pushTypeBounds(sym: Symbol) {
      sym.info match {
        case tb: TypeBounds => if (!tb.isEmptyBounds) log(s"Saving $sym info=$tb")
        case info           => devWarning(s"Something other than a TypeBounds seen in pushTypeBounds: $info is a ${shortClassOfInstance(info)}")
      }
      savedTypeBounds ::= ((sym, sym.info))
    }

    def restoreTypeBounds(tp: Type): Type = {
      def restore(): Type = savedTypeBounds.foldLeft(tp) { case (current, (sym, savedInfo)) =>
        def bounds_s(tb: TypeBounds) = if (tb.isEmptyBounds) "<empty bounds>" else s"TypeBounds(lo=${tb.lo}, hi=${tb.hi})"
        //@M TODO: when higher-kinded types are inferred, probably need a case PolyType(_, TypeBounds(...)) if ... =>
        val TypeBounds(lo, hi) = sym.info.bounds
        val isUnique           = lo <:< hi && hi <:< lo
        val isPresent          = current contains sym
        def saved_s            = bounds_s(savedInfo.bounds)
        def current_s          = bounds_s(sym.info.bounds)

        if (isUnique && isPresent)
          devWarningResult(s"Preserving inference: ${sym.nameString}=$hi in $current (based on $current_s) before restoring $sym to saved $saved_s")(
            current.instantiateTypeParams(List(sym), List(hi))
          )
        else if (isPresent)
          devWarningResult(s"Discarding inferred $current_s because it does not uniquely determine $sym in")(current)
        else
          logResult(s"Discarding inferred $current_s because $sym does not appear in")(current)
      }
      try restore()
      finally {
        for ((sym, savedInfo) <- savedTypeBounds)
          sym setInfo debuglogResult(s"Discarding inferred $sym=${sym.info}, restoring saved info")(savedInfo)

        savedTypeBounds = Nil
      }
    }

    //
    // Implicit collection
    //

    private var implicitsCache: List[ImplicitInfo] = null
    private var implicitsRunId = NoRunId

    def resetCache() {
      implicitsRunId = NoRunId
      implicitsCache = null
      if (outer != null && outer != this) outer.resetCache()
    }

    /** A symbol `sym` qualifies as an implicit if it has the IMPLICIT flag set,
     *  it is accessible, and if it is imported there is not already a local symbol
     *  with the same names. Local symbols override imported ones. This fixes #2866.
     */
    private def isQualifyingImplicit(name: Name, sym: Symbol, pre: Type, imported: Boolean) =
      sym.isImplicit &&
      isAccessible(sym, pre) &&
      !(imported && {
        val e = scope.lookupEntry(name)
        (e ne null) && (e.owner == scope) && (!settings.isScala212 || e.sym.exists)
      })

    private def collectImplicits(syms: Scope, pre: Type, imported: Boolean = false): List[ImplicitInfo] =
      for (sym <- syms.toList if isQualifyingImplicit(sym.name, sym, pre, imported)) yield
        new ImplicitInfo(sym.name, pre, sym)

    private def collectImplicitImports(imp: ImportInfo): List[ImplicitInfo] = {
      val qual = imp.qual

      val pre =
        if (qual.tpe.typeSymbol.isPackageClass)
          // SI-6225 important if the imported symbol is inherited by the the package object.
          singleType(qual.tpe, qual.tpe member nme.PACKAGE)
        else
          qual.tpe
      def collect(sels: List[ImportSelector]): List[ImplicitInfo] = sels match {
        case List() =>
          List()
        case List(ImportSelector(nme.WILDCARD, _, _, _)) =>
          collectImplicits(pre.implicitMembers, pre, imported = true)
        case ImportSelector(from, _, to, _) :: sels1 =>
          var impls = collect(sels1) filter (info => info.name != from)
          if (to != nme.WILDCARD) {
            for (sym <- importedAccessibleSymbol(imp, to).alternatives)
              if (isQualifyingImplicit(to, sym, pre, imported = true))
                impls = new ImplicitInfo(to, pre, sym) :: impls
          }
          impls
      }
      //debuglog("collect implicit imports " + imp + "=" + collect(imp.tree.selectors))//DEBUG
      collect(imp.tree.selectors)
    }

    /* SI-5892 / SI-4270: `implicitss` can return results which are not accessible at the
     * point where implicit search is triggered. Example: implicits in (annotations of)
     * class type parameters (SI-5892). The `context.owner` is the class symbol, therefore
     * `implicitss` will return implicit conversions defined inside the class. These are
     * filtered out later by `eligibleInfos` (SI-4270 / 9129cfe9), as they don't type-check.
     */
    def implicitss: List[List[ImplicitInfo]] = {
      val nextOuter = this.nextOuter
      def withOuter(is: List[ImplicitInfo]): List[List[ImplicitInfo]] =
        is match {
          case Nil => nextOuter.implicitss
          case _   => is :: nextOuter.implicitss
        }

      val CycleMarker = NoRunId - 1
      if (implicitsRunId == CycleMarker) {
        debuglog(s"cycle while collecting implicits at owner ${owner}, probably due to an implicit without an explicit return type. Continuing with implicits from enclosing contexts.")
        withOuter(Nil)
      } else if (implicitsRunId != currentRunId) {
        implicitsRunId = CycleMarker
        implicits(nextOuter) match {
          case None =>
            implicitsRunId = NoRunId
            withOuter(Nil)
          case Some(is) =>
            implicitsRunId = currentRunId
            implicitsCache = is
            withOuter(is)
        }
      }
      else withOuter(implicitsCache)
    }

    /** @return None if a cycle is detected, or Some(infos) containing the in-scope implicits at this context */
    private def implicits(nextOuter: Context): Option[List[ImplicitInfo]] = {
      val imports = this.imports
      if (owner != nextOuter.owner && owner.isClass && !owner.isPackageClass && !inSelfSuperCall) {
        if (!owner.isInitialized) None
        else savingEnclClass(this) {
          // !!! In the body of `class C(implicit a: A) { }`, `implicitss` returns `List(List(a), List(a), List(<predef..)))`
          //     it handled correctly by implicit search, which considers the second `a` to be shadowed, but should be
          //     remedied nonetheless.
          Some(collectImplicits(owner.thisType.implicitMembers, owner.thisType))
        }
      } else if (scope != nextOuter.scope && !owner.isPackageClass) {
        debuglog("collect local implicits " + scope.toList)//DEBUG
        Some(collectImplicits(scope, NoPrefix))
      } else if (firstImport != nextOuter.firstImport) {
        assert(imports.tail.headOption == nextOuter.firstImport, (imports, nextOuter.imports))
        Some(collectImplicitImports(imports.head))
      } else if (owner.isPackageClass) {
        // the corresponding package object may contain implicit members.
        Some(collectImplicits(owner.tpe.implicitMembers, owner.tpe))
      } else Some(Nil)
    }

    //
    // Imports and symbol lookup
    //

    /** It's possible that seemingly conflicting identifiers are
     *  identifiably the same after type normalization.  In such cases,
     *  allow compilation to proceed.  A typical example is:
     *    package object foo { type InputStream = java.io.InputStream }
     *    import foo._, java.io._
     */
    private def resolveAmbiguousImport(name: Name, imp1: ImportInfo, imp2: ImportInfo): Option[ImportInfo] = {
      val imp1Explicit = imp1 isExplicitImport name
      val imp2Explicit = imp2 isExplicitImport name
      val ambiguous    = if (imp1.depth == imp2.depth) imp1Explicit == imp2Explicit else !imp1Explicit && imp2Explicit
      val imp1Symbol   = (imp1 importedSymbol name).initialize filter (s => isAccessible(s, imp1.qual.tpe, superAccess = false))
      val imp2Symbol   = (imp2 importedSymbol name).initialize filter (s => isAccessible(s, imp2.qual.tpe, superAccess = false))

      // The types of the qualifiers from which the ambiguous imports come.
      // If the ambiguous name is a value, these must be the same.
      def t1 = imp1.qual.tpe
      def t2 = imp2.qual.tpe
      // The types of the ambiguous symbols, seen as members of their qualifiers.
      // If the ambiguous name is a monomorphic type, we can relax this far.
      def mt1 = t1 memberType imp1Symbol
      def mt2 = t2 memberType imp2Symbol

      def characterize = List(
        s"types:  $t1 =:= $t2  ${t1 =:= t2}  members: ${mt1 =:= mt2}",
        s"member type 1: $mt1",
        s"member type 2: $mt2"
      ).mkString("\n  ")

      if (!ambiguous || !imp2Symbol.exists) Some(imp1)
      else if (!imp1Symbol.exists) Some(imp2)
      else (
        // The symbol names are checked rather than the symbols themselves because
        // each time an overloaded member is looked up it receives a new symbol.
        // So foo.member("x") != foo.member("x") if x is overloaded.  This seems
        // likely to be the cause of other bugs too...
        if (t1 =:= t2 && imp1Symbol.name == imp2Symbol.name) {
          log(s"Suppressing ambiguous import: $t1 =:= $t2 && $imp1Symbol == $imp2Symbol")
          Some(imp1)
        }
        // Monomorphism restriction on types is in part because type aliases could have the
        // same target type but attach different variance to the parameters. Maybe it can be
        // relaxed, but doesn't seem worth it at present.
        else if (mt1 =:= mt2 && name.isTypeName && imp1Symbol.isMonomorphicType && imp2Symbol.isMonomorphicType) {
          log(s"Suppressing ambiguous import: $mt1 =:= $mt2 && $imp1Symbol and $imp2Symbol are equivalent")
          Some(imp1)
        }
        else {
          log(s"Import is genuinely ambiguous:\n  " + characterize)
          None
        }
      )
    }

    /** The symbol with name `name` imported via the import in `imp`,
     *  if any such symbol is accessible from this context.
     */
    def importedAccessibleSymbol(imp: ImportInfo, name: Name): Symbol =
      importedAccessibleSymbol(imp, name, requireExplicit = false)

    private def importedAccessibleSymbol(imp: ImportInfo, name: Name, requireExplicit: Boolean): Symbol =
      imp.importedSymbol(name, requireExplicit) filter (s => isAccessible(s, imp.qual.tpe, superAccess = false))

    /** Is `sym` defined in package object of package `pkg`?
     *  Since sym may be defined in some parent of the package object,
     *  we cannot inspect its owner only; we have to go through the
     *  info of the package object.  However to avoid cycles we'll check
     *  what other ways we can before pushing that way.
     */
    def isInPackageObject(sym: Symbol, pkg: Symbol): Boolean = {
      def uninitialized(what: String) = {
        log(s"Cannot look for $sym in package object of $pkg; $what is not initialized.")
        false
      }
      def pkgClass = if (pkg.isTerm) pkg.moduleClass else pkg
      def matchesInfo = (
        // need to be careful here to not get a cyclic reference during bootstrap
        if (pkg.isInitialized) {
          val module = pkg.info member nme.PACKAGEkw
          if (module.isInitialized)
            module.info.member(sym.name).alternatives contains sym
          else
            uninitialized("" + module)
        }
        else uninitialized("" + pkg)
      )
      def inPackageObject(sym: Symbol) = (
        // To be in the package object, one of these must be true:
        //   1) sym.owner is a package object class, and sym.owner.owner is the package class for `pkg`
        //   2) sym.owner is inherited by the correct package object class
        // We try to establish 1) by inspecting the owners directly, and then we try
        // to rule out 2), and only if both those fail do we resort to looking in the info.
        !sym.hasPackageFlag && sym.owner.exists && (
          if (sym.owner.isPackageObjectClass)
            sym.owner.owner == pkgClass
          else
            !sym.owner.isPackageClass && matchesInfo
        )
      )

      // An overloaded symbol might not have the expected owner!
      // The alternatives must be inspected directly.
      pkgClass.isPackageClass && (
        if (sym.isOverloaded)
          sym.alternatives forall (isInPackageObject(_, pkg))
        else
          inPackageObject(sym)
      )
    }

    def isNameInScope(name: Name) = lookupSymbol(name, _ => true).isSuccess

    /** Find the symbol of a simple name starting from this context.
     *  All names are filtered through the "qualifies" predicate,
     *  the search continuing as long as no qualifying name is found.
     */
    def lookupSymbol(name: Name, qualifies: Symbol => Boolean): NameLookup = {
      var lookupError: NameLookup  = null       // set to non-null if a definite error is encountered
      var inaccessible: NameLookup = null       // records inaccessible symbol for error reporting in case none is found
      var defSym: Symbol           = NoSymbol   // the directly found symbol
      var pre: Type                = NoPrefix   // the prefix type of defSym, if a class member
      var cx: Context              = this       // the context under consideration
      var symbolDepth: Int         = -1         // the depth of the directly found symbol

      def finish(qual: Tree, sym: Symbol): NameLookup = (
        if (lookupError ne null) lookupError
        else sym match {
          case NoSymbol if inaccessible ne null => inaccessible
          case NoSymbol                         => LookupNotFound
          case _                                => LookupSucceeded(qual, sym)
        }
      )
      def finishDefSym(sym: Symbol, pre0: Type): NameLookup =
        if (requiresQualifier(sym))
          finish(gen.mkAttributedQualifier(pre0), sym)
        else
          finish(EmptyTree, sym)

      def isPackageOwnedInDifferentUnit(s: Symbol) = (
        s.isDefinedInPackage && (
             !currentRun.compiles(s)
          || unit.exists && s.sourceFile != unit.source.file
        )
      )
      def requiresQualifier(s: Symbol) = (
           s.owner.isClass
        && !s.owner.isPackageClass
        && !s.isTypeParameterOrSkolem
      )
      def lookupInPrefix(name: Name)    = pre member name filter qualifies
      def accessibleInPrefix(s: Symbol) = isAccessible(s, pre, superAccess = false)

      def searchPrefix = {
        cx = cx.enclClass
        val found0 = lookupInPrefix(name)
        val found1 = found0 filter accessibleInPrefix
        if (found0.exists && !found1.exists && inaccessible == null)
          inaccessible = LookupInaccessible(found0, analyzer.lastAccessCheckDetails)

        found1
      }

      def lookupInScope(scope: Scope) =
        (scope lookupUnshadowedEntries name filter (e => qualifies(e.sym))).toList

      def newOverloaded(owner: Symbol, pre: Type, entries: List[ScopeEntry]) =
        logResult(s"overloaded symbol in $pre")(owner.newOverloaded(pre, entries map (_.sym)))

      // Constructor lookup should only look in the decls of the enclosing class
      // not in the self-type, nor in the enclosing context, nor in imports (SI-4460, SI-6745)
      if (name == nme.CONSTRUCTOR) return {
        val enclClassSym = cx.enclClass.owner
        val scope = cx.enclClass.prefix.baseType(enclClassSym).decls
        val constructorSym = lookupInScope(scope) match {
          case Nil       => NoSymbol
          case hd :: Nil => hd.sym
          case entries   => newOverloaded(enclClassSym, cx.enclClass.prefix, entries)
        }
        finishDefSym(constructorSym, cx.enclClass.prefix)
      }

      // cx.scope eq null arises during FixInvalidSyms in Duplicators
      while (defSym == NoSymbol && (cx ne NoContext) && (cx.scope ne null)) {
        pre    = cx.enclClass.prefix
        defSym = lookupInScope(cx.scope) match {
          case Nil                  => searchPrefix
          case entries @ (hd :: tl) =>
            // we have a winner: record the symbol depth
            symbolDepth = (cx.depth - cx.scope.nestingLevel) + hd.depth
            if (tl.isEmpty) hd.sym
            else newOverloaded(cx.owner, pre, entries)
        }
        if (!defSym.exists)
          cx = cx.outer // push further outward
      }
      if (symbolDepth < 0)
        symbolDepth = cx.depth

      var impSym: Symbol = NoSymbol
      var imports        = Context.this.imports
      def imp1           = imports.head
      def imp2           = imports.tail.head
      def sameDepth      = imp1.depth == imp2.depth
      def imp1Explicit   = imp1 isExplicitImport name
      def imp2Explicit   = imp2 isExplicitImport name

      def lookupImport(imp: ImportInfo, requireExplicit: Boolean) =
        importedAccessibleSymbol(imp, name, requireExplicit) filter qualifies

      // Java: A single-type-import declaration d in a compilation unit c of package p
      // that imports a type named n shadows, throughout c, the declarations of:
      //
      //  1) any top level type named n declared in another compilation unit of p
      //
      // A type-import-on-demand declaration never causes any other declaration to be shadowed.
      //
      // Scala: Bindings of different kinds have a precedence defined on them:
      //
      //  1) Definitions and declarations that are local, inherited, or made available by a
      //     package clause in the same compilation unit where the definition occurs have
      //     highest precedence.
      //  2) Explicit imports have next highest precedence.
      def depthOk(imp: ImportInfo) = (
           imp.depth > symbolDepth
        || (unit.isJava && imp.isExplicitImport(name) && imp.depth == symbolDepth)
      )

      while (!impSym.exists && imports.nonEmpty && depthOk(imports.head)) {
        impSym = lookupImport(imp1, requireExplicit = false)
        if (!impSym.exists)
          imports = imports.tail
      }

      if (defSym.exists && impSym.exists) {
        // imported symbols take precedence over package-owned symbols in different compilation units.
        if (isPackageOwnedInDifferentUnit(defSym))
          defSym = NoSymbol
        // Defined symbols take precedence over erroneous imports.
        else if (impSym.isError || impSym.name == nme.CONSTRUCTOR)
          impSym = NoSymbol
        // Otherwise they are irreconcilably ambiguous
        else
          return ambiguousDefnAndImport(defSym.alternatives.head.owner, imp1)
      }

      // At this point only one or the other of defSym and impSym might be set.
      if (defSym.exists)
        finishDefSym(defSym, pre)
      else if (impSym.exists) {
        // We continue walking down the imports as long as the tail is non-empty, which gives us:
        //   imports  ==  imp1 :: imp2 :: _
        // And at least one of the following is true:
        //   - imp1 and imp2 are at the same depth
        //   - imp1 is a wildcard import, so all explicit imports from outer scopes must be checked
        def keepLooking = (
             lookupError == null
          && imports.tail.nonEmpty
          && (sameDepth || !imp1Explicit)
        )
        // If we find a competitor imp2 which imports the same name, possible outcomes are:
        //
        //  - same depth, imp1 wild, imp2 explicit:        imp2 wins, drop imp1
        //  - same depth, imp1 wild, imp2 wild:            ambiguity check
        //  - same depth, imp1 explicit, imp2 explicit:    ambiguity check
        //  - differing depth, imp1 wild, imp2 explicit:   ambiguity check
        //  - all others:                                  imp1 wins, drop imp2
        //
        // The ambiguity check is: if we can verify that both imports refer to the same
        // symbol (e.g. import foo.X followed by import foo._) then we discard imp2
        // and proceed. If we cannot, issue an ambiguity error.
        while (keepLooking) {
          // If not at the same depth, limit the lookup to explicit imports.
          // This is desirable from a performance standpoint (compare to
          // filtering after the fact) but also necessary to keep the unused
          // import check from being misled by symbol lookups which are not
          // actually used.
          val other = lookupImport(imp2, requireExplicit = !sameDepth)
          def imp1wins() = { imports = imp1 :: imports.tail.tail }
          def imp2wins() = { impSym = other ; imports = imports.tail }

          if (!other.exists) // imp1 wins; drop imp2 and continue.
            imp1wins()
          else if (sameDepth && !imp1Explicit && imp2Explicit) // imp2 wins; drop imp1 and continue.
            imp2wins()
          else resolveAmbiguousImport(name, imp1, imp2) match {
            case Some(imp) => if (imp eq imp1) imp1wins() else imp2wins()
            case _         => lookupError = ambiguousImports(imp1, imp2)
          }
        }
        // optimization: don't write out package prefixes
        finish(resetPos(imp1.qual.duplicate), impSym)
      }
      else finish(EmptyTree, NoSymbol)
    }

    /**
     * Find a symbol in this context or one of its outers.
     *
     * Used to find symbols are owned by methods (or fields), they can't be
     * found in some scope.
     *
     * Examples: companion module of classes owned by a method, default getter
     * methods of nested methods. See NamesDefaults.scala
     */
    def lookup(name: Name, expectedOwner: Symbol) = {
      var res: Symbol = NoSymbol
      var ctx = this
      while (res == NoSymbol && ctx.outer != ctx) {
        val s = ctx.scope lookup name
        if (s != NoSymbol && s.owner == expectedOwner)
          res = s
        else
          ctx = ctx.outer
      }
      res
    }
  } //class Context

  /** A `Context` focussed on an `Import` tree */
  trait ImportContext extends Context {
    private val impInfo: ImportInfo = {
      val info = new ImportInfo(tree.asInstanceOf[Import], outerDepth)
      if (settings.warnUnusedImport && !isRootImport) // excludes java.lang/scala/Predef imports
        allImportInfos(unit) ::= info
      info
    }
    override final def imports      = impInfo :: super.imports
    override final def firstImport  = Some(impInfo)
    override final def isRootImport = !tree.pos.isDefined
    override final def toString     = super.toString + " with " + s"ImportContext { $impInfo; outer.owner = ${outer.owner} }"
  }

  /** A reporter for use during type checking. It has multiple modes for handling errors.
   *
   *  The default (immediate mode) is to send the error to the global reporter.
   *  When switched into buffering mode via makeBuffering, errors and warnings are buffered and not be reported
   *  (there's a special case for ambiguity errors for some reason: those are force to the reporter when context.ambiguousErrors,
   *   or else they are buffered -- TODO: can we simplify this?)
   *
   *  When using the type checker after typers, an error results in a TypeError being thrown. TODO: get rid of this mode.
   *
   *  To handle nested contexts, reporters share buffers. TODO: only buffer in BufferingReporter, emit immediately in ImmediateReporter
   */
  abstract class ContextReporter(private[this] var _errorBuffer: mutable.LinkedHashSet[AbsTypeError] = null, private[this] var _warningBuffer: mutable.LinkedHashSet[(Position, String)] = null) extends Reporter {
    type Error = AbsTypeError
    type Warning = (Position, String)

    def issue(err: AbsTypeError)(implicit context: Context): Unit = handleError(err.errPos, addDiagString(err.errMsg))

    protected def handleError(pos: Position, msg: String): Unit
    protected def handleSuppressedAmbiguous(err: AbsAmbiguousTypeError): Unit = ()
    protected def handleWarning(pos: Position, msg: String): Unit = reporter.warning(pos, msg)

    def makeImmediate: ContextReporter = this
    def makeBuffering: ContextReporter = this
    def isBuffering: Boolean           = false
    def isThrowing: Boolean            = false

    /** Emit an ambiguous error according to context.ambiguousErrors
     *
     *  - when true, use global.reporter regardless of whether we're buffering (TODO: can we change this?)
     *  - else, let this context reporter decide
     */
    final def issueAmbiguousError(err: AbsAmbiguousTypeError)(implicit context: Context): Unit =
      if (context.ambiguousErrors) reporter.error(err.errPos, addDiagString(err.errMsg)) // force reporting... see TODO above
      else handleSuppressedAmbiguous(err)

    @inline final def withFreshErrorBuffer[T](expr: => T): T = {
      val previousBuffer = _errorBuffer
      _errorBuffer = newBuffer
      val res = expr // expr will read _errorBuffer
      _errorBuffer = previousBuffer
      res
    }

    @inline final def propagatingErrorsTo[T](target: ContextReporter)(expr: => T): T = {
      val res = expr // TODO: make sure we're okay skipping the try/finally overhead
      if ((this ne target) && hasErrors) { // `this eq target` in e.g., test/files/neg/divergent-implicit.scala
        // assert(target.errorBuffer ne _errorBuffer)
        target ++= errors
        // TODO: is clearAllErrors necessary? (no tests failed when dropping it)
        // NOTE: even though `this ne target`, it may still be that `target.errorBuffer eq _errorBuffer`,
        // so don't clear the buffer, but null out the reference so that a new one will be created when necessary (should be never??)
        // (we should refactor error buffering to avoid mutation on shared buffers)
        clearAllErrors()
      }
      res
    }

    protected final def info0(pos: Position, msg: String, severity: Severity, force: Boolean): Unit =
      severity match {
        case ERROR   => handleError(pos, msg)
        case WARNING => handleWarning(pos, msg)
        case INFO    => reporter.echo(pos, msg)
      }

    final override def hasErrors = super.hasErrors || errorBuffer.nonEmpty

    // TODO: everything below should be pushed down to BufferingReporter (related to buffering)
    // Implicit relies on this most heavily, but there you know reporter.isInstanceOf[BufferingReporter]
    // can we encode this statically?

    // have to pass in context because multiple contexts may share the same ReportBuffer
    def reportFirstDivergentError(fun: Tree, param: Symbol, paramTp: Type)(implicit context: Context): Unit =
      errors.collectFirst {
        case dte: DivergentImplicitTypeError => dte
      } match {
        case Some(divergent) =>
          // DivergentImplicit error has higher priority than "no implicit found"
          // no need to issue the problem again if we are still in silent mode
          if (context.reportErrors) {
            context.issue(divergent.withPt(paramTp))
            errorBuffer.retain {
              case dte: DivergentImplicitTypeError => false
              case _ => true
            }
          }
        case _ =>
          NoImplicitFoundError(fun, param)(context)
      }

    def retainDivergentErrorsExcept(saved: DivergentImplicitTypeError) =
      errorBuffer.retain {
        case err: DivergentImplicitTypeError => err ne saved
        case _ => false
      }

    def propagateImplicitTypeErrorsTo(target: ContextReporter) = {
      errors foreach {
        case err@(_: DivergentImplicitTypeError | _: AmbiguousImplicitTypeError) =>
          target.errorBuffer += err
        case _ =>
      }
      // debuglog("propagateImplicitTypeErrorsTo: " + errors)
    }

    protected def addDiagString(msg: String)(implicit context: Context): String = {
      val diagUsedDefaultsMsg = "Error occurred in an application involving default arguments."
      if (context.diagUsedDefaults && !(msg endsWith diagUsedDefaultsMsg)) msg + "\n" + diagUsedDefaultsMsg
      else msg
    }

    final def emitWarnings() = if (_warningBuffer != null) {
      _warningBuffer foreach {
        case (pos, msg) => reporter.warning(pos, msg)
      }
      _warningBuffer = null
    }

    // [JZ] Contexts, pre- the SI-7345 refactor, avoided allocating the buffers until needed. This
    // is replicated here out of conservatism.
    private def newBuffer[A]    = mutable.LinkedHashSet.empty[A] // Important to use LinkedHS for stable results.
    final protected def errorBuffer   = { if (_errorBuffer == null) _errorBuffer = newBuffer; _errorBuffer }
    final protected def warningBuffer = { if (_warningBuffer == null) _warningBuffer = newBuffer; _warningBuffer }

    final def errors: immutable.Seq[Error]     = errorBuffer.toVector
    final def warnings: immutable.Seq[Warning] = warningBuffer.toVector
    final def firstError: Option[AbsTypeError] = errorBuffer.headOption

    // TODO: remove ++= and clearAll* entirely in favor of more high-level combinators like withFreshErrorBuffer
    final private[typechecker] def ++=(errors: Traversable[AbsTypeError]): Unit = errorBuffer ++= errors

    // null references to buffers instead of clearing them,
    // as the buffers may be shared between different reporters
    final def clearAll(): Unit       = { _errorBuffer = null; _warningBuffer = null }
    final def clearAllErrors(): Unit = { _errorBuffer = null }
  }

  private[typechecker] class ImmediateReporter(_errorBuffer: mutable.LinkedHashSet[AbsTypeError] = null, _warningBuffer: mutable.LinkedHashSet[(Position, String)] = null) extends ContextReporter(_errorBuffer, _warningBuffer) {
    override def makeBuffering: ContextReporter = new BufferingReporter(errorBuffer, warningBuffer)
    protected def handleError(pos: Position, msg: String): Unit = reporter.error(pos, msg)
 }


  private[typechecker] class BufferingReporter(_errorBuffer: mutable.LinkedHashSet[AbsTypeError] = null, _warningBuffer: mutable.LinkedHashSet[(Position, String)] = null) extends ContextReporter(_errorBuffer, _warningBuffer) {
    override def isBuffering = true

    override def issue(err: AbsTypeError)(implicit context: Context): Unit             = errorBuffer += err

    // this used to throw new TypeError(pos, msg) -- buffering lets us report more errors (test/files/neg/macro-basic-mamdmi)
    // the old throwing behavior was relied on by diagnostics in manifestOfType
    protected def handleError(pos: Position, msg: String): Unit                        = errorBuffer += TypeErrorWrapper(new TypeError(pos, msg))
    override protected def handleSuppressedAmbiguous(err: AbsAmbiguousTypeError): Unit = errorBuffer += err
    override protected def handleWarning(pos: Position, msg: String): Unit             = warningBuffer += ((pos, msg))

    // TODO: emit all buffered errors, warnings
    override def makeImmediate: ContextReporter = new ImmediateReporter(errorBuffer, warningBuffer)
  }

  /** Used after typer (specialization relies on TypeError being thrown, among other post-typer phases).
   *
   * TODO: get rid of it, use ImmediateReporter and a check for reporter.hasErrors where necessary
   */
  private[typechecker] class ThrowingReporter extends ContextReporter {
    override def isThrowing = true
    protected def handleError(pos: Position, msg: String): Unit = throw new TypeError(pos, msg)
  }

  /** Used during a run of [[scala.tools.nsc.typechecker.TreeCheckers]]? */
  private[typechecker] class CheckingReporter extends ContextReporter {
    protected def handleError(pos: Position, msg: String): Unit = onTreeCheckerError(pos, msg)
  }


  class ImportInfo(val tree: Import, val depth: Int) {
    def pos = tree.pos
    def posOf(sel: ImportSelector) = tree.pos withPoint sel.namePos

    /** The prefix expression */
    def qual: Tree = tree.symbol.info match {
      case ImportType(expr) => expr
      case ErrorType        => tree setType NoType // fix for #2870
      case _                => throw new FatalError("symbol " + tree.symbol + " has bad type: " + tree.symbol.info) //debug
    }

    /** Is name imported explicitly, not via wildcard? */
    def isExplicitImport(name: Name): Boolean =
      tree.selectors exists (_.rename == name.toTermName)

    /** The symbol with name `name` imported from import clause `tree`.
     */
    def importedSymbol(name: Name): Symbol = importedSymbol(name, requireExplicit = false)

    private def recordUsage(sel: ImportSelector, result: Symbol) {
      def posstr = pos.source.file.name + ":" + posOf(sel).line
      def resstr = if (tree.symbol.hasCompleteInfo) s"(qual=$qual, $result)" else s"(expr=${tree.expr}, ${result.fullLocationString})"
      debuglog(s"In $this at $posstr, selector '${selectorString(sel)}' resolved to $resstr")
      allUsedSelectors(this) += sel
    }

    /** If requireExplicit is true, wildcard imports are not considered. */
    def importedSymbol(name: Name, requireExplicit: Boolean): Symbol = {
      var result: Symbol = NoSymbol
      var renamed = false
      var selectors = tree.selectors
      def current = selectors.head
      while ((selectors ne Nil) && result == NoSymbol) {
        if (current.rename == name.toTermName)
          result = qual.tpe.nonLocalMember( // new to address #2733: consider only non-local members for imports
            if (name.isTypeName) current.name.toTypeName else current.name)
        else if (current.name == name.toTermName)
          renamed = true
        else if (current.name == nme.WILDCARD && !renamed && !requireExplicit)
          result = qual.tpe.nonLocalMember(name)

        if (result == NoSymbol)
          selectors = selectors.tail
      }
      if (settings.warnUnusedImport && selectors.nonEmpty && result != NoSymbol && pos != NoPosition)
        recordUsage(current, result)

      // Harden against the fallout from bugs like SI-6745
      //
      // [JZ] I considered issuing a devWarning and moving the
      //      check inside the above loop, as I believe that
      //      this always represents a mistake on the part of
      //      the caller.
      if (definitions isImportable result) result
      else NoSymbol
    }
    private def selectorString(s: ImportSelector): String = {
      if (s.name == nme.WILDCARD && s.rename == null) "_"
      else if (s.name == s.rename) "" + s.name
      else s.name + " => " + s.rename
    }

    def allImportedSymbols: Iterable[Symbol] =
      importableMembers(qual.tpe) flatMap (transformImport(tree.selectors, _))

    private def transformImport(selectors: List[ImportSelector], sym: Symbol): List[Symbol] = selectors match {
      case List() => List()
      case List(ImportSelector(nme.WILDCARD, _, _, _)) => List(sym)
      case ImportSelector(from, _, to, _) :: _ if from == sym.name =>
        if (to == nme.WILDCARD) List()
        else List(sym.cloneSymbol(sym.owner, sym.rawflags, to))
      case _ :: rest => transformImport(rest, sym)
    }

    override def hashCode = tree.##
    override def equals(other: Any) = other match {
      case that: ImportInfo => (tree == that.tree)
      case _                => false
    }
    override def toString = tree.toString
  }

  type ImportType = global.ImportType
  val ImportType = global.ImportType
}

object ContextMode {
  import scala.language.implicitConversions
  private implicit def liftIntBitsToContextState(bits: Int): ContextMode = apply(bits)
  def apply(bits: Int): ContextMode = new ContextMode(bits)
  final val NOmode: ContextMode                   = 0

  final val AmbiguousErrors: ContextMode          = 1 << 2

  /** Are we in a secondary constructor after the this constructor call? */
  final val ConstructorSuffix: ContextMode        = 1 << 3

  /** For method context: were returns encountered? */
  final val ReturnsSeen: ContextMode              = 1 << 4

  /** Is this context (enclosed in) a constructor call?
    * (the call to the super or self constructor in the first line of a constructor.)
    * In such a context, the object's fields should not be in scope
    */
  final val SelfSuperCall: ContextMode            = 1 << 5

  // TODO harvest documentation for this
  final val ImplicitsEnabled: ContextMode         = 1 << 6

  final val MacrosEnabled: ContextMode            = 1 << 7

  /** To selectively allow enrichment in patterns, where other kinds of implicit conversions are not allowed */
  final val EnrichmentEnabled: ContextMode        = 1 << 8


  /** Are we retypechecking arguments independently from the function applied to them? See `Typer.tryTypedApply`
   *  TODO - iron out distinction/overlap with SecondTry.
   */
  final val ReTyping: ContextMode                 = 1 << 10

  /** Are we typechecking pattern alternatives. Formerly ALTmode. */
  final val PatternAlternative: ContextMode       = 1 << 11

  /** Are star patterns allowed. Formerly STARmode. */
  final val StarPatterns: ContextMode             = 1 << 12

  /** Are we typing the "super" in a superclass constructor call super.<init>. Formerly SUPERCONSTRmode. */
  final val SuperInit: ContextMode                = 1 << 13

  /*  Is this the second attempt to type this tree? In that case functions
   *  may no longer be coerced with implicit views. Formerly SNDTRYmode.
   */
  final val SecondTry: ContextMode                = 1 << 14

  /** Are we in return position? Formerly RETmode. */
  final val ReturnExpr: ContextMode               = 1 << 15

  /** Are unapplied type constructors allowed here? Formerly HKmode. */
  final val TypeConstructorAllowed: ContextMode   = 1 << 16

  /** TODO: The "sticky modes" are EXPRmode, PATTERNmode, TYPEmode.
   *  To mimic the sticky mode behavior, when captain stickyfingers
   *  comes around we need to propagate those modes but forget the other
   *  context modes which were once mode bits; those being so far the
   *  ones listed here.
   */
  final val FormerNonStickyModes: ContextMode = (
    PatternAlternative | StarPatterns | SuperInit | SecondTry | ReturnExpr | TypeConstructorAllowed
  )

  final val DefaultMode: ContextMode = MacrosEnabled

  private val contextModeNameMap = Map(
    AmbiguousErrors        -> "AmbiguousErrors",
    ConstructorSuffix      -> "ConstructorSuffix",
    SelfSuperCall          -> "SelfSuperCall",
    ImplicitsEnabled       -> "ImplicitsEnabled",
    MacrosEnabled          -> "MacrosEnabled",
    ReTyping               -> "ReTyping",
    PatternAlternative     -> "PatternAlternative",
    StarPatterns           -> "StarPatterns",
    SuperInit              -> "SuperInit",
    SecondTry              -> "SecondTry",
    TypeConstructorAllowed -> "TypeConstructorAllowed"
  )
}

/**
 * A value class to carry the boolean flags of a context, such as whether errors should
 * be buffered or reported.
 */
final class ContextMode private (val bits: Int) extends AnyVal {
  import ContextMode._

  def &(other: ContextMode): ContextMode  = new ContextMode(bits & other.bits)
  def |(other: ContextMode): ContextMode  = new ContextMode(bits | other.bits)
  def &~(other: ContextMode): ContextMode = new ContextMode(bits & ~(other.bits))
  def set(value: Boolean, mask: ContextMode) = if (value) |(mask) else &~(mask)

  def inAll(required: ContextMode)        = (this & required) == required
  def inAny(required: ContextMode)        = (this & required) != NOmode
  def inNone(prohibited: ContextMode)     = (this & prohibited) == NOmode

  override def toString =
    if (bits == 0) "NOmode"
    else (contextModeNameMap filterKeys inAll).values.toList.sorted mkString " "
}<|MERGE_RESOLUTION|>--- conflicted
+++ resolved
@@ -480,12 +480,8 @@
       // SI-8245 `isLazy` need to skip lazy getters to ensure `return` binds to the right place
       c.enclMethod         = if (isDefDef && !owner.isLazy) c else enclMethod
 
-<<<<<<< HEAD
-      if (tree != outer.tree) c(TypeConstructorAllowed) = false
-=======
       if (tree != outer.tree)
         c(TypeConstructorAllowed) = false
->>>>>>> ee291bdc
 
       registerContext(c.asInstanceOf[analyzer.Context])
       debuglog("[context] ++ " + c.unit + " / " + tree.summaryString)
