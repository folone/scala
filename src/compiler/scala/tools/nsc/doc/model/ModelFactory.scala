/* NSC -- new Scala compiler -- Copyright 2007-2013 LAMP/EPFL */

package scala.tools.nsc
package doc
package model

import base._
import base.comment._
import diagram._

import scala.collection._
import scala.util.matching.Regex

import symtab.Flags

import io._

import model.{ RootPackage => RootPackageEntity }

/** This trait extracts all required information for documentation from compilation units */
class ModelFactory(val global: Global, val settings: doc.Settings) {
  thisFactory: ModelFactory
               with ModelFactoryImplicitSupport
               with ModelFactoryTypeSupport
               with DiagramFactory
               with CommentFactory
               with TreeFactory
               with MemberLookup =>

  import global._
  import definitions.{ ObjectClass, NothingClass, AnyClass, AnyValClass, AnyRefClass, ListClass }
  import rootMirror.{ RootPackage, RootClass, EmptyPackage }

  // Defaults for member grouping, that may be overridden by the template
  val defaultGroup = "Ungrouped"
  val defaultGroupName = "Ungrouped"
  val defaultGroupDesc = None
  val defaultGroupPriority = 1000

  def templatesCount = docTemplatesCache.count(_._2.isDocTemplate) - droppedPackages.size

  private var _modelFinished = false
  def modelFinished: Boolean = _modelFinished
  private var universe: Universe = null

  def makeModel: Option[Universe] = {
    val universe = new Universe { thisUniverse =>
      thisFactory.universe = thisUniverse
      val settings = thisFactory.settings
      val rootPackage = modelCreation.createRootPackage
    }
    _modelFinished = true
    // complete the links between model entities, everthing that couldn't have been done before
    universe.rootPackage.completeModel

    Some(universe) filter (_.rootPackage != null)
  }

  // state:
  var ids = 0
  private val droppedPackages = mutable.Set[PackageImpl]()
  protected val docTemplatesCache = new mutable.LinkedHashMap[Symbol, DocTemplateImpl]
  protected val noDocTemplatesCache = new mutable.LinkedHashMap[Symbol, NoDocTemplateImpl]
  def packageDropped(tpl: DocTemplateImpl) = tpl match {
    case p: PackageImpl => droppedPackages(p)
    case _ => false
  }

  def optimize(str: String): String =
    if (str.length < 16) str.intern else str

  /* ============== IMPLEMENTATION PROVIDING ENTITY TYPES ============== */

  abstract class EntityImpl(val sym: Symbol, val inTpl: TemplateImpl) extends Entity {
    val name = optimize(sym.nameString)
    val universe = thisFactory.universe

    // Debugging:
    // assert(id != 36, sym + "  " + sym.getClass)
    //println("Creating entity #" + id + " [" + kind + " " + qualifiedName + "] for sym " + sym.kindString + " " + sym.ownerChain.reverse.map(_.name).mkString("."))

    def inTemplate: TemplateImpl = inTpl
    def toRoot: List[EntityImpl] = this :: inTpl.toRoot
    def qualifiedName = name
    def annotations = sym.annotations.map(makeAnnotation)
    def inPackageObject: Boolean = sym.owner.isModuleClass && sym.owner.sourceModule.isPackageObject
    def isType = sym.name.isTypeName
  }

  trait TemplateImpl extends EntityImpl with TemplateEntity {
    override def qualifiedName: String =
      if (inTemplate == null || inTemplate.isRootPackage) name else optimize(inTemplate.qualifiedName + "." + name)
    def isPackage = sym.isPackage
    def isTrait = sym.isTrait
    def isClass = sym.isClass && !sym.isTrait
    def isObject = sym.isModule && !sym.isPackage
    def isCaseClass = sym.isCaseClass
    def isRootPackage = false
    def selfType = if (sym.thisSym eq sym) None else Some(makeType(sym.thisSym.typeOfThis, this))
  }

  abstract class MemberImpl(sym: Symbol, inTpl: DocTemplateImpl) extends EntityImpl(sym, inTpl) with MemberEntity {
    lazy val comment = {
      // If the current tpl is a DocTemplate, we consider itself as the root for resolving link targets (instead of the
      // package the class is in) -- so people can refer to methods directly [[foo]], instead of using [[MyClass.foo]]
      // in the doc comment of MyClass
      val thisTpl = this match {
        case d: DocTemplateImpl => Some(d)
        case _ => None
      }
      if (inTpl != null) thisFactory.comment(sym, thisTpl, inTpl) else None
    }
    def group = comment flatMap (_.group) getOrElse defaultGroup
    override def inTemplate = inTpl
    override def toRoot: List[MemberImpl] = this :: inTpl.toRoot
    def inDefinitionTemplates =
        if (inTpl == null)
          List(makeRootPackage)
        else
          makeTemplate(sym.owner)::(sym.allOverriddenSymbols map { inhSym => makeTemplate(inhSym.owner) })
    def visibility = {
      if (sym.isPrivateLocal) PrivateInInstance()
      else if (sym.isProtectedLocal) ProtectedInInstance()
      else {
        val qual =
          if (sym.hasAccessBoundary)
            Some(makeTemplate(sym.privateWithin))
          else None
        if (sym.isPrivate) PrivateInTemplate(inTpl)
        else if (sym.isProtected) ProtectedInTemplate(qual getOrElse inTpl)
        else qual match {
          case Some(q) => PrivateInTemplate(q)
          case None => Public()
        }
      }
    }
    def flags = {
      val fgs = mutable.ListBuffer.empty[Paragraph]
      if (sym.isImplicit) fgs += Paragraph(Text("implicit"))
      if (sym.isSealed) fgs += Paragraph(Text("sealed"))
      if (!sym.isTrait && (sym hasFlag Flags.ABSTRACT)) fgs += Paragraph(Text("abstract"))
      /* Resetting the DEFERRED flag is a little trick here for refined types: (example from scala.collections)
       * {{{
       *     implicit def traversable2ops[T](t: scala.collection.GenTraversableOnce[T]) = new TraversableOps[T] {
       *       def isParallel = ...
       * }}}
       * the type the method returns is TraversableOps, which has all-abstract symbols. But in reality, it couldn't have
       * any abstract terms, otherwise it would fail compilation. So we reset the DEFERRED flag. */
      if (!sym.isTrait && (sym hasFlag Flags.DEFERRED) && (!isImplicitlyInherited)) fgs += Paragraph(Text("abstract"))
      if (!sym.isModule && (sym hasFlag Flags.FINAL)) fgs += Paragraph(Text("final"))
      fgs.toList
    }
    def deprecation =
      if (sym.isDeprecated)
        Some((sym.deprecationMessage, sym.deprecationVersion) match {
          case (Some(msg), Some(ver)) => parseWiki("''(Since version " + ver + ")'' " + msg, NoPosition, Some(inTpl))
          case (Some(msg), None) => parseWiki(msg, NoPosition, Some(inTpl))
          case (None, Some(ver)) =>  parseWiki("''(Since version " + ver + ")''", NoPosition, Some(inTpl))
          case (None, None) => Body(Nil)
        })
      else
        comment flatMap { _.deprecated }
    def migration =
      if(sym.hasMigrationAnnotation)
        Some((sym.migrationMessage, sym.migrationVersion) match {
          case (Some(msg), Some(ver)) => parseWiki("''(Changed in version " + ver + ")'' " + msg, NoPosition, Some(inTpl))
          case (Some(msg), None) => parseWiki(msg, NoPosition, Some(inTpl))
          case (None, Some(ver)) =>  parseWiki("''(Changed in version " + ver + ")''", NoPosition, Some(inTpl))
          case (None, None) => Body(Nil)
        })
      else
        None

    def resultType = {
      def resultTpe(tpe: Type): Type = tpe match { // similar to finalResultType, except that it leaves singleton types alone
        case PolyType(_, res) => resultTpe(res)
        case MethodType(_, res) => resultTpe(res)
        case NullaryMethodType(res) => resultTpe(res)
        case _ => tpe
      }
      val tpe = byConversion.fold(sym.tpe) (_.toType memberInfo sym)
      makeTypeInTemplateContext(resultTpe(tpe), inTemplate, sym)
    }
    def isDef = false
    def isVal = false
    def isLazyVal = false
    def isVar = false
    def isConstructor = false
    def isAliasType = false
    def isAbstractType = false
    def isAbstract =
      // for the explanation of conversion == null see comment on flags
      ((!sym.isTrait && ((sym hasFlag Flags.ABSTRACT) || (sym hasFlag Flags.DEFERRED)) && (!isImplicitlyInherited)) ||
      sym.isAbstractClass || sym.isAbstractType) && !sym.isSynthetic

    def signature = externalSignature(sym)
    lazy val signatureCompat = {

      def defParams(mbr: Any): String = mbr match {
        case d: MemberEntity with Def =>
          val paramLists: List[String] =
            if (d.valueParams.isEmpty) Nil
            else d.valueParams map (ps => ps map (_.resultType.name) mkString ("(",",",")"))
          paramLists.mkString
        case _ => ""
      }

      def tParams(mbr: Any): String = mbr match {
        case hk: HigherKinded if !hk.typeParams.isEmpty =>
          def boundsToString(hi: Option[TypeEntity], lo: Option[TypeEntity]): String = {
            def bound0(bnd: Option[TypeEntity], pre: String): String = bnd match {
              case None => ""
              case Some(tpe) => pre ++ tpe.toString
            }
            bound0(hi, "<:") ++ bound0(lo, ">:")
          }
          "[" + hk.typeParams.map(tp => tp.variance + tp.name + tParams(tp) + boundsToString(tp.hi, tp.lo)).mkString(", ") + "]"
        case _ => ""
      }

      (name + tParams(this) + defParams(this) +":"+ resultType.name).replaceAll("\\s","") // no spaces allowed, they break links
    }
    // these only apply for NonTemplateMemberEntities
    def useCaseOf: Option[MemberEntity] = None
    def byConversion: Option[ImplicitConversionImpl] = None
    def isImplicitlyInherited = false
    def isShadowedImplicit    = false
    def isAmbiguousImplicit   = false
    def isShadowedOrAmbiguousImplicit = false
  }

  /** A template that is not documented at all. The class is instantiated during lookups, to indicate that the class
   *  exists, but should not be documented (either it's not included in the source or it's not visible)
   */
  class NoDocTemplateImpl(sym: Symbol, inTpl: TemplateImpl) extends EntityImpl(sym, inTpl) with TemplateImpl with HigherKindedImpl with NoDocTemplate {
    assert(modelFinished, this)
    assert(!(noDocTemplatesCache isDefinedAt sym), (sym, noDocTemplatesCache(sym)))
    noDocTemplatesCache += (sym -> this)
    def isDocTemplate = false
  }

  /** An inherited template that was not documented in its original owner - example:
   *  in classpath:  trait T { class C } -- T (and implicitly C) are not documented
   *  in the source: trait U extends T -- C appears in U as a MemberTemplateImpl -- that is, U has a member for it
   *  but C doesn't get its own page
   */
  abstract class MemberTemplateImpl(sym: Symbol, inTpl: DocTemplateImpl) extends MemberImpl(sym, inTpl) with TemplateImpl with HigherKindedImpl with MemberTemplateEntity {
    // no templates cache for this class, each owner gets its own instance
    def isDocTemplate = false
    lazy val definitionName = optimize(inDefinitionTemplates.head.qualifiedName + "." + name)
    def valueParams: List[List[ValueParam]] = Nil /** TODO, these are now only computed for DocTemplates */

    def parentTypes =
      if (sym.isPackage || sym == AnyClass) List() else {
        val tps = (this match {
          case a: AliasType => sym.tpe.dealias.parents
          case a: AbstractType => sym.info.bounds match {
            case TypeBounds(lo, RefinedType(parents, decls)) => parents
            case TypeBounds(lo, hi) => hi :: Nil
            case _ => Nil
          }
          case _ => sym.tpe.parents
        }) map { _.asSeenFrom(sym.thisType, sym) }
        makeParentTypes(RefinedType(tps, EmptyScope), Some(this), inTpl)
      }
  }

   /** The instantiation of `TemplateImpl` triggers the creation of the following entities:
    *  All ancestors of the template and all non-package members.
    */
  abstract class DocTemplateImpl(sym: Symbol, inTpl: DocTemplateImpl) extends MemberTemplateImpl(sym, inTpl) with DocTemplateEntity {
    assert(!modelFinished, (sym, inTpl))
    assert(!(docTemplatesCache isDefinedAt sym), sym)
    docTemplatesCache += (sym -> this)

    if (settings.verbose.value)
      inform("Creating doc template for " + sym)

    override def toRoot: List[DocTemplateImpl] = this :: inTpl.toRoot
    def inSource =
      if (sym.sourceFile != null && ! sym.isSynthetic)
        Some((sym.sourceFile, sym.pos.line))
      else
        None

    def sourceUrl = {
      def fixPath(s: String) = s.replaceAll("\\" + java.io.File.separator, "/")
      val assumedSourceRoot  = fixPath(settings.sourcepath.value) stripSuffix "/"

      if (!settings.docsourceurl.isDefault)
        inSource map { case (file, _) =>
          val filePath = fixPath(file.path).replaceFirst("^" + assumedSourceRoot, "").stripSuffix(".scala")
          val tplOwner = this.inTemplate.qualifiedName
          val tplName = this.name
          val patches = new Regex("""€\{(FILE_PATH|TPL_OWNER|TPL_NAME)\}""")
          def substitute(name: String): String = name match {
            case "FILE_PATH" => filePath
            case "TPL_OWNER" => tplOwner
            case "TPL_NAME" => tplName
          }
          val patchedString = patches.replaceAllIn(settings.docsourceurl.value, m => java.util.regex.Matcher.quoteReplacement(substitute(m.group(1))) )
          new java.net.URL(patchedString)
        }
      else None
    }

    protected def linearizationFromSymbol(symbol: Symbol): List[(TemplateEntity, TypeEntity)] = {
      symbol.ancestors map { ancestor =>
        val typeEntity = makeType(symbol.info.baseType(ancestor), this)
        val tmplEntity = makeTemplate(ancestor) match {
          case tmpl: DocTemplateImpl  => tmpl registerSubClass this ; tmpl
          case tmpl                   => tmpl
        }
        (tmplEntity, typeEntity)
      }
    }

    lazy val linearization = linearizationFromSymbol(sym)
    def linearizationTemplates = linearization map { _._1 }
    def linearizationTypes = linearization map { _._2 }

    /* Subclass cache */
    private lazy val subClassesCache = (
      if (sym == AnyRefClass) null
      else mutable.ListBuffer[DocTemplateEntity]()
    )
    def registerSubClass(sc: DocTemplateEntity): Unit = {
      if (subClassesCache != null)
        subClassesCache += sc
    }
    def allSubClasses = if (subClassesCache == null) Nil else subClassesCache.toList
    def directSubClasses = allSubClasses.filter(_.parentTypes.map(_._1).contains(this))

    /* Implcitly convertible class cache */
    private var implicitlyConvertibleClassesCache: mutable.ListBuffer[(DocTemplateImpl, ImplicitConversionImpl)] = null
    def registerImplicitlyConvertibleClass(dtpl: DocTemplateImpl, conv: ImplicitConversionImpl): Unit = {
      if (implicitlyConvertibleClassesCache == null)
        implicitlyConvertibleClassesCache = mutable.ListBuffer[(DocTemplateImpl, ImplicitConversionImpl)]()
      implicitlyConvertibleClassesCache += ((dtpl, conv))
    }

    def incomingImplicitlyConvertedClasses: List[(DocTemplateImpl, ImplicitConversionImpl)] =
      if (implicitlyConvertibleClassesCache == null)
        List()
      else
        implicitlyConvertibleClassesCache.toList

    // the implicit conversions are generated eagerly, but the members generated by implicit conversions are added
    // lazily, on completeModel
    val conversions: List[ImplicitConversionImpl] =
      if (settings.docImplicits.value) makeImplicitConversions(sym, this) else Nil

    // members as given by the compiler
    lazy val memberSyms      = sym.info.members.filter(s => membersShouldDocument(s, this)).toList

    // the inherited templates (classes, traits or objects)
    val memberSymsLazy  = memberSyms.filter(t => templateShouldDocument(t, this) && !inOriginalOwner(t, this))
    // the direct members (methods, values, vars, types and directly contained templates)
    val memberSymsEager = memberSyms.filter(!memberSymsLazy.contains(_))
    // the members generated by the symbols in memberSymsEager
    val ownMembers      = (memberSymsEager.flatMap(makeMember(_, None, this)))

    // all the members that are documentented PLUS the members inherited by implicit conversions
    var members: List[MemberImpl] = ownMembers

    def templates       = members collect { case c: TemplateEntity with MemberEntity => c }
    def methods         = members collect { case d: Def => d }
    def values          = members collect { case v: Val => v }
    def abstractTypes   = members collect { case t: AbstractType => t }
    def aliasTypes      = members collect { case t: AliasType => t }

    /**
     * This is the final point in the core model creation: no DocTemplates are created after the model has finished, but
     * inherited templates and implicit members are added to the members at this point.
     */
    def completeModel(): Unit = {
      // DFS completion
      // since alias types and abstract types have no own members, there's no reason for them to call completeModel
      if (!sym.isAliasType && !sym.isAbstractType)
        for (member <- members)
          member match {
            case d: DocTemplateImpl => d.completeModel
            case _ =>
          }

      members :::= memberSymsLazy.map(modelCreation.createLazyTemplateMember(_, this))

      // compute linearization to register subclasses
      linearization
      outgoingImplicitlyConvertedClasses

      // the members generated by the symbols in memberSymsEager PLUS the members from the usecases
      val allMembers = ownMembers ::: ownMembers.flatMap(_.useCaseOf.map(_.asInstanceOf[MemberImpl])).distinct
      implicitsShadowing = makeShadowingTable(allMembers, conversions, this)
      // finally, add the members generated by implicit conversions
      members :::= conversions.flatMap(_.memberImpls)
    }

    var implicitsShadowing = Map[MemberEntity, ImplicitMemberShadowing]()

    lazy val outgoingImplicitlyConvertedClasses: List[(TemplateEntity, TypeEntity, ImplicitConversionImpl)] =
      conversions flatMap (conv =>
        if (!implicitExcluded(conv.conversionQualifiedName))
          conv.targetTypeComponents map {
            case (template, tpe) =>
              template match {
                case d: DocTemplateImpl if (d != this) => d.registerImplicitlyConvertibleClass(this, conv)
                case _ => // nothing
              }
              (template, tpe, conv)
          }
        else List()
      )

    override def isDocTemplate = true
    private[this] lazy val companionSymbol =
      if (sym.isAliasType || sym.isAbstractType) {
        inTpl.sym.info.member(sym.name.toTermName) match {
          case NoSymbol => NoSymbol
          case s =>
            s.info match {
              case ot: OverloadedType =>
                NoSymbol
              case _ =>
                // that's to navigate from val Foo: FooExtractor to FooExtractor :)
                s.info.resultType.typeSymbol
            }
        }
      }
      else
        sym.companionSymbol

    def companion =
      companionSymbol match {
        case NoSymbol => None
        case comSym if !isEmptyJavaObject(comSym) && (comSym.isClass || comSym.isModule) =>
          makeTemplate(comSym) match {
            case d: DocTemplateImpl => Some(d)
            case _ => None
          }
        case _ => None
      }

    def constructors: List[MemberImpl with Constructor] = if (isClass) members collect { case d: Constructor => d } else Nil
    def primaryConstructor: Option[MemberImpl with Constructor] = if (isClass) constructors find { _.isPrimary } else None
    override def valueParams =
      // we don't want params on a class (non case class) signature
      if (isCaseClass) primaryConstructor match {
        case Some(const) => const.sym.paramss map (_ map (makeValueParam(_, this)))
        case None => List()
      }
      else List.empty

    // These are generated on-demand, make sure you don't call them more than once
    def inheritanceDiagram = makeInheritanceDiagram(this)
    def contentDiagram = makeContentDiagram(this)

    def groupSearch[T](extractor: Comment => Option[T]): Option[T] = {
      val comments = comment +: linearizationTemplates.collect { case dtpl: DocTemplateImpl => dtpl.comment }
      comments.flatten.map(extractor).flatten.headOption orElse {
        Option(inTpl) flatMap (_.groupSearch(extractor))
      }
    }

    def groupDescription(group: String): Option[Body] = groupSearch(_.groupDesc.get(group)) orElse { if (group == defaultGroup) defaultGroupDesc else None }
    def groupPriority(group: String): Int = groupSearch(_.groupPrio.get(group)) getOrElse { if (group == defaultGroup) defaultGroupPriority else 0 }
    def groupName(group: String): String = groupSearch(_.groupNames.get(group)) getOrElse { if (group == defaultGroup) defaultGroupName else group }
  }

  abstract class PackageImpl(sym: Symbol, inTpl: PackageImpl) extends DocTemplateImpl(sym, inTpl) with Package {
    override def inTemplate = inTpl
    override def toRoot: List[PackageImpl] = this :: inTpl.toRoot
    override lazy val linearization = {
      val symbol = sym.info.members.find {
        s => s.isPackageObject
      } getOrElse sym
      linearizationFromSymbol(symbol)
    }
    def packages = members collect { case p: PackageImpl if !(droppedPackages contains p) => p }
  }

  abstract class RootPackageImpl(sym: Symbol) extends PackageImpl(sym, null) with RootPackageEntity

  abstract class NonTemplateMemberImpl(sym: Symbol, conversion: Option[ImplicitConversionImpl],
                                       override val useCaseOf: Option[MemberEntity], inTpl: DocTemplateImpl)
           extends MemberImpl(sym, inTpl) with NonTemplateMemberEntity {
    override lazy val comment = {
      val inRealTpl =
        conversion.fold(Option(inTpl)) { conv =>
          /* Variable precendence order for implicitly added members: Take the variable defifinitions from ...
           * 1. the target of the implicit conversion
           * 2. the definition template (owner)
           * 3. the current template
           */
          findTemplateMaybe(conv.toType.typeSymbol) filterNot (_ == makeRootPackage) orElse (
            findTemplateMaybe(sym.owner) filterNot (_ == makeRootPackage) orElse Option(inTpl)
          )
	}
      inRealTpl flatMap (thisFactory.comment(sym, None, _))
    }

    override def inDefinitionTemplates = useCaseOf.fold(super.inDefinitionTemplates)(_.inDefinitionTemplates)

    override def qualifiedName = optimize(inTemplate.qualifiedName + "#" + name)
    lazy val definitionName = {
      val qualifiedName = conversion.fold(inDefinitionTemplates.head.qualifiedName)(_.conversionQualifiedName)
      optimize(qualifiedName + "#" + name)
    }
    def isUseCase = useCaseOf.isDefined
    override def byConversion: Option[ImplicitConversionImpl] = conversion
    override def isImplicitlyInherited = { assert(modelFinished); conversion.isDefined }
    override def isShadowedImplicit    = isImplicitlyInherited && inTpl.implicitsShadowing.get(this).map(_.isShadowed).getOrElse(false)
    override def isAmbiguousImplicit   = isImplicitlyInherited && inTpl.implicitsShadowing.get(this).map(_.isAmbiguous).getOrElse(false)
    override def isShadowedOrAmbiguousImplicit = isShadowedImplicit || isAmbiguousImplicit
  }

  abstract class NonTemplateParamMemberImpl(sym: Symbol, conversion: Option[ImplicitConversionImpl],
                                            useCaseOf: Option[MemberEntity], inTpl: DocTemplateImpl)
           extends NonTemplateMemberImpl(sym, conversion, useCaseOf, inTpl) {
    def valueParams = {
      val info = conversion.fold(sym.info)(_.toType memberInfo sym)
      info.paramss map { ps => (ps.zipWithIndex) map { case (p, i) =>
        if (p.nameString contains "$") makeValueParam(p, inTpl, optimize("arg" + i)) else makeValueParam(p, inTpl)
      }}
    }
  }

  abstract class ParameterImpl(val sym: Symbol, val inTpl: TemplateImpl) extends ParameterEntity {
    val name = optimize(sym.nameString)
  }

  private trait AliasImpl {
    def sym: Symbol
    def inTpl: TemplateImpl
    def alias = makeTypeInTemplateContext(sym.tpe.dealias, inTpl, sym)
  }

  private trait TypeBoundsImpl {
    def sym: Symbol
    def inTpl: TemplateImpl
    def lo = sym.info.bounds match {
      case TypeBounds(lo, hi) if lo.typeSymbol != NothingClass =>
        Some(makeTypeInTemplateContext(appliedType(lo, sym.info.typeParams map {_.tpe}), inTpl, sym))
      case _ => None
    }
    def hi = sym.info.bounds match {
      case TypeBounds(lo, hi) if hi.typeSymbol != AnyClass =>
        Some(makeTypeInTemplateContext(appliedType(hi, sym.info.typeParams map {_.tpe}), inTpl, sym))
      case _ => None
    }
  }

  trait HigherKindedImpl extends HigherKinded {
    def sym: Symbol
    def inTpl: TemplateImpl
    def typeParams =
      sym.typeParams map (makeTypeParam(_, inTpl))
  }
  /* ============== MAKER METHODS ============== */

  /** This method makes it easier to work with the different kinds of symbols created by scalac by stripping down the
   * package object abstraction and placing members directly in the package.
   *
   * Here's the explanation of what we do. The code:
   *
   * package foo {
   *   object `package` {
   *     class Bar
   *   }
   * }
   *
   * will yield this Symbol structure:
   *                                       +---------+ (2)
   *                                       |         |
   * +---------------+         +---------- v ------- | ---+                              +--------+ (2)
   * | package foo#1 <---(1)---- module class foo#2  |    |                              |        |
   * +---------------+         | +------------------ | -+ |         +------------------- v ---+   |
   *                           | | package object foo#3 <-----(1)---- module class package#4  |   |
   *                           | +----------------------+ |         | +---------------------+ |   |
   *                           +--------------------------+         | | class package$Bar#5 | |   |
   *                                                                | +----------------- | -+ |   |
   *                                                                +------------------- | ---+   |
   *                                                                                     |        |
   *                                                                                     +--------+
   * (1) sourceModule
   * (2) you get out of owners with .owner
   *
   * and normalizeTemplate(Bar.owner) will get us the package, instead of the module class of the package object.
   */
  def normalizeTemplate(aSym: Symbol): Symbol = aSym match {
    case null | rootMirror.EmptyPackage | NoSymbol =>
      normalizeTemplate(RootPackage)
    case ObjectClass =>
      normalizeTemplate(AnyRefClass)
    case _ if aSym.isPackageObject =>
      normalizeTemplate(aSym.owner)
    case _ if aSym.isModuleClass =>
      normalizeTemplate(aSym.sourceModule)
    case _ =>
      aSym
  }

  /**
   * These are all model construction methods. Please do not use them directly, they are calling each other recursively
   * starting from makeModel. On the other hand, makeTemplate, makeAnnotation, makeMember, makeType should only be used
   * after the model was created (modelFinished=true) otherwise assertions will start failing.
   */
  object modelCreation {

    def createRootPackage: PackageImpl = docTemplatesCache.get(RootPackage) match {
      case Some(root: PackageImpl) => root
      case _ => modelCreation.createTemplate(RootPackage, null) match {
        case Some(root: PackageImpl) => root
        case _ => sys.error("Scaladoc: Unable to create root package!")
      }
    }

    /**
     *  Create a template, either a package, class, trait or object
     */
    def createTemplate(aSym: Symbol, inTpl: DocTemplateImpl): Option[MemberImpl] = {
      // don't call this after the model finished!
      assert(!modelFinished, (aSym, inTpl))

      def createRootPackageComment: Option[Comment] =
        if(settings.docRootContent.isDefault) None
        else {
          import Streamable._
          Path(settings.docRootContent.value) match {
            case f : File => {
              val rootComment = closing(f.inputStream)(is => parse(slurp(is), "", NoPosition, Option(inTpl)))
              Some(rootComment)
            }
            case _ => None
          }
        }

      def createDocTemplate(bSym: Symbol, inTpl: DocTemplateImpl): DocTemplateImpl = {
        assert(!modelFinished, (bSym, inTpl)) // only created BEFORE the model is finished
        if (bSym.isAliasType && bSym != AnyRefClass)
          new DocTemplateImpl(bSym, inTpl) with AliasImpl with AliasType { override def isAliasType = true }
        else if (bSym.isAbstractType)
          new DocTemplateImpl(bSym, inTpl) with TypeBoundsImpl with AbstractType { override def isAbstractType = true }
        else if (bSym.isModule)
          new DocTemplateImpl(bSym, inTpl) with Object {}
        else if (bSym.isTrait)
          new DocTemplateImpl(bSym, inTpl) with Trait {}
        else if (bSym.isClass || bSym == AnyRefClass)
          new DocTemplateImpl(bSym, inTpl) with Class {}
        else
          sys.error("'" + bSym + "' isn't a class, trait or object thus cannot be built as a documentable template.")
      }

      val bSym = normalizeTemplate(aSym)
      if (docTemplatesCache isDefinedAt bSym)
        return Some(docTemplatesCache(bSym))

      /* Three cases of templates:
       * (1) root package -- special cased for bootstrapping
       * (2) package
       * (3) class/object/trait
       */
      if (bSym == RootPackage) // (1)
        Some(new RootPackageImpl(bSym) {
          override lazy val comment = createRootPackageComment
          override val name = "root"
          override def inTemplate = this
          override def toRoot = this :: Nil
          override def qualifiedName = "_root_"
          override def isRootPackage = true
          override lazy val memberSyms =
            (bSym.info.members ++ EmptyPackage.info.members).toList filter { s =>
              s != EmptyPackage && s != RootPackage
            }
        })
      else if (bSym.isPackage) // (2)
        if (settings.skipPackage(makeQualifiedName(bSym)))
          None
        else
          inTpl match {
            case inPkg: PackageImpl =>
              val pack = new PackageImpl(bSym, inPkg) {}
              // Used to check package pruning works:
              //println(pack.qualifiedName)
              if (pack.templates.filter(_.isDocTemplate).isEmpty && pack.memberSymsLazy.isEmpty) {
                droppedPackages += pack
                None
              } else
                Some(pack)
            case _ =>
              sys.error("'" + bSym + "' must be in a package")
          }
      else {
        // no class inheritance at this point
        assert(inOriginalOwner(bSym, inTpl), bSym + " in " + inTpl)
        Some(createDocTemplate(bSym, inTpl))
      }
    }

    /**
     *  After the model is completed, no more DocTemplateEntities are created.
     *  Therefore any symbol that still appears is:
     *   - MemberTemplateEntity (created here)
     *   - NoDocTemplateEntity (created in makeTemplate)
     */
    def createLazyTemplateMember(aSym: Symbol, inTpl: DocTemplateImpl): MemberImpl = {

      // Code is duplicate because the anonymous classes are created statically
      def createNoDocMemberTemplate(bSym: Symbol, inTpl: DocTemplateImpl): MemberTemplateImpl = {
        assert(modelFinished) // only created AFTER the model is finished
        if (bSym.isModule || (bSym.isAliasType && bSym.tpe.typeSymbol.isModule))
          new MemberTemplateImpl(bSym, inTpl) with Object {}
        else if (bSym.isTrait || (bSym.isAliasType && bSym.tpe.typeSymbol.isTrait))
          new MemberTemplateImpl(bSym, inTpl) with Trait {}
        else if (bSym.isClass || (bSym.isAliasType && bSym.tpe.typeSymbol.isClass))
          new MemberTemplateImpl(bSym, inTpl) with Class {}
        else
          sys.error("'" + bSym + "' isn't a class, trait or object thus cannot be built as a member template.")
      }

      assert(modelFinished)
      val bSym = normalizeTemplate(aSym)

      if (docTemplatesCache isDefinedAt bSym)
        docTemplatesCache(bSym)
      else
        docTemplatesCache.get(bSym.owner) match {
          case Some(inTpl) =>
            val mbrs = inTpl.members.collect({ case mbr: MemberImpl if mbr.sym == bSym => mbr })
            assert(mbrs.length == 1)
            mbrs.head
          case _ =>
            // move the class completely to the new location
            createNoDocMemberTemplate(bSym, inTpl)
        }
    }
  }

  def makeRootPackage: PackageImpl = docTemplatesCache(RootPackage).asInstanceOf[PackageImpl]

  // TODO: Should be able to override the type
  def makeMember(aSym: Symbol, conversion: Option[ImplicitConversionImpl], inTpl: DocTemplateImpl): List[MemberImpl] = {

    def makeMember0(bSym: Symbol, useCaseOf: Option[MemberImpl]): Option[MemberImpl] = {
      if (bSym.isGetter && bSym.isLazy)
          Some(new NonTemplateMemberImpl(bSym, conversion, useCaseOf, inTpl) with Val {
            override lazy val comment = // The analyser does not duplicate the lazy val's DocDef when it introduces its accessor.
              thisFactory.comment(bSym.accessed, None, inTpl.asInstanceOf[DocTemplateImpl]) // This hack should be removed after analyser is fixed.
            override def isLazyVal = true
          })
      else if (bSym.isGetter && bSym.accessed.isMutable)
        Some(new NonTemplateMemberImpl(bSym, conversion, useCaseOf, inTpl) with Val {
          override def isVar = true
        })
      else if (bSym.isMethod && !bSym.hasAccessorFlag && !bSym.isConstructor && !bSym.isModule) {
        val cSym = { // This unsightly hack closes issue #4086.
          if (bSym == definitions.Object_synchronized) {
            val cSymInfo = (bSym.info: @unchecked) match {
              case PolyType(ts, MethodType(List(bp), mt)) =>
                val cp = bp.cloneSymbol.setPos(bp.pos).setInfo(definitions.byNameType(bp.info))
                PolyType(ts, MethodType(List(cp), mt))
            }
            bSym.cloneSymbol.setPos(bSym.pos).setInfo(cSymInfo)
          }
          else bSym
        }
        Some(new NonTemplateParamMemberImpl(cSym, conversion, useCaseOf, inTpl) with HigherKindedImpl with Def {
          override def isDef = true
        })
      }
      else if (bSym.isConstructor)
        if (conversion.isDefined)
          None // don't list constructors inherted by implicit conversion
        else
          Some(new NonTemplateParamMemberImpl(bSym, conversion, useCaseOf, inTpl) with Constructor {
            override def isConstructor = true
            def isPrimary = sym.isPrimaryConstructor
          })
      else if (bSym.isGetter) // Scala field accessor or Java field
        Some(new NonTemplateMemberImpl(bSym, conversion, useCaseOf, inTpl) with Val {
          override def isVal = true
        })
      else if (bSym.isAbstractType && !typeShouldDocument(bSym, inTpl))
        Some(new MemberTemplateImpl(bSym, inTpl) with TypeBoundsImpl with AbstractType {
          override def isAbstractType = true
        })
      else if (bSym.isAliasType && !typeShouldDocument(bSym, inTpl))
        Some(new MemberTemplateImpl(bSym, inTpl) with AliasImpl with AliasType {
          override def isAliasType = true
        })
      else if (!modelFinished && (bSym.isPackage || templateShouldDocument(bSym, inTpl)))
        modelCreation.createTemplate(bSym, inTpl)
      else
        None
    }

    if (!localShouldDocument(aSym) || aSym.isModuleClass || aSym.isPackageObject || aSym.isMixinConstructor)
      Nil
    else {
      val allSyms = useCases(aSym, inTpl.sym) map { case (bSym, bComment, bPos) =>
        docComments.put(bSym, DocComment(bComment, bPos)) // put the comment in the list, don't parse it yet, closes SI-4898
        bSym
      }

      val member = makeMember0(aSym, None)
      if (allSyms.isEmpty)
        member.toList
      else
        // Use cases replace the original definitions - SI-5054
        allSyms flatMap { makeMember0(_, member) }
    }
  }

  def findMember(aSym: Symbol, inTpl: DocTemplateImpl): Option[MemberImpl] = {
    normalizeTemplate(aSym.owner)
    inTpl.members.find(_.sym == aSym)
  }

  def findTemplateMaybe(aSym: Symbol): Option[DocTemplateImpl] = {
    assert(modelFinished)
    docTemplatesCache.get(normalizeTemplate(aSym)).filterNot(packageDropped(_))
  }

  def makeTemplate(aSym: Symbol): TemplateImpl = makeTemplate(aSym, None)

  def makeTemplate(aSym: Symbol, inTpl: Option[TemplateImpl]): TemplateImpl = {
    assert(modelFinished)

    def makeNoDocTemplate(aSym: Symbol, inTpl: TemplateImpl): NoDocTemplateImpl =
      noDocTemplatesCache getOrElse (aSym, new NoDocTemplateImpl(aSym, inTpl))

    findTemplateMaybe(aSym) getOrElse {
      val bSym = normalizeTemplate(aSym)
      makeNoDocTemplate(bSym, inTpl getOrElse makeTemplate(bSym.owner))
    }
  }

  /** */
  def makeAnnotation(annot: AnnotationInfo): scala.tools.nsc.doc.model.Annotation = {
    val aSym = annot.symbol
    new EntityImpl(aSym, makeTemplate(aSym.owner)) with scala.tools.nsc.doc.model.Annotation {
      lazy val annotationClass =
        makeTemplate(annot.symbol)
      val arguments = { // lazy
        def annotArgs = annot.args match {
          case Nil => annot.assocs collect { case (_, LiteralAnnotArg(const)) => Literal(const) }
          case xs  => xs
        }
        def noParams = annotArgs map (_ => None)

        val params: List[Option[ValueParam]] = annotationClass match {
          case aClass: DocTemplateEntity with Class =>
            (aClass.primaryConstructor map { _.valueParams.head }) match {
              case Some(vps) => vps map { Some(_) }
              case _         => noParams
            }
          case _ => noParams
        }
        assert(params.length == annotArgs.length, (params, annotArgs))

        params zip annotArgs flatMap { case (param, arg) =>
          makeTree(arg) map { tree =>
            new ValueArgument {
              def parameter = param
              def value     = tree
            }
          }
        }
      }
    }
  }

  /** */
  def makeTypeParam(aSym: Symbol, inTpl: TemplateImpl): TypeParam =
    new ParameterImpl(aSym, inTpl) with TypeBoundsImpl with HigherKindedImpl with TypeParam {
      def variance: String = {
        if (sym hasFlag Flags.COVARIANT) "+"
        else if (sym hasFlag Flags.CONTRAVARIANT) "-"
        else ""
      }
    }

  /** */
  def makeValueParam(aSym: Symbol, inTpl: DocTemplateImpl): ValueParam = {
    makeValueParam(aSym, inTpl, aSym.nameString)
  }


  /** */
  def makeValueParam(aSym: Symbol, inTpl: DocTemplateImpl, newName: String): ValueParam =
    new ParameterImpl(aSym, inTpl) with ValueParam {
      override val name = newName
      def defaultValue =
        if (aSym.hasDefault) {
          // units.filter should return only one element
          (currentRun.units filter (_.source.file == aSym.sourceFile)).toList match {
            case List(unit) =>
              // SI-4922 `sym == aSym` is insufficent if `aSym` is a clone of symbol
              //         of the parameter in the tree, as can happen with type parametric methods.
              def isCorrespondingParam(sym: Symbol) = (
                sym != null &&
                sym != NoSymbol &&
                sym.owner == aSym.owner &&
                sym.name == aSym.name &&
                sym.isParamWithDefault
              )
              (unit.body find (t => isCorrespondingParam(t.symbol))) match {
                case Some(ValDef(_,_,_,rhs)) => makeTree(rhs)
                case _ => None
              }
            case _ => None
          }
        }
        else None
      def resultType =
        makeTypeInTemplateContext(aSym.tpe, inTpl, aSym)
      def isImplicit = aSym.isImplicit
    }

  /** */
  def makeTypeInTemplateContext(aType: Type, inTpl: TemplateImpl, dclSym: Symbol): TypeEntity = {
    def ownerTpl(sym: Symbol): Symbol =
      if (sym.isClass || sym.isModule || sym == NoSymbol) sym else ownerTpl(sym.owner)
    val tpe =
      if (thisFactory.settings.useStupidTypes.value) aType else {
        def ownerTpl(sym: Symbol): Symbol =
          if (sym.isClass || sym.isModule || sym == NoSymbol) sym else ownerTpl(sym.owner)
        val fixedSym = if (inTpl.sym.isModule) inTpl.sym.moduleClass else inTpl.sym
        aType.asSeenFrom(fixedSym.thisType, ownerTpl(dclSym))
      }
    makeType(tpe, inTpl)
  }

  /** Get the types of the parents of the current class, ignoring the refinements */
  def makeParentTypes(aType: Type, tpl: Option[MemberTemplateImpl], inTpl: TemplateImpl): List[(TemplateEntity, TypeEntity)] = aType match {
    case RefinedType(parents, defs) =>
      val ignoreParents = Set[Symbol](AnyClass, AnyRefClass, ObjectClass)
      val filtParents =
        // we don't want to expose too many links to AnyRef, that will just be redundant information
        tpl match {
          case Some(tpl) if (!tpl.sym.isModule && parents.length < 2) || (tpl.sym == AnyValClass) || (tpl.sym == AnyRefClass) || (tpl.sym == AnyClass) => parents
          case _ => parents.filterNot((p: Type) => ignoreParents(p.typeSymbol))
        }

      /** Returns:
       *   - a DocTemplate if the type's symbol is documented
       *   - a NoDocTemplateMember if the type's symbol is not documented in its parent but in another template
       *   - a NoDocTemplate if the type's symbol is not documented at all */
      def makeTemplateOrMemberTemplate(parent: Type): TemplateImpl = {
        def noDocTemplate = makeTemplate(parent.typeSymbol)
        findTemplateMaybe(parent.typeSymbol) match {
          case Some(tpl) => tpl
          case None => parent match {
            case TypeRef(pre, sym, args) =>
              findTemplateMaybe(pre.typeSymbol) match {
                case Some(tpl) => findMember(parent.typeSymbol, tpl).collect({case t: TemplateImpl => t}).getOrElse(noDocTemplate)
                case None => noDocTemplate
              }
            case _ => noDocTemplate
          }
        }
      }

      filtParents.map(parent => {
        val templateEntity = makeTemplateOrMemberTemplate(parent)
        val typeEntity = makeType(parent, inTpl)
        (templateEntity, typeEntity)
      })
    case _ =>
      List((makeTemplate(aType.typeSymbol), makeType(aType, inTpl)))
  }

  def makeQualifiedName(sym: Symbol, relativeTo: Option[Symbol] = None): String = {
    val stop = relativeTo map (_.ownerChain.toSet) getOrElse Set[Symbol]()
    var sym1 = sym
    val path = new StringBuilder()
    // var path = List[Symbol]()

    while ((sym1 != NoSymbol) && (path.isEmpty || !stop(sym1))) {
      val sym1Norm = normalizeTemplate(sym1)
      if (!sym1.sourceModule.isPackageObject && sym1Norm != RootPackage) {
        if (path.length != 0)
          path.insert(0, ".")
        path.insert(0, sym1Norm.nameString)
        // path::= sym1Norm
      }
      sym1 = sym1.owner
    }

    optimize(path.toString)
    //path.mkString(".")
  }

  def inOriginalOwner(aSym: Symbol, inTpl: TemplateImpl): Boolean =
    normalizeTemplate(aSym.owner) == normalizeTemplate(inTpl.sym)

  def templateShouldDocument(aSym: Symbol, inTpl: DocTemplateImpl): Boolean =
    (aSym.isTrait || aSym.isClass || aSym.isModule || typeShouldDocument(aSym, inTpl)) &&
    localShouldDocument(aSym) &&
    !isEmptyJavaObject(aSym) &&
    // either it's inside the original owner or we can document it later:
    (!inOriginalOwner(aSym, inTpl) || (aSym.isPackageClass || (aSym.sourceFile != null)))

  def membersShouldDocument(sym: Symbol, inTpl: TemplateImpl) = {
    // pruning modules that shouldn't be documented
    // Why Symbol.isInitialized? Well, because we need to avoid exploring all the space available to scaladoc
    // from the classpath -- scaladoc is a hog, it will explore everything starting from the root package unless we
    // somehow prune the tree. And isInitialized is a good heuristic for prunning -- if the package was not explored
    // during typer and refchecks, it's not necessary for the current application and there's no need to explore it.
    (!sym.isModule || sym.moduleClass.isInitialized) &&
    // documenting only public and protected members
    localShouldDocument(sym) &&
    // Only this class's constructors are part of its members, inherited constructors are not.
    (!sym.isConstructor || sym.owner == inTpl.sym) &&
    // If the @bridge annotation overrides a normal member, show it
    !isPureBridge(sym)
  }

  def isEmptyJavaObject(aSym: Symbol): Boolean =
    aSym.isModule && aSym.isJavaDefined &&
    aSym.info.members.exists(s => localShouldDocument(s) && (!s.isConstructor || s.owner == aSym))

  def localShouldDocument(aSym: Symbol): Boolean =
    !aSym.isPrivate && (aSym.isProtected || aSym.privateWithin == NoSymbol) && !aSym.isSynthetic

  /** Filter '@bridge' methods only if *they don't override non-bridge methods*. See SI-5373 for details */
  def isPureBridge(sym: Symbol) = sym.isBridge && sym.allOverriddenSymbols.forall(_.isBridge)

  // the classes that are excluded from the index should also be excluded from the diagrams
  def classExcluded(clazz: TemplateEntity): Boolean = settings.hardcoded.isExcluded(clazz.qualifiedName)

  // the implicit conversions that are excluded from the pages should not appear in the diagram
  def implicitExcluded(convertorMethod: String): Boolean = settings.hiddenImplicits(convertorMethod)

  // whether or not to create a page for an {abstract,alias} type
  def typeShouldDocument(bSym: Symbol, inTpl: DocTemplateImpl) =
    (settings.docExpandAllTypes.value && (bSym.sourceFile != null)) ||
    (bSym.isAliasType || bSym.isAbstractType) &&
    { val rawComment = global.expandedDocComment(bSym, inTpl.sym)
      rawComment.contains("@template") || rawComment.contains("@documentable") }
<<<<<<< HEAD

  def findExternalLink(sym: Symbol, name: String): Option[LinkTo] = {
    val sym1 =
      if (sym == AnyClass || sym == AnyRefClass || sym == AnyValClass || sym == NothingClass) ListClass
      else if (sym.isPackage)
        /* Get package object which has associatedFile ne null */
        sym.info.member(newTermName("package"))
      else sym
    Option(sym1.associatedFile) flatMap (_.underlyingSource) flatMap { src =>
      val path = src.path
      settings.extUrlMapping get path map { url =>
        LinkToExternal(name, url + "#" + name)
      }
    } orElse {
      // Deprecated option.
      settings.extUrlPackageMapping find {
        case (pkg, _) => name startsWith pkg
      } map {
        case (_, url) => LinkToExternal(name, url + "#" + name)
      }
    }
  }

  def externalSignature(sym: Symbol) = {
    sym.info // force it, otherwise we see lazy types
    (sym.nameString + sym.signatureString).replaceAll("\\s", "")
  }
=======
>>>>>>> 9ddb4cf4
}
<|MERGE_RESOLUTION|>--- conflicted
+++ resolved
@@ -1038,34 +1038,4 @@
     (bSym.isAliasType || bSym.isAbstractType) &&
     { val rawComment = global.expandedDocComment(bSym, inTpl.sym)
       rawComment.contains("@template") || rawComment.contains("@documentable") }
-<<<<<<< HEAD
-
-  def findExternalLink(sym: Symbol, name: String): Option[LinkTo] = {
-    val sym1 =
-      if (sym == AnyClass || sym == AnyRefClass || sym == AnyValClass || sym == NothingClass) ListClass
-      else if (sym.isPackage)
-        /* Get package object which has associatedFile ne null */
-        sym.info.member(newTermName("package"))
-      else sym
-    Option(sym1.associatedFile) flatMap (_.underlyingSource) flatMap { src =>
-      val path = src.path
-      settings.extUrlMapping get path map { url =>
-        LinkToExternal(name, url + "#" + name)
-      }
-    } orElse {
-      // Deprecated option.
-      settings.extUrlPackageMapping find {
-        case (pkg, _) => name startsWith pkg
-      } map {
-        case (_, url) => LinkToExternal(name, url + "#" + name)
-      }
-    }
-  }
-
-  def externalSignature(sym: Symbol) = {
-    sym.info // force it, otherwise we see lazy types
-    (sym.nameString + sym.signatureString).replaceAll("\\s", "")
-  }
-=======
->>>>>>> 9ddb4cf4
 }
