--- conflicted
+++ resolved
@@ -237,13 +237,12 @@
 
   private def removalIn212 = "This flag is scheduled for removal in 2.12. If you have a case where you need this flag then please report a bug."
 
-<<<<<<< HEAD
   /**
    * -Z Typelevel settings
    */
   val Zhelp                         = BooleanSetting("-Z", "Print a synopsis of Typelevel options.")
   val ZirrefutableGeneratorPatterns = BooleanSetting("-Zirrefutable-generator-patterns", "Treat patterns in for comprehensions as irrefutable. Do not add filter or withFilter calls.")
-=======
+
   object YstatisticsPhases extends MultiChoiceEnumeration { val parser, typer, patmat, erasure, cleanup, jvm = Value }
   val Ystatistics = {
     val description = "Print compiler statistics for specific phases"
@@ -257,7 +256,6 @@
   }
 
   def YstatisticsEnabled = Ystatistics.value.nonEmpty
->>>>>>> dbc069f4
 
   /** Area-specific debug output.
    */
