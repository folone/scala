/* NSC -- new Scala compiler
 * Copyright 2005-2013 LAMP/EPFL
 * @author Martin Odersky
 */

package scala.tools.nsc
package transform

import symtab._
import Flags._
import scala.collection.mutable.ListBuffer

abstract class Flatten extends InfoTransform {
  import global._
  import treeInfo.isQualifierSafeToElide

  /** the following two members override abstract members in Transform */
  val phaseName: String = "flatten"

  /** Updates the owning scope with the given symbol, unlinking any others.
   */
  private def replaceSymbolInCurrentScope(sym: Symbol): Unit = exitingFlatten {
    removeSymbolInCurrentScope(sym)
    sym.owner.info.decls enter sym
  }

  private def removeSymbolInCurrentScope(sym: Symbol): Unit = exitingFlatten {
    val scope = sym.owner.info.decls
    val old   = (scope lookupUnshadowedEntries sym.name).toList
    old foreach (scope unlink _)
    def old_s = old map (_.sym) mkString ", "
    if (old.nonEmpty) debuglog(s"In scope of ${sym.owner}, unlinked $old_s")
  }

  private def liftClass(sym: Symbol) {
    if (!sym.isLifted) {
      sym setFlag LIFTED
      debuglog("re-enter " + sym.fullLocationString)
      replaceSymbolInCurrentScope(sym)
    }
  }
  private def liftSymbol(sym: Symbol) {
    liftClass(sym)
    if (sym.needsImplClass)
      liftClass(erasure implClass sym)
  }
  // This is a short-term measure partially working around objects being
  // lifted out of parameterized classes, leaving them referencing
  // invisible type parameters.
  private def isFlattenablePrefix(pre: Type) = {
    val clazz = pre.typeSymbol
    clazz.isClass && !clazz.isPackageClass && {
      // Cannot flatten here: class A[T] { object B }
      // was "at erasurePhase.prev"
      enteringErasure(clazz.typeParams.isEmpty)
    }
  }

  private val flattened = new TypeMap {
    def apply(tp: Type): Type = tp match {
      case TypeRef(pre, sym, args) if isFlattenablePrefix(pre) =>
        assert(args.isEmpty && sym.enclosingTopLevelClass != NoSymbol, sym.ownerChain)
        typeRef(sym.enclosingTopLevelClass.owner.thisType, sym, Nil)
      case ClassInfoType(parents, decls, clazz) =>
        var parents1 = parents
        val decls1 = scopeTransform(clazz) {
          val decls1 = newScope
          if (clazz.isPackageClass) {
            exitingFlatten { decls foreach (decls1 enter _) }
          }
          else {
            val oldowner = clazz.owner
            exitingFlatten { oldowner.info }
            parents1 = parents mapConserve (this)

            for (sym <- decls) {
              if (sym.isTerm && !sym.isStaticModule) {
                decls1 enter sym
                if (sym.isModule) {
<<<<<<< HEAD
                  // In theory, we could assert(sym.isMethod), because nested, non-static moduls are
=======
                  // In theory, we could assert(sym.isMethod), because nested, non-static modules are
>>>>>>> ee291bdc
                  // transformed to methods (lateMETHOD flag added in RefChecks). But this requires
                  // forcing sym.info (see comment on isModuleNotMethod), which forces stub symbols
                  // too eagerly (SI-8907).

                  // Note that module classes are not entered into the 'decls' of the ClassInfoType
                  // of the outer class, only the module symbols are. So the current loop does
                  // not visit module classes. Therefore we set the LIFTED flag here for module
                  // classes.
                  // TODO: should we also set the LIFTED flag for static, nested module classes?
                  // currently they don't get the flag, even though they are lifted to the package
                  sym.moduleClass setFlag LIFTED
                }
              } else if (sym.isClass)
                liftSymbol(sym)
            }
          }
          decls1
        }
        ClassInfoType(parents1, decls1, clazz)
      case MethodType(params, restp) =>
        val restp1 = apply(restp)
        if (restp1 eq restp) tp else copyMethodType(tp, params, restp1)
      case PolyType(tparams, restp) =>
        val restp1 = apply(restp)
        if (restp1 eq restp) tp else PolyType(tparams, restp1)
      case _ =>
        mapOver(tp)
    }
  }

  def transformInfo(sym: Symbol, tp: Type): Type = flattened(tp)

  protected def newTransformer(unit: CompilationUnit): Transformer = new Flattener

  class Flattener extends Transformer {
    /** Buffers for lifted out classes */
    private val liftedDefs = perRunCaches.newMap[Symbol, ListBuffer[Tree]]()

    override def transform(tree: Tree): Tree = postTransform {
      tree match {
        case PackageDef(_, _) =>
          liftedDefs(tree.symbol.moduleClass) = new ListBuffer
          super.transform(tree)
        case Template(_, _, _) if tree.symbol.isDefinedInPackage =>
          liftedDefs(tree.symbol.owner) = new ListBuffer
          super.transform(tree)
        case ClassDef(_, _, _, _) if tree.symbol.isNestedClass =>
          // SI-5508 Ordering important. In `object O { trait A { trait B } }`, we want `B` to appear after `A` in
          //         the sequence of lifted trees in the enclosing package. Why does this matter? Currently, mixin
          //         needs to transform `A` first to a chance to create accessors for private[this] trait fields
          //         *before* it transforms inner classes that refer to them. This also fixes SI-6231.
          //
          //         Alternative solutions
          //            - create the private[this] accessors eagerly in Namer (but would this cover private[this] fields
          //              added later phases in compilation?)
          //            - move the accessor creation to the Mixin info transformer
          val liftedBuffer = liftedDefs(tree.symbol.enclosingTopLevelClass.owner)
          val index = liftedBuffer.length
          liftedBuffer.insert(index, super.transform(tree))
          if (tree.symbol.sourceModule.isStaticModule)
            removeSymbolInCurrentScope(tree.symbol.sourceModule)
          EmptyTree
        case _ =>
          super.transform(tree)
      }
    }

    private def postTransform(tree: Tree): Tree = {
      val sym = tree.symbol
      val tree1 = tree match {
        case Select(qual, name) if sym.isStaticModule && !sym.isTopLevel =>
          exitingFlatten {
            atPos(tree.pos) {
              val ref = gen.mkAttributedRef(sym)
              if (isQualifierSafeToElide(qual)) ref
              else Block(List(qual), ref).setType(tree.tpe) // need to execute the qualifier but refer directly to the lifted module.
            }
          }
        case _ =>
          tree
      }
      tree1 setType flattened(tree1.tpe)
    }

    /** Transform statements and add lifted definitions to them. */
    override def transformStats(stats: List[Tree], exprOwner: Symbol): List[Tree] = {
      val stats1 = super.transformStats(stats, exprOwner)
      if (currentOwner.isPackageClass) {
        val lifted = liftedDefs.remove(currentOwner).toList.flatten
        stats1 ::: lifted
      }
      else stats1
    }
  }
}<|MERGE_RESOLUTION|>--- conflicted
+++ resolved
@@ -77,11 +77,7 @@
               if (sym.isTerm && !sym.isStaticModule) {
                 decls1 enter sym
                 if (sym.isModule) {
-<<<<<<< HEAD
-                  // In theory, we could assert(sym.isMethod), because nested, non-static moduls are
-=======
                   // In theory, we could assert(sym.isMethod), because nested, non-static modules are
->>>>>>> ee291bdc
                   // transformed to methods (lateMETHOD flag added in RefChecks). But this requires
                   // forcing sym.info (see comment on isModuleNotMethod), which forces stub symbols
                   // too eagerly (SI-8907).
