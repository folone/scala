--- conflicted
+++ resolved
@@ -40,32 +40,6 @@
 
     type Clause  = Set[Lit]
 
-<<<<<<< HEAD
-    type Clause  = Set[Lit]
-    // a clause is a disjunction of distinct literals
-    def clause(l: Lit*): Clause = l.toSet
-
-    type Lit
-    def Lit(sym: Sym, pos: Boolean = true): Lit
-
-    def andFormula(a: Formula, b: Formula): Formula = a ++ b
-    def simplifyFormula(a: Formula): Formula = a.distinct
-
-    private def merge(a: Clause, b: Clause) = a ++ b
-
-    // throws an AnalysisBudget.Exception when the prop results in a CNF that's too big
-    // TODO: be smarter/more efficient about this (http://lara.epfl.ch/w/sav09:tseitin_s_encoding)
-    def eqFreePropToSolvable(p: Prop): Formula = {
-      def negationNormalFormNot(p: Prop, budget: Int): Prop =
-        if (budget <= 0) throw AnalysisBudget.exceeded
-        else p match {
-          case And(a, b) =>  Or(negationNormalFormNot(a, budget - 1), negationNormalFormNot(b, budget - 1))
-          case Or(a, b)  => And(negationNormalFormNot(a, budget - 1), negationNormalFormNot(b, budget - 1))
-          case Not(p)    => negationNormalForm(p, budget - 1)
-          case True      => False
-          case False     => True
-          case s: Sym    => Not(s)
-=======
     // a clause is a disjunction of distinct literals
     def clause(l: Lit*): Clause = l.toSet
 
@@ -234,7 +208,6 @@
             addClauseProcessed(new_bv + (-o))
             o
           }
->>>>>>> ee291bdc
         }
 
         // no need for auxiliary variable
@@ -368,9 +341,6 @@
         throw AnalysisBudget.formulaSizeExceeded
       }
 
-<<<<<<< HEAD
-      if (Statistics.canEnable) patmatCNFSizes(res.size).value += 1
-=======
       // collect all variables since after simplification / CNF conversion
       // they could have been removed from the formula
       val symbolMapping = new SymbolMapping(gatherSymbols(p))
@@ -387,7 +357,6 @@
             cnfTransformer.apply(p)
         }
       }
->>>>>>> ee291bdc
 
       simplified match {
         case And(props) =>
@@ -412,9 +381,6 @@
     }
 
     // adapted from http://lara.epfl.ch/w/sav10:simple_sat_solver (original by Hossein Hojjat)
-<<<<<<< HEAD
-    val EmptyModel = Map.empty[Sym, Boolean]
-=======
 
     // empty set of clauses is trivially satisfied
     val EmptyModel = Map.empty[Sym, Boolean]
@@ -422,7 +388,6 @@
     // no model: originates from the encounter of an empty clause, i.e.,
     // happens if all variables have been assigned in a way that makes the corresponding literals false
     // thus there is no possibility to satisfy that clause, so the whole formula is UNSAT
->>>>>>> ee291bdc
     val NoModel: Model = null
 
     // this model contains the auxiliary variables as well
@@ -431,13 +396,6 @@
     val NoTseitinModel: TseitinModel = null
 
     // returns all solutions, if any (TODO: better infinite recursion backstop -- detect fixpoint??)
-<<<<<<< HEAD
-    def findAllModelsFor(f: Formula): List[Model] = {
-
-      debug.patmat("find all models for\n"+ cnfString(f))
-
-      val vars: Set[Sym] = f.flatMap(_ collect {case l: Lit => l.sym}).toSet
-=======
     def findAllModelsFor(solvable: Solvable, pos: Position): List[Solution] = {
       debug.patmat("find all models for\n"+ cnfString(solvable.cnf))
 
@@ -446,7 +404,6 @@
       // that are not in the formula...
       val relevantVars: Set[Int] = solvable.symbolMapping.relevantVars
 
->>>>>>> ee291bdc
       // debug.patmat("vars "+ vars)
       // the negation of a model -(S1=True/False /\ ... /\ SN=True/False) = clause(S1=False/True, ...., SN=False/True)
       // (i.e. the blocking clause - used for ALL-SAT)
@@ -456,63 +413,6 @@
         relevantLits.map(lit => -lit)
       }
 
-<<<<<<< HEAD
-      /**
-       * The DPLL procedure only returns a minimal mapping from literal to value
-       * such that the CNF formula is satisfied.
-       * E.g. for:
-       * `(a \/ b)`
-       * The DPLL procedure will find either {a = true} or {b = true}
-       * as solution.
-       *
-       * The expansion step will amend both solutions with the unassigned variable
-       * i.e., {a = true} will be expanded to {a = true, b = true} and {a = true, b = false}.
-       */
-      def expandUnassigned(unassigned: List[Sym], model: Model): List[Model] = {
-        // the number of solutions is doubled for every unassigned variable
-        val expandedModels = 1 << unassigned.size
-        var current = mutable.ArrayBuffer[Model]()
-        var next = mutable.ArrayBuffer[Model]()
-        current.sizeHint(expandedModels)
-        next.sizeHint(expandedModels)
-
-        current += model
-
-        // we use double buffering:
-        // read from `current` and create a two models for each model in `next`
-        for {
-          s <- unassigned
-        } {
-          for {
-            model <- current
-          } {
-            def force(l: Lit) = model + (l.sym -> l.pos)
-
-            next += force(Lit(s, pos = true))
-            next += force(Lit(s, pos = false))
-          }
-
-          val tmp = current
-          current = next
-          next = tmp
-
-          next.clear()
-        }
-
-        current.toList
-      }
-
-      def findAllModels(f: Formula,
-                        models: List[Model],
-                        recursionDepthAllowed: Int = global.settings.YpatmatExhaustdepth.value): List[Model]=
-        if (recursionDepthAllowed == 0) {
-          val maxDPLLdepth = global.settings.YpatmatExhaustdepth.value
-          reportWarning("(Exhaustivity analysis reached max recursion depth, not all missing cases are reported. " +
-              s"Please try with scalac -Ypatmat-exhaust-depth ${maxDPLLdepth * 2} or -Ypatmat-exhaust-depth off.)")
-          models
-        } else {
-          val model = findModelFor(f)
-=======
       final case class TseitinSolution(model: TseitinModel, unassigned: List[Int]) {
         def projectToSolution(symForVar: Map[Int, Sym]) = Solution(projectToModel(model, symForVar), unassigned map symForVar)
       }
@@ -526,7 +426,6 @@
         } else {
           debug.patmat("find all models for\n" + cnfString(clauses))
           val model = findTseitinModelFor(clauses)
->>>>>>> ee291bdc
           // if we found a solution, conjunct the formula with the model's negation and recurse
           if (model ne NoTseitinModel) {
             // note that we should not expand the auxiliary variables (from Tseitin transformation)
@@ -534,16 +433,9 @@
             val unassigned: List[Int] = (relevantVars -- model.map(lit => lit.variable)).toList
             debug.patmat("unassigned "+ unassigned +" in "+ model)
 
-<<<<<<< HEAD
-            val forced = expandUnassigned(unassigned, model)
-            debug.patmat("forced "+ forced)
-            val negated = negateModel(model)
-            findAllModels(f :+ negated, forced ++ models, recursionDepthAllowed - 1)
-=======
             val solution = TseitinSolution(model, unassigned)
             val negated = negateModel(model)
             findAllModels(clauses :+ negated, solution :: models, recursionDepthAllowed - 1)
->>>>>>> ee291bdc
           }
           else models
         }
@@ -592,15 +484,9 @@
             withLit(findTseitinModelFor(dropUnit(clauses, unitLit)), unitLit)
           case _ =>
             // partition symbols according to whether they appear in positive and/or negative literals
-<<<<<<< HEAD
-            val pos = new mutable.HashSet[Sym]()
-            val neg = new mutable.HashSet[Sym]()
-            mforeach(f)(lit => if (lit.pos) pos += lit.sym else neg += lit.sym)
-=======
             val pos = new mutable.HashSet[Int]()
             val neg = new mutable.HashSet[Int]()
             mforeach(clauses)(lit => if (lit.positive) pos += lit.variable else neg += lit.variable)
->>>>>>> ee291bdc
 
             // appearing in both positive and negative
             val impures = pos intersect neg
