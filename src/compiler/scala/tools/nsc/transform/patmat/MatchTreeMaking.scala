--- conflicted
+++ resolved
@@ -586,11 +586,6 @@
                 lengthMax3(casesNoSubstOnly) > 2
               }
               val requireSwitch = hasSwitchAnnotation && exceedsTwoCasesOrAlts
-<<<<<<< HEAD
-              if (hasSwitchAnnotation && !requireSwitch)
-                reporter.warning(scrut.pos, "matches with two cases or fewer are emitted using if-then-else instead of switch")
-=======
->>>>>>> ee291bdc
               (suppression, requireSwitch)
             case _ =>
               (Suppression.NoSuppression, false)
