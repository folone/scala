/* NSC -- new Scala compiler
 *
 * Copyright 2011-2013 LAMP/EPFL
 * @author Adriaan Moors
 */

package scala
package tools.nsc.transform.patmat

import scala.language.postfixOps
import scala.collection.mutable
<<<<<<< HEAD
import scala.reflect.internal.util.Statistics
import scala.reflect.internal.util.HashSet
=======
import scala.reflect.internal.util.{NoPosition, Position, Statistics, HashSet}
import scala.tools.nsc.Global
>>>>>>> ee291bdc

trait Logic extends Debugging  {
  import PatternMatchingStats._

  private def max(xs: Seq[Int]) = if (xs isEmpty) 0 else xs max
  private def alignedColumns(cols: Seq[Any]): Seq[String] = {
    def toString(x: Any) = if (x == null) "" else x.toString
    if (cols.isEmpty || cols.tails.isEmpty) cols map toString
    else {
      val colLens = cols map (c => toString(c).length)
      val maxLen = max(colLens)
      val avgLen = colLens.sum/colLens.length
      val goalLen = maxLen min avgLen*2
      def pad(s: String) = {
        val toAdd = ((goalLen - s.length) max 0) + 2
        (" " * (toAdd/2)) + s + (" " * (toAdd/2 + (toAdd%2)))
      }
      cols map (x => pad(toString(x)))
    }
  }

  def alignAcrossRows(xss: List[List[Any]], sep: String, lineSep: String = "\n"): String = {
    val maxLen = max(xss map (_.length))
    val padded = xss map (xs => xs ++ List.fill(maxLen - xs.length)(null))
    padded.transpose.map(alignedColumns).transpose map (_.mkString(sep)) mkString(lineSep)
  }

  // http://www.cis.upenn.edu/~cis510/tcl/chap3.pdf
  // http://users.encs.concordia.ca/~ta_ahmed/ms_thesis.pdf
  // propositional logic with constants and equality
  trait PropositionalLogic {
    type Type
    type Tree

    class Prop
    final case class Eq(p: Var, q: Const) extends Prop

    type Const

    type TypeConst <: Const
    def TypeConst: TypeConstExtractor
    trait TypeConstExtractor {
      def apply(tp: Type): Const
    }

    type ValueConst <: Const
    def ValueConst: ValueConstExtractor
    trait ValueConstExtractor {
      def apply(p: Tree): Const
    }

    val NullConst: Const

    type Var <: AbsVar
    val Var: VarExtractor
    trait VarExtractor {
      def apply(x: Tree): Var
      def unapply(v: Var): Some[Tree]
    }

<<<<<<< HEAD
=======
    def uncheckedWarning(pos: Position, msg: String): Unit

>>>>>>> ee291bdc
    def reportWarning(message: String): Unit

    // resets hash consing -- only supposed to be called by TreeMakersToProps
    def prepareNewAnalysis(): Unit

    trait AbsVar {
      // indicate we may later require a prop for V = C
      def registerEquality(c: Const): Unit

      // call this to indicate null is part of the domain
      def registerNull(): Unit

      // can this variable be null?
      def mayBeNull: Boolean

      // compute the domain and return it (call registerNull first!)
      def domainSyms: Option[Set[Sym]]
<<<<<<< HEAD
=======

      def groupedDomains: List[Set[Sym]]
>>>>>>> ee291bdc

      // the symbol for this variable being equal to its statically known type
      // (only available if registerEquality has been called for that type before)
      def symForStaticTp: Option[Sym]

      // for this var, call it V, turn V = C into the equivalent proposition in boolean logic
      // registerEquality(c) must have been called prior to this call
      // in fact, all equalities relevant to this variable must have been registered
      def propForEqualsTo(c: Const): Prop

      // populated by registerEquality
      // once implications has been called, must not call registerEquality anymore
      def implications: List[(Sym, List[Sym], List[Sym])]
    }

    // would be nice to statically check whether a prop is equational or pure,
    // but that requires typing relations like And(x: Tx, y: Ty) : (if(Tx == PureProp && Ty == PureProp) PureProp else Prop)
    final case class And(ops: Set[Prop]) extends Prop
    object And {
      def apply(ops: Prop*) = new And(ops.toSet)
    }

    final case class Or(ops: Set[Prop]) extends Prop
    object Or {
      def apply(ops: Prop*) = new Or(ops.toSet)
    }

    final case class Not(a: Prop) extends Prop

    // mutually exclusive (i.e., not more than one symbol is set)
    final case class AtMostOne(ops: List[Sym]) extends Prop

    case object True extends Prop
    case object False extends Prop

    // symbols are propositions
    final class Sym private[PropositionalLogic] (val variable: Var, val const: Const) extends Prop {

      override def equals(other: scala.Any): Boolean = other match {
        case that: Sym => this.variable == that.variable &&
          this.const == that.const
        case _         => false
      }

      override def hashCode(): Int = {
        variable.hashCode * 41 + const.hashCode
      }

      private val id: Int = Sym.nextSymId

      override def toString = s"$variable=$const#$id"
    }

    object Sym {
      private val uniques: HashSet[Sym] = new HashSet("uniques", 512)
      def apply(variable: Var, const: Const): Sym = {
        val newSym = new Sym(variable, const)
        (uniques findEntryOrUpdate newSym)
      }
      def nextSymId = {_symId += 1; _symId}; private var _symId = 0
      implicit val SymOrdering: Ordering[Sym] = Ordering.by(_.id)
    }

    def /\(props: Iterable[Prop]) = if (props.isEmpty) True else And(props.toSeq: _*)
    def \/(props: Iterable[Prop]) = if (props.isEmpty) False else Or(props.toSeq: _*)

    /**
     * Simplifies propositional formula according to the following rules:
     * - eliminate double negation (avoids unnecessary Tseitin variables)
     * - flatten trees of same connectives (avoids unnecessary Tseitin variables)
     * - removes constants and connectives that are in fact constant because of their operands
     * - eliminates duplicate operands
     * - convert formula into NNF: all sub-expressions have a positive polarity
     * which makes them amenable for the subsequent Plaisted transformation
     * and increases chances to figure out that the formula is already in CNF
     *
     * Complexity: DFS over formula tree
     *
     * See http://www.decision-procedures.org/slides/propositional_logic-2x3.pdf
     */
    def simplify(f: Prop): Prop = {

      // limit size to avoid blow up
      def hasImpureAtom(ops: Seq[Prop]): Boolean = ops.size < 10 &&
        ops.combinations(2).exists {
          case Seq(a, Not(b)) if a == b => true
          case Seq(Not(a), b) if a == b => true
          case _                        => false
        }

      // push negation inside formula
      def negationNormalFormNot(p: Prop): Prop = p match {
        case And(ops) => Or(ops.map(negationNormalFormNot)) // De'Morgan
        case Or(ops)  => And(ops.map(negationNormalFormNot)) // De'Morgan
        case Not(p)   => negationNormalForm(p)
        case True     => False
        case False    => True
        case s: Sym   => Not(s)
      }

      def negationNormalForm(p: Prop): Prop = p match {
        case And(ops)     => And(ops.map(negationNormalForm))
        case Or(ops)      => Or(ops.map(negationNormalForm))
        case Not(negated) => negationNormalFormNot(negated)
        case True
             | False
             | (_: Sym)
             | (_: AtMostOne)   => p
      }

      def simplifyProp(p: Prop): Prop = p match {
        case And(fv)     =>
          // recurse for nested And (pulls all Ands up)
          val ops = fv.map(simplifyProp) - True // ignore `True`

          // build up Set in order to remove duplicates
          val opsFlattened = ops.flatMap {
            case And(fv) => fv
            case f       => Set(f)
          }.toSeq

          if (hasImpureAtom(opsFlattened) || opsFlattened.contains(False)) {
            False
          } else {
            opsFlattened match {
              case Seq()  => True
              case Seq(f) => f
              case ops    => And(ops: _*)
            }
          }
        case Or(fv)      =>
          // recurse for nested Or (pulls all Ors up)
          val ops = fv.map(simplifyProp) - False // ignore `False`

          val opsFlattened = ops.flatMap {
            case Or(fv) => fv
            case f      => Set(f)
          }.toSeq

          if (hasImpureAtom(opsFlattened) || opsFlattened.contains(True)) {
            True
          } else {
            opsFlattened match {
              case Seq()  => False
              case Seq(f) => f
              case ops    => Or(ops: _*)
            }
          }
        case Not(Not(a)) =>
          simplify(a)
        case Not(p)      =>
          Not(simplify(p))
        case p           =>
          p
      }

      val nnf = negationNormalForm(f)
      simplifyProp(nnf)
    }

    trait PropTraverser {
      def apply(x: Prop): Unit = x match {
        case And(ops) => ops foreach apply
        case Or(ops) => ops foreach apply
        case Not(a) => apply(a)
        case Eq(a, b) => applyVar(a); applyConst(b)
        case s: Sym => applySymbol(s)
        case AtMostOne(ops) => ops.foreach(applySymbol)
        case _ =>
      }
      def applyVar(x: Var): Unit = {}
      def applyConst(x: Const): Unit = {}
      def applySymbol(x: Sym): Unit = {}
    }

    def gatherVariables(p: Prop): Set[Var] = {
      val vars = new mutable.HashSet[Var]()
      (new PropTraverser {
        override def applyVar(v: Var) = vars += v
      })(p)
      vars.toSet
    }

    def gatherSymbols(p: Prop): Set[Sym] = {
      val syms = new mutable.HashSet[Sym]()
      (new PropTraverser {
        override def applySymbol(s: Sym) = syms += s
      })(p)
      syms.toSet
    }

    trait PropMap {
      def apply(x: Prop): Prop = x match { // TODO: mapConserve
        case And(ops) => And(ops map apply)
        case Or(ops) => Or(ops map apply)
        case Not(a) => Not(apply(a))
        case p => p
      }
    }

    // to govern how much time we spend analyzing matches for unreachability/exhaustivity
    object AnalysisBudget {
      val maxDPLLdepth = global.settings.YpatmatExhaustdepth.value
      val maxFormulaSize = 100 * math.min(Int.MaxValue / 100, maxDPLLdepth)

      private def advice =
        s"Please try with scalac -Ypatmat-exhaust-depth ${maxDPLLdepth * 2} or -Ypatmat-exhaust-depth off."

      def recursionDepthReached =
        s"Exhaustivity analysis reached max recursion depth, not all missing cases are reported.\n($advice)"

      abstract class Exception(val advice: String) extends RuntimeException("CNF budget exceeded")

      object formulaSizeExceeded extends Exception(s"The analysis required more space than allowed.\n$advice")

    }

    // TODO: remove since deprecated
    val budgetProp = scala.sys.Prop[String]("scalac.patmat.analysisBudget")
    if (budgetProp.isSet) {
      reportWarning(s"Please remove -D${budgetProp.key}, it is ignored.")
    }

    // convert finite domain propositional logic with subtyping to pure boolean propositional logic
    // a type test or a value equality test are modelled as a variable being equal to some constant
    // a variable V may be assigned multiple constants, as long as they do not contradict each other
    // according to subtyping, e.g., V = ConstantType(1) and V = Int are valid assignments
    // we rewrite V = C to a fresh boolean symbol, and model what we know about the variable's domain
    // in a prelude (the equality axioms)
    //   1. a variable with a closed domain (of a sealed type) must be assigned one of the instantiatable types in its domain
    //   2. for each variable V in props, and each constant C it is compared to,
    //      compute which assignments imply each other (as in the example above: V = 1 implies V = Int)
    //      and which assignments are mutually exclusive (V = String implies -(V = Int))
    //
    // note that this is a conservative approximation: V = Constant(A) and V = Constant(B)
    // are considered mutually exclusive (and thus both cases are considered reachable in {case A => case B =>}),
    // even though A may be equal to B   (and thus the second case is not "dynamically reachable")
    //
    // TODO: for V1 representing x1 and V2 standing for x1.head, encode that
    //       V1 = Nil implies -(V2 = Ci) for all Ci in V2's domain (i.e., it is unassignable)
    // may throw an AnalysisBudget.Exception
    def removeVarEq(props: List[Prop], modelNull: Boolean = false): (Prop, List[Prop]) = {
      val start = if (Statistics.canEnable) Statistics.startTimer(patmatAnaVarEq) else null

      val vars = new mutable.HashSet[Var]

      object gatherEqualities extends PropTraverser {
        override def apply(p: Prop) = p match {
          case Eq(v, c) =>
            vars += v
            v.registerEquality(c)
          case _ => super.apply(p)
        }
      }

      object rewriteEqualsToProp extends PropMap {
        override def apply(p: Prop) = p match {
          case Eq(v, c) => v.propForEqualsTo(c)
          case _ => super.apply(p)
        }
      }

      props foreach gatherEqualities.apply
      if (modelNull) vars foreach (_.registerNull())

      val pure = props map (p => rewriteEqualsToProp(p))

      val eqAxioms = mutable.ArrayBuffer[Prop]()
      @inline def addAxiom(p: Prop) = eqAxioms += p

      debug.patmat("removeVarEq vars: "+ vars)
      vars.foreach { v =>
        // if v.domainSyms.isEmpty, we must consider the domain to be infinite
        // otherwise, since the domain fully partitions the type of the value,
        // exactly one of the types (and whatever it implies, imposed separately) must be chosen
        // consider X ::= A | B | C, and A => B
        // coverage is formulated as: A \/ B \/ C and the implications are
        v.domainSyms foreach { dsyms => addAxiom(\/(dsyms)) }

        // when this variable cannot be null the equality corresponding to the type test `(x: T)`, where T is x's static type,
        // is always true; when the variable may be null we use the implication `(x != null) => (x: T)` for the axiom
        v.symForStaticTp foreach { symForStaticTp =>
          if (v.mayBeNull) addAxiom(Or(v.propForEqualsTo(NullConst), symForStaticTp))
          else addAxiom(symForStaticTp)
        }

        v.implications foreach { case (sym, implied, excluded) =>
          // when sym is true, what must hold...
          implied  foreach (impliedSym  => addAxiom(Or(Not(sym), impliedSym)))
          // ... and what must not?
          excluded foreach {
            excludedSym =>
              val exclusive = v.groupedDomains.exists {
                domain => domain.contains(sym) && domain.contains(excludedSym)
              }

              // TODO: populate `v.exclusiveDomains` with `Set`s from the start, and optimize to:
              // val exclusive = v.exclusiveDomains.exists { inDomain => inDomain(sym) && inDomain(excludedSym) }
              if (!exclusive)
                addAxiom(Or(Not(sym), Not(excludedSym)))
          }
        }

        // all symbols in a domain are mutually exclusive
        v.groupedDomains.foreach {
          syms => if (syms.size > 1) addAxiom(AtMostOne(syms.toList))
        }
      }

      debug.patmat(s"eqAxioms:\n${eqAxioms.mkString("\n")}")
      debug.patmat(s"pure:${pure.mkString("\n")}")

      if (Statistics.canEnable) Statistics.stopTimer(patmatAnaVarEq, start)

      (And(eqAxioms: _*), pure)
    }

    type Solvable

    def propToSolvable(p: Prop): Solvable = {
      val (eqAxiom, pure :: Nil) = removeVarEq(List(p), modelNull = false)
      eqFreePropToSolvable(And(eqAxiom, pure))
    }

    def eqFreePropToSolvable(f: Prop): Solvable

    type Model = Map[Sym, Boolean]
    val EmptyModel: Model
    val NoModel: Model

    final case class Solution(model: Model, unassigned: List[Sym])

    def findModelFor(solvable: Solvable): Model

    def findAllModelsFor(solvable: Solvable, pos: Position = NoPosition): List[Solution]
  }
}

trait ScalaLogic extends Interface with Logic with TreeAndTypeAnalysis {
  trait TreesAndTypesDomain extends PropositionalLogic with CheckableTreeAndTypeAnalysis {
    type Type = global.Type
    type Tree = global.Tree
    import global.definitions.ConstantNull

    // resets hash consing -- only supposed to be called by TreeMakersToProps
    def prepareNewAnalysis(): Unit = { Var.resetUniques(); Const.resetUniques() }

    object Var extends VarExtractor {
      private var _nextId = 0
      def nextId = {_nextId += 1; _nextId}

      def resetUniques() = {_nextId = 0; uniques.clear()}
      private val uniques = new mutable.HashMap[Tree, Var]
      def apply(x: Tree): Var = uniques getOrElseUpdate(x, new Var(x, x.tpe))
      def unapply(v: Var) = Some(v.path)
    }
    class Var(val path: Tree, staticTp: Type) extends AbsVar {
      private[this] val id: Int = Var.nextId

      // private[this] var canModify: Option[Array[StackTraceElement]] = None
      private[this] def ensureCanModify() = {} //if (canModify.nonEmpty) debug.patmat("BUG!"+ this +" modified after having been observed: "+ canModify.get.mkString("\n"))

      private[this] def observed() = {} //canModify = Some(Thread.currentThread.getStackTrace)

      // don't access until all potential equalities have been registered using registerEquality
      private[this] val symForEqualsTo = new mutable.HashMap[Const, Sym]

      // when looking at the domain, we only care about types we can check at run time
      val staticTpCheckable: Type = checkableType(staticTp)

      private[this] var _mayBeNull = false
      def registerNull(): Unit = { ensureCanModify(); if (ConstantNull <:< staticTpCheckable) _mayBeNull = true }
      def mayBeNull: Boolean = _mayBeNull

      // case None => domain is unknown,
      // case Some(List(tps: _*)) => domain is exactly tps
      // we enumerate the subtypes of the full type, as that allows us to filter out more types statically,
      // once we go to run-time checks (on Const's), convert them to checkable types
      // TODO: there seems to be bug for singleton domains (variable does not show up in model)
      lazy val domain: Option[Set[Const]] = {
<<<<<<< HEAD
        val subConsts = enumerateSubtypes(staticTp).map{ tps =>
=======
        val subConsts =
          enumerateSubtypes(staticTp, grouped = false)
          .headOption.map { tps =>
>>>>>>> ee291bdc
          tps.toSet[Type].map{ tp =>
            val domainC = TypeConst(tp)
            registerEquality(domainC)
            domainC
          }
        }

        val allConsts =
          if (mayBeNull) {
            registerEquality(NullConst)
            subConsts map (_ + NullConst)
          } else
            subConsts

        observed(); allConsts
      }

      lazy val groupedDomains: List[Set[Sym]] = {
        val subtypes = enumerateSubtypes(staticTp, grouped = true)
        subtypes.map {
          subTypes =>
            val syms = subTypes.flatMap(tpe => symForEqualsTo.get(TypeConst(tpe))).toSet
            if (mayBeNull) syms + symForEqualsTo(NullConst) else syms
        }.filter(_.nonEmpty)
      }

      // populate equalitySyms
      // don't care about the result, but want only one fresh symbol per distinct constant c
      def registerEquality(c: Const): Unit = {ensureCanModify(); symForEqualsTo getOrElseUpdate(c, Sym(this, c))}

      // return the symbol that represents this variable being equal to the constant `c`, if it exists, otherwise False (for robustness)
      // (registerEquality(c) must have been called prior, either when constructing the domain or from outside)
      def propForEqualsTo(c: Const): Prop = {observed(); symForEqualsTo.getOrElse(c, False)}

      // [implementation NOTE: don't access until all potential equalities have been registered using registerEquality]p
      /** the information needed to construct the boolean proposition that encodes the equality proposition (V = C)
       *
       * that models a type test pattern `_: C` or constant pattern `C`, where the type test gives rise to a TypeConst C,
       * and the constant pattern yields a ValueConst C
       *
       * for exhaustivity, we really only need implication (e.g., V = 1 implies that V = 1 /\ V = Int, if both tests occur in the match,
       * and thus in this variable's equality symbols), but reachability also requires us to model things like V = 1 precluding V = "1"
       */
      lazy val implications = {
        /* when we know V = C, which other equalities must hold
         *
         * in general, equality to some type implies equality to its supertypes
         * (this multi-valued kind of equality is necessary for unreachability)
         * note that we use subtyping as a model for implication between instanceof tests
         * i.e., when S <:< T we assume x.isInstanceOf[S] implies x.isInstanceOf[T]
         * unfortunately this is not true in general (see e.g. SI-6022)
         */
        def implies(lower: Const, upper: Const): Boolean =
          // values and null
            lower == upper ||
          // type implication
            (lower != NullConst && !upper.isValue &&
             instanceOfTpImplies(if (lower.isValue) lower.wideTp else lower.tp, upper.tp))

          // if(r) debug.patmat("implies    : "+(lower, lower.tp, upper, upper.tp))
          // else  debug.patmat("NOT implies: "+(lower, upper))


        /** Does V=A preclude V=B?
         *
         * (0) A or B must be in the domain to draw any conclusions.
         *
         *     For example, knowing the the scrutinee is *not* true does not
         *     statically exclude it from being `X`, because that is an opaque
         *     Boolean.
         *
         *     val X = true
         *     (true: Boolean) match { case true => case X <reachable> }
         *
         * (1) V = null excludes assignment to any other constant (modulo point #0). This includes
         *     both values and type tests (which are both modelled here as `Const`)
         * (2) V = A and V = B, for A and B domain constants, are mutually exclusive unless A == B
         *
         * (3) We only reason about test tests as being excluded by null assignments, otherwise we
         *     only consider value assignments.
         *     TODO: refine this, a == 0 excludes a: String, or `a: Int` excludes `a: String`
         *     (since no value can be of both types. See also SI-7211)
         *
         *  NOTE: V = 1 does not preclude V = Int, or V = Any, it could be said to preclude
         *        V = String, but we don't model that.
         */
        def excludes(a: Const, b: Const): Boolean = {
          val bothInDomain  = domain exists (d => d(a) && d(b))
          val eitherIsNull  = a == NullConst || b == NullConst
          val bothAreValues = a.isValue && b.isValue
          bothInDomain && (eitherIsNull || bothAreValues) && (a != b)
        }

          // if(r) debug.patmat("excludes    : "+(a, a.tp, b, b.tp))
          // else  debug.patmat("NOT excludes: "+(a, b))

/*
[ HALF BAKED FANCINESS: //!equalitySyms.exists(common => implies(common.const, a) && implies(common.const, b)))
 when type tests are involved, we reason (conservatively) under a closed world assumption,
 since we are really only trying to counter the effects of the symbols that we introduce to model type tests
 we don't aim to model the whole subtyping hierarchy, simply to encode enough about subtyping to do unreachability properly

 consider the following hierarchy:

    trait A
    trait B
    trait C
    trait AB extends B with A

  // two types are mutually exclusive if there is no equality symbol whose constant implies both
  object Test extends App {
    def foo(x: Any) = x match {
      case _ : C  => println("C")
      case _ : AB => println("AB")
      case _ : (A with B) => println("AB'")
      case _ : B  => println("B")
      case _ : A  => println("A")
    }

 of course this kind of reasoning is not true in general,
 but we can safely pretend types are mutually exclusive as long as there are no counter-examples in the match we're analyzing}
*/

        val excludedPair = new mutable.HashSet[ExcludedPair]

        case class ExcludedPair(a: Const, b: Const) {
          override def equals(o: Any) = o match {
            case ExcludedPair(aa, bb) => (a == aa && b == bb) || (a == bb && b == aa)
            case _ => false
          }
          // make ExcludedPair(a, b).hashCode == ExcludedPair(b, a).hashCode
          override def hashCode = a.hashCode ^ b.hashCode
        }

        equalitySyms map { sym =>
          // if we've already excluded the pair at some point (-A \/ -B), then don't exclude the symmetric one (-B \/ -A)
          // (nor the positive implications -B \/ A, or -A \/ B, which would entail the equality axioms falsifying the whole formula)
          val todo = equalitySyms filterNot (b => (b.const == sym.const) || excludedPair(ExcludedPair(b.const, sym.const)))
          val (excluded, notExcluded) = todo partition (b => excludes(sym.const, b.const))
          val implied = notExcluded filter (b => implies(sym.const, b.const))

          debug.patmat("eq axioms for: "+ sym.const)
          debug.patmat("excluded: "+ excluded)
          debug.patmat("implied: "+ implied)

          excluded foreach { excludedSym => excludedPair += ExcludedPair(sym.const, excludedSym.const)}

          (sym, implied, excluded)
        }
      }

      // accessing after calling registerNull will result in inconsistencies
      lazy val domainSyms: Option[Set[Sym]] = domain map { _ map symForEqualsTo }

      lazy val symForStaticTp: Option[Sym]  = symForEqualsTo.get(TypeConst(staticTpCheckable))

      // don't access until all potential equalities have been registered using registerEquality
      private lazy val equalitySyms = {observed(); symForEqualsTo.values.toList}

      // don't call until all equalities have been registered and registerNull has been called (if needed)
      def describe = {
        def domain_s = domain match {
          case Some(d) => d mkString (" ::= ", " | ", "// "+ symForEqualsTo.keys)
          case _       => symForEqualsTo.keys mkString (" ::= ", " | ", " | ...")
        }
        s"$this: ${staticTp}${domain_s} // = $path"
      }
      override def toString = "V"+ id
    }


    import global.{ConstantType, Constant, EmptyScope, SingletonType, Literal, Ident, refinedType, singleType, TypeBounds, NoSymbol}
    import global.definitions._


    // all our variables range over types
    // a literal constant becomes ConstantType(Constant(v)) when the type allows it (roughly, anyval + string + null)
    // equality between variables: SingleType(x) (note that pattern variables cannot relate to each other -- it's always patternVar == nonPatternVar)
    object Const {
      def resetUniques() = {_nextTypeId = 0; _nextValueId = 0; uniques.clear() ; trees.clear()}

      private var _nextTypeId = 0
      def nextTypeId = {_nextTypeId += 1; _nextTypeId}

      private var _nextValueId = 0
      def nextValueId = {_nextValueId += 1; _nextValueId}

      private val uniques = new mutable.HashMap[Type, Const]
      private[TreesAndTypesDomain] def unique(tp: Type, mkFresh: => Const): Const =
        uniques.get(tp).getOrElse(
          uniques.find {case (oldTp, oldC) => oldTp =:= tp} match {
            case Some((_, c)) =>
              debug.patmat("unique const: "+ ((tp, c)))
              c
            case _ =>
              val fresh = mkFresh
              debug.patmat("uniqued const: "+ ((tp, fresh)))
              uniques(tp) = fresh
              fresh
          })

      private val trees = mutable.HashSet.empty[Tree]

      // hashconsing trees (modulo value-equality)
      private[TreesAndTypesDomain] def uniqueTpForTree(t: Tree): Type = {
        def freshExistentialSubtype(tp: Type): Type = {
          // SI-8611 tp.narrow is tempting, but unsuitable. See `testRefinedTypeSI8611` for an explanation.
          NoSymbol.freshExistential("").setInfo(TypeBounds.upper(tp)).tpe
        }

        if (!t.symbol.isStable) {
          // Create a fresh type for each unstable value, since we can never correlate it to another value.
          // For example `case X => case X =>` should not complain about the second case being unreachable,
          // if X is mutable.
          freshExistentialSubtype(t.tpe)
        }
        else trees find (a => a.correspondsStructure(t)(sameValue)) match {
          case Some(orig) =>
            debug.patmat("unique tp for tree: " + ((orig, orig.tpe)))
            orig.tpe
          case _ =>
            // duplicate, don't mutate old tree (TODO: use a map tree -> type instead?)
            val treeWithNarrowedType = t.duplicate setType freshExistentialSubtype(t.tpe)
            debug.patmat("uniqued: "+ ((t, t.tpe, treeWithNarrowedType.tpe)))
            trees += treeWithNarrowedType
            treeWithNarrowedType.tpe
        }
      }
    }

    sealed abstract class Const {
      def tp: Type
      def wideTp: Type

      def isAny = wideTp =:= AnyTpe
      def isValue: Boolean //= tp.isStable

      // note: use reference equality on Const since they're hash-consed (doing type equality all the time is too expensive)
      // the equals inherited from AnyRef does just this
    }

    // find most precise super-type of tp that is a class
    // we skip non-class types (singleton types, abstract types) so that we can
    // correctly compute how types relate in terms of the values they rule out
    // e.g., when we know some value must be of type T, can it still be of type S? (this is the positive formulation of what `excludes` on Const computes)
    // since we're talking values, there must have been a class involved in creating it, so rephrase our types in terms of classes
    // (At least conceptually: `true` is an instance of class `Boolean`)
    private def widenToClass(tp: Type): Type =
      if (tp.typeSymbol.isClass) tp
      else if (tp.baseClasses.isEmpty) sys.error("Bad type: " + tp)
      else tp.baseType(tp.baseClasses.head)

    object TypeConst extends TypeConstExtractor {
      def apply(tp: Type) = {
        if (tp =:= ConstantNull) NullConst
        else if (tp.isInstanceOf[SingletonType]) ValueConst.fromType(tp)
        else Const.unique(tp, new TypeConst(tp))
      }
      def unapply(c: TypeConst): Some[Type] = Some(c.tp)
    }

    // corresponds to a type test that does not imply any value-equality (well, except for outer checks, which we don't model yet)
    sealed class TypeConst(val tp: Type) extends Const {
      assert(!(tp =:= ConstantNull))
      /*private[this] val id: Int = */ Const.nextTypeId

      val wideTp = widenToClass(tp)
      def isValue = false
      override def toString = tp.toString //+"#"+ id
    }

    // p is a unique type or a constant value
    object ValueConst extends ValueConstExtractor {
      def fromType(tp: Type) = {
        assert(tp.isInstanceOf[SingletonType])
        val toString = tp match {
          case ConstantType(c) => c.escapedStringValue
          case _ if tp.typeSymbol.isModuleClass => tp.typeSymbol.name.toString
          case _ => tp.toString
        }
        Const.unique(tp, new ValueConst(tp, tp.widen, toString))
      }
      def apply(p: Tree) = {
        val tp = p.tpe.normalize
        if (tp =:= ConstantNull) NullConst
        else {
          val wideTp = widenToClass(tp)

          val narrowTp =
            if (tp.isInstanceOf[SingletonType]) tp
            else p match {
              case Literal(c) =>
                if (c.tpe =:= UnitTpe) c.tpe
                else ConstantType(c)
              case Ident(_) if p.symbol.isStable =>
                // for Idents, can encode uniqueness of symbol as uniqueness of the corresponding singleton type
                // for Selects, which are handled by the next case, the prefix of the select varies independently of the symbol (see pos/virtpatmat_unreach_select.scala)
                singleType(tp.prefix, p.symbol)
              case _ =>
                Const.uniqueTpForTree(p)
            }

          val toString =
            if (hasStableSymbol(p)) p.symbol.name.toString // tp.toString
            else p.toString //+"#"+ id

          Const.unique(narrowTp, new ValueConst(narrowTp, checkableType(wideTp), toString)) // must make wide type checkable so that it is comparable to types from TypeConst
        }
      }
    }
    sealed class ValueConst(val tp: Type, val wideTp: Type, override val toString: String) extends Const {
      // debug.patmat("VC"+(tp, wideTp, toString))
      assert(!(tp =:= ConstantNull)) // TODO: assert(!tp.isStable)
      /*private[this] val id: Int = */Const.nextValueId
      def isValue = true
    }

    case object NullConst extends Const {
      def tp     = ConstantNull
      def wideTp = ConstantNull

      def isValue = true
      override def toString = "null"
    }
  }
}<|MERGE_RESOLUTION|>--- conflicted
+++ resolved
@@ -9,13 +9,8 @@
 
 import scala.language.postfixOps
 import scala.collection.mutable
-<<<<<<< HEAD
-import scala.reflect.internal.util.Statistics
-import scala.reflect.internal.util.HashSet
-=======
 import scala.reflect.internal.util.{NoPosition, Position, Statistics, HashSet}
 import scala.tools.nsc.Global
->>>>>>> ee291bdc
 
 trait Logic extends Debugging  {
   import PatternMatchingStats._
@@ -76,11 +71,8 @@
       def unapply(v: Var): Some[Tree]
     }
 
-<<<<<<< HEAD
-=======
     def uncheckedWarning(pos: Position, msg: String): Unit
 
->>>>>>> ee291bdc
     def reportWarning(message: String): Unit
 
     // resets hash consing -- only supposed to be called by TreeMakersToProps
@@ -98,11 +90,8 @@
 
       // compute the domain and return it (call registerNull first!)
       def domainSyms: Option[Set[Sym]]
-<<<<<<< HEAD
-=======
 
       def groupedDomains: List[Set[Sym]]
->>>>>>> ee291bdc
 
       // the symbol for this variable being equal to its statically known type
       // (only available if registerEquality has been called for that type before)
@@ -483,13 +472,9 @@
       // once we go to run-time checks (on Const's), convert them to checkable types
       // TODO: there seems to be bug for singleton domains (variable does not show up in model)
       lazy val domain: Option[Set[Const]] = {
-<<<<<<< HEAD
-        val subConsts = enumerateSubtypes(staticTp).map{ tps =>
-=======
         val subConsts =
           enumerateSubtypes(staticTp, grouped = false)
           .headOption.map { tps =>
->>>>>>> ee291bdc
           tps.toSet[Type].map{ tp =>
             val domainC = TypeConst(tp)
             registerEquality(domainC)
