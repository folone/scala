--- conflicted
+++ resolved
@@ -352,78 +352,11 @@
      * to the innerClassBufferASM.
      * TODO: clean up the way we track referenced inner classes.
      */
-<<<<<<< HEAD
-    final def toTypeKind(t: Type): BType = {
-      import definitions.ArrayClass
-
-      /**
-       * Primitive types are represented as TypeRefs to the class symbol of, for example, scala.Int.
-       * The `primitiveTypeMap` maps those class symbols to the corresponding PrimitiveBType.
-       */
-      def primitiveOrClassToBType(sym: Symbol): BType = {
-        assertClassNotArray(sym)
-        assert(!sym.isImplClass, sym)
-        primitiveTypeMap.getOrElse(sym, getClassBTypeAndRegisterInnerClass(sym))
-      }
-
-      /**
-       * When compiling Array.scala, the type parameter T is not erased and shows up in method
-       * signatures, e.g. `def apply(i: Int): T`. A TyperRef to T is replaced by ObjectReference.
-       */
-      def nonClassTypeRefToBType(sym: Symbol): ClassBType = {
-        assert(sym.isType && isCompilingArray, sym)
-        ObjectReference
-      }
-
-      t.dealiasWiden match {
-        case TypeRef(_, ArrayClass, List(arg))  => ArrayBType(toTypeKind(arg))  // Array type such as Array[Int] (kept by erasure)
-        case TypeRef(_, sym, _) if !sym.isClass => nonClassTypeRefToBType(sym)  // See comment on nonClassTypeRefToBType
-        case TypeRef(_, sym, _)                 => primitiveOrClassToBType(sym) // Common reference to a type such as scala.Int or java.lang.String
-        case ClassInfoType(_, _, sym)           => primitiveOrClassToBType(sym) // We get here, for example, for genLoadModule, which invokes toTypeKind(moduleClassSymbol.info)
-
-        /* AnnotatedType should (probably) be eliminated by erasure. However we know it happens for
-         * meta-annotated annotations (@(ann @getter) val x = 0), so we don't emit a warning.
-         * The type in the AnnotationInfo is an AnnotatedTpe. Tested in jvm/annotations.scala.
-         */
-        case a @ AnnotatedType(_, t) =>
-          debuglog(s"typeKind of annotated type $a")
-          toTypeKind(t)
-
-        /* ExistentialType should (probably) be eliminated by erasure. We know they get here for
-         * classOf constants:
-         *   class C[T]
-         *   class T { final val k = classOf[C[_]] }
-         */
-        case e @ ExistentialType(_, t) =>
-          debuglog(s"typeKind of existential type $e")
-          toTypeKind(t)
-
-        /* The cases below should probably never occur. They are kept for now to avoid introducing
-         * new compiler crashes, but we added a warning. The compiler / library bootstrap and the
-         * test suite don't produce any warning.
-         */
-
-        case tp =>
-          currentUnit.warning(tp.typeSymbol.pos,
-            s"an unexpected type representation reached the compiler backend while compiling $currentUnit: $tp. " +
-            "If possible, please file a bug on issues.scala-lang.org.")
-
-          tp match {
-            case ThisType(ArrayClass)               => ObjectReference // was introduced in 9b17332f11 to fix SI-999, but this code is not reached in its test, or any other test
-            case ThisType(sym)                      => getClassBTypeAndRegisterInnerClass(sym)
-            case SingleType(_, sym)                 => primitiveOrClassToBType(sym)
-            case LiteralType(_)                     => toTypeKind(t.underlying)
-            case ConstantType(_)                    => toTypeKind(t.underlying)
-            case RefinedType(parents, _)            => parents.map(toTypeKind(_).asClassBType).reduceLeft((a, b) => a.jvmWiseLUB(b))
-          }
-      }
-=======
     final def toTypeKind(t: Type): BType = typeToBType(t) match {
       case c: ClassBType if c.isNestedClass.get =>
         innerClassBufferASM += c
         c
       case r => r
->>>>>>> ee291bdc
     }
 
     /**
