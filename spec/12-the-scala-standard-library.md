---
title: Standard Library
layout: default
chapter: 12
---

# The Scala Standard Library

The Scala standard library consists of the package `scala` with a
number of classes and modules. Some of these classes are described in
the following.

![Class hierarchy of Scala](public/images/classhierarchy.pdf)

## Root Classes

The root of this hierarchy is formed by class `Any`.
Every class in a Scala execution environment inherits directly or
indirectly from this class.  Class `Any` has two direct
subclasses: `AnyRef` and AnyVal`.

The subclass `AnyRef` represents all values which are represented
as objects in the underlying host system. Classes written in other languages
inherit from `scala.AnyRef`.

The predefined subclasses of class `AnyVal` describe
values which are not implemented as objects in the underlying host
system.

User-defined Scala classes which do not explicitly inherit from
`AnyVal` inherit directly or indirectly from `AnyRef`. They can
not inherit from both `AnyRef` and `AnyVal`.

Classes `AnyRef` and `AnyVal` are required to provide only
the members declared in class `Any`, but implementations may add
host-specific methods to these classes (for instance, an
implementation may identify class `AnyRef` with its own root
class for objects).

The signatures of these root classes are described by the following
definitions.

```scala
package scala
/** The universal root class */
abstract class Any {

  /** Defined equality; abstract here */
  def equals(that: Any): Boolean

  /** Semantic equality between values */
  final def == (that: Any): Boolean  =
    if (null eq this) null eq that else this equals that

  /** Semantic inequality between values */
  final def != (that: Any): Boolean  =  !(this == that)

  /** Hash code; abstract here */
  def hashCode: Int = $\ldots$

  /** Textual representation; abstract here */
  def toString: String = $\ldots$

  /** Type test; needs to be inlined to work as given */
  def isInstanceOf[a]: Boolean

  /** Type cast; needs to be inlined to work as given */ */
  def asInstanceOf[A]: A = this match {
    case x: A => x
    case _ => if (this eq null) this
              else throw new ClassCastException()
  }
}

/** The root class of all value types */
final class AnyVal extends Any

/** The root class of all reference types */
class AnyRef extends Any {
  def equals(that: Any): Boolean      = this eq that
  final def eq(that: AnyRef): Boolean = $\ldots$ // reference equality
  final def ne(that: AnyRef): Boolean = !(this eq that)

  def hashCode: Int = $\ldots$     // hashCode computed from allocation address
  def toString: String  = $\ldots$ // toString computed from hashCode and class name

  def synchronized[T](body: => T): T // execute `body` in while locking `this`.
}
```

The type test `$x$.isInstanceOf[$T$]` is equivalent to a typed
pattern match

```scala
$x$ match {
  case _: $T'$ => true
  case _ => false
}
```

where the type $T'$ is the same as $T$ except if $T$ is
of the form $D$ or $D[\mathit{tps}]$ where $D$ is a type member of some outer class $C$.
In this case $T'$ is `$C$#$D$` (or `$C$#$D[tps]$`, respectively), whereas $T$ itself would expand to `$C$.this.$D[tps]$`.
In other words, an `isInstanceOf` test does not check that types have the same enclosing instance.

The test `$x$.asInstanceOf[$T$]` is treated specially if $T$ is a
[numeric value type](#value-classes). In this case the cast will
be translated to an application of a [conversion method](#numeric-value-types)
`x.to$T$`. For non-numeric values $x$ the operation will raise a
`ClassCastException`.

## Value Classes

Value classes are classes whose instances are not represented as
objects by the underlying host system.  All value classes inherit from
class `AnyVal`. Scala implementations need to provide the
value classes `Unit`, `Boolean`, `Double`, `Float`,
`Long`, `Int`, `Char`, `Short`, and `Byte`
(but are free to provide others as well).
The signatures of these classes are defined in the following.

### Numeric Value Types

Classes `Double`, `Float`,
`Long`, `Int`, `Char`, `Short`, and `Byte`
are together called _numeric value types_. Classes `Byte`,
`Short`, or `Char` are called _subrange types_.
Subrange types, as well as `Int` and `Long` are called _integer types_, whereas `Float` and `Double` are called _floating point types_.

Numeric value types are ranked in the following partial order:

```scala
Byte - Short
             \
               Int - Long - Float - Double
             /
        Char
```

`Byte` and `Short` are the lowest-ranked types in this order,
whereas `Double` is the highest-ranked.  Ranking does _not_
imply a [conformance relationship](03-types.html#conformance); for
instance `Int` is not a subtype of `Long`.  However, object
[`Predef`](#the-predef-object) defines [views](07-implicit-parameters-and-views.html#views)
from every numeric value type to all higher-ranked numeric value types.
Therefore, lower-ranked types are implicitly converted to higher-ranked types
when required by the [context](06-expressions.html#implicit-conversions).

Given two numeric value types $S$ and $T$, the _operation type_ of
$S$ and $T$ is defined as follows: If both $S$ and $T$ are subrange
types then the operation type of $S$ and $T$ is `Int`.  Otherwise
the operation type of $S$ and $T$ is the larger of the two types wrt
ranking. Given two numeric values $v$ and $w$ the operation type of
$v$ and $w$ is the operation type of their run-time types.

Any numeric value type $T$ supports the following methods.

  * Comparison methods for equals (`==`), not-equals (`!=`),
    less-than (`<`), greater-than (`>`), less-than-or-equals
    (`<=`), greater-than-or-equals (`>=`), which each exist in 7
    overloaded alternatives. Each alternative takes a parameter of some
    numeric value type. Its result type is type `Boolean`. The
    operation is evaluated by converting the receiver and its argument to
    their operation type and performing the given comparison operation of
    that type.
  * Arithmetic methods addition (`+`), subtraction (`-`),
    multiplication (`*`), division (`/`), and remainder
    (`%`), which each exist in 7 overloaded alternatives. Each
    alternative takes a parameter of some numeric value type $U$.  Its
    result type is the operation type of $T$ and $U$. The operation is
    evaluated by converting the receiver and its argument to their
    operation type and performing the given arithmetic operation of that
    type.
  * Parameterless arithmethic methods identity (`+`) and negation
    (`-`), with result type $T$.  The first of these returns the
    receiver unchanged, whereas the second returns its negation.
  * Conversion methods `toByte`, `toShort`, `toChar`,
    `toInt`, `toLong`, `toFloat`, `toDouble` which
    convert the receiver object to the target type, using the rules of
    Java's numeric type cast operation. The conversion might truncate the
    numeric value (as when going from `Long` to `Int` or from
    `Int` to `Byte`) or it might lose precision (as when going
    from `Double` to `Float` or when converting between
    `Long` and `Float`).

Integer numeric value types support in addition the following operations:

  * Bit manipulation methods bitwise-and (`&`), bitwise-or
    {`|`}, and bitwise-exclusive-or (`^`), which each exist in 5
    overloaded alternatives. Each alternative takes a parameter of some
    integer numeric value type. Its result type is the operation type of
    $T$ and $U$. The operation is evaluated by converting the receiver and
    its argument to their operation type and performing the given bitwise
    operation of that type.

  * A parameterless bit-negation method (`~`). Its result type is
    the reciver type $T$ or `Int`, whichever is larger.
    The operation is evaluated by converting the receiver to the result
    type and negating every bit in its value.
  * Bit-shift methods left-shift (`<<`), arithmetic right-shift
    (`>>`), and unsigned right-shift (`>>>`). Each of these
    methods has two overloaded alternatives, which take a parameter $n$
    of type `Int`, respectively `Long`. The result type of the
    operation is the receiver type $T$, or `Int`, whichever is larger.
    The operation is evaluated by converting the receiver to the result
    type and performing the specified shift by $n$ bits.

Numeric value types also implement operations `equals`,
`hashCode`, and `toString` from class `Any`.

The `equals` method tests whether the argument is a numeric value
type. If this is true, it will perform the `==` operation which
is appropriate for that type. That is, the `equals` method of a
numeric value type can be thought of being defined as follows:

```scala
def equals(other: Any): Boolean = other match {
  case that: Byte   => this == that
  case that: Short  => this == that
  case that: Char   => this == that
  case that: Int    => this == that
  case that: Long   => this == that
  case that: Float  => this == that
  case that: Double => this == that
  case _ => false
}
```

The `hashCode` method returns an integer hashcode that maps equal
numeric values to equal results. It is guaranteed to be the identity for
for type `Int` and for all subrange types.

The `toString` method displays its receiver as an integer or
floating point number.

###### Example

This is the signature of the numeric value type `Int`:

```scala
package scala
abstract sealed class Int extends AnyVal {
  def == (that: Double): Boolean  // double equality
  def == (that: Float): Boolean   // float equality
  def == (that: Long): Boolean    // long equality
  def == (that: Int): Boolean     // int equality
  def == (that: Short): Boolean   // int equality
  def == (that: Byte): Boolean    // int equality
  def == (that: Char): Boolean    // int equality
  /* analogous for !=, <, >, <=, >= */

  def + (that: Double): Double    // double addition
  def + (that: Float): Double     // float addition
  def + (that: Long): Long        // long addition
  def + (that: Int): Int          // int addition
  def + (that: Short): Int        // int addition
  def + (that: Byte): Int         // int addition
  def + (that: Char): Int         // int addition
  /* analogous for -, *, /, % */

  def & (that: Long): Long        // long bitwise and
  def & (that: Int): Int          // int bitwise and
  def & (that: Short): Int        // int bitwise and
  def & (that: Byte): Int         // int bitwise and
  def & (that: Char): Int         // int bitwise and
  /* analogous for |, ^ */

  def << (cnt: Int): Int          // int left shift
  def << (cnt: Long): Int         // long left shift
  /* analogous for >>, >>> */

  def unary_+ : Int               // int identity
  def unary_- : Int               // int negation
  def unary_~ : Int               // int bitwise negation

  def toByte: Byte                // convert to Byte
  def toShort: Short              // convert to Short
  def toChar: Char                // convert to Char
  def toInt: Int                  // convert to Int
  def toLong: Long                // convert to Long
  def toFloat: Float              // convert to Float
  def toDouble: Double            // convert to Double
}
```

### Class `Boolean`

Class `Boolean` has only two values: `true` and
`false`. It implements operations as given in the following
class definition.

```scala
package scala
abstract sealed class Boolean extends AnyVal {
  def && (p: => Boolean): Boolean = // boolean and
    if (this) p else false
  def || (p: => Boolean): Boolean = // boolean or
    if (this) true else p
  def &  (x: Boolean): Boolean =    // boolean strict and
    if (this) x else false
  def |  (x: Boolean): Boolean =    // boolean strict or
    if (this) true else x
  def == (x: Boolean): Boolean =    // boolean equality
    if (this) x else x.unary_!
  def != (x: Boolean): Boolean =    // boolean inequality
    if (this) x.unary_! else x
  def unary_!: Boolean =            // boolean negation
    if (this) false else true
}
```

The class also implements operations `equals`, `hashCode`,
and `toString` from class `Any`.

The `equals` method returns `true` if the argument is the
same boolean value as the receiver, `false` otherwise.  The
`hashCode` method returns a fixed, implementation-specific hash-code when invoked on `true`,
and a different, fixed, implementation-specific hash-code when invoked on `false`. The `toString` method
returns the receiver converted to a string, i.e. either `"true"` or `"false"`.

### Class `Unit`

Class `Unit` has only one value: `()`. It implements only
the three methods `equals`, `hashCode`, and `toString`
from class `Any`.

The `equals` method returns `true` if the argument is the
unit value `()`, `false` otherwise.  The
`hashCode` method returns a fixed, implementation-specific hash-code,
The `toString` method returns `"()"`.

## Standard Reference Classes

This section presents some standard Scala reference classes which are
<<<<<<< HEAD
treated in a special way by the Scala compiler -- either Scala provides
=======
treated in a special way by the Scala compiler – either Scala provides
>>>>>>> ee291bdc
syntactic sugar for them, or the Scala compiler generates special code
for their operations. Other classes in the standard Scala library are
documented in the Scala library documentation by HTML pages.

### Class `String`

Scala's `String` class is usually derived from the standard String
class of the underlying host system (and may be identified with
it). For Scala clients the class is taken to support in each case a
method

```scala
def + (that: Any): String
```

which concatenates its left operand with the textual representation of its
right operand.

### The `Tuple` classes

Scala defines tuple classes `Tuple$n$` for $n = 2 , \ldots , 22$.
These are defined as follows.

```scala
package scala
case class Tuple$n$[+T_1, ..., +T_n](_1: T_1, ..., _$n$: T_$n$) {
  def toString = "(" ++ _1 ++ "," ++ $\ldots$ ++ "," ++ _$n$ ++ ")"
}
```

The implicitly imported [`Predef`](#the-predef-object) object defines
the names `Pair` as an alias of `Tuple2` and `Triple`
as an alias for `Tuple3`.

### The `Function` Classes

Scala defines function classes `Function$n$` for $n = 1 , \ldots , 22$.
These are defined as follows.

```scala
package scala
trait Function$n$[-T_1, ..., -T_$n$, +R] {
  def apply(x_1: T_1, ..., x_$n$: T_$n$): R
  def toString = "<function>"
}
```

The `PartialFunction` subclass of `Function1` represents functions that (indirectly) specify their domain.
Use the `isDefined` method to query whether the partial function is defined for a given input (i.e., whether the input is part of the function's domain).

```scala
class PartialFunction[-A, +B] extends Function1[A, B] {
  def isDefinedAt(x: A): Boolean
}
```

The implicitly imported [`Predef`](#the-predef-object) object defines the name
`Function` as an alias of `Function1`.

### Class `Array`

All operations on arrays desugar to the corresponding operations of the
underlying platform. Therefore, the following class definition is given for
informational purposes only:

```scala
final class Array[T](_length: Int)
extends java.io.Serializable with java.lang.Cloneable {
  def length: Int = $\ldots$
  def apply(i: Int): T = $\ldots$
  def update(i: Int, x: T): Unit = $\ldots$
  override def clone(): Array[T] = $\ldots$
}
```

If $T$ is not a type parameter or abstract type, the type `Array[T]`
is represented as the array type `|T|[]` in the
underlying host system, where `|T|` is the erasure of `T`.
If $T$ is a type parameter or abstract type, a different representation might be
used (it is `Object` on the Java platform).

#### Operations

`length` returns the length of the array, `apply` means subscripting,
and `update` means element update.

Because of the syntactic sugar for `apply` and `update` operations,
we have the following correspondences between Scala and Java code for
operations on an array `xs`:

|_Scala_           |_Java_      |
|------------------|------------|
|`xs.length`       |`xs.length` |
|`xs(i)`           |`xs[i]`     |
|`xs(i) = e`       |`xs[i] = e` |

Two implicit conversions exist in `Predef` that are frequently applied to arrays:
a conversion to `scala.collection.mutable.ArrayOps` and a conversion to
`scala.collection.mutable.WrappedArray` (a subtype of `scala.collection.Seq`).

Both types make many of the standard operations found in the Scala
collections API available. The conversion to `ArrayOps` is temporary, as all operations
defined on `ArrayOps` return a value of type `Array`, while the conversion to `WrappedArray`
is permanent as all operations return a value of type `WrappedArray`.
The conversion to `ArrayOps` takes priority over the conversion to `WrappedArray`.

Because of the tension between parametrized types in Scala and the ad-hoc
implementation of arrays in the host-languages, some subtle points
need to be taken into account when dealing with arrays. These are
explained in the following.

#### Variance

Unlike arrays in Java, arrays in Scala are _not_
co-variant; That is, $S <: T$ does not imply
`Array[$S$] $<:$ Array[$T$]` in Scala.
However, it is possible to cast an array
of $S$ to an array of $T$ if such a cast is permitted in the host
environment.

For instance `Array[String]` does not conform to
`Array[Object]`, even though `String` conforms to `Object`.
However, it is possible to cast an expression of type
`Array[String]` to `Array[Object]`, and this
cast will succeed without raising a `ClassCastException`. Example:

```scala
val xs = new Array[String](2)
// val ys: Array[Object] = xs   // **** error: incompatible types
val ys: Array[Object] = xs.asInstanceOf[Array[Object]] // OK
```

The instantiation of an array with a polymorphic element type $T$ requires
information about type $T$ at runtime.
This information is synthesized by adding a [context bound](07-implicit-parameters-and-views.html#context-bounds-and-view-bounds)
of `scala.reflect.ClassTag` to type $T$.
An example is the
following implementation of method `mkArray`, which creates
an array of an arbitrary type $T$, given a sequence of $T$`s which
defines its elements:

```scala
import reflect.ClassTag
def mkArray[T : ClassTag](elems: Seq[T]): Array[T] = {
  val result = new Array[T](elems.length)
  var i = 0
  for (elem <- elems) {
    result(i) = elem
    i += 1
  }
  result
}
```

If type $T$ is a type for which the host platform offers a specialized array
representation, this representation is used.

###### Example
On the Java Virtual Machine, an invocation of `mkArray(List(1,2,3))`
will return a primitive array of `int`s, written as `int[]` in Java.

#### Companion object

`Array`'s companion object provides various factory methods for the
instantiation of single- and multi-dimensional arrays, an extractor method
[`unapplySeq`](08-pattern-matching.html#extractor-patterns) which enables pattern matching
over arrays and additional utility methods:

```scala
package scala
object Array {
  /** copies array elements from `src` to `dest`. */
  def copy(src: AnyRef, srcPos: Int,
           dest: AnyRef, destPos: Int, length: Int): Unit = $\ldots$

  /** Returns an array of length 0 */
  def empty[T: ClassTag]: Array[T] =

  /** Create an array with given elements. */
  def apply[T: ClassTag](xs: T*): Array[T] = $\ldots$

  /** Creates array with given dimensions */
  def ofDim[T: ClassTag](n1: Int): Array[T] = $\ldots$
  /** Creates a 2-dimensional array */
  def ofDim[T: ClassTag](n1: Int, n2: Int): Array[Array[T]] = $\ldots$
  $\ldots$

  /** Concatenate all argument arrays into a single array. */
  def concat[T: ClassTag](xss: Array[T]*): Array[T] = $\ldots$

  /** Returns an array that contains the results of some element computation a number
    * of times. */
  def fill[T: ClassTag](n: Int)(elem: => T): Array[T] = $\ldots$
  /** Returns a two-dimensional array that contains the results of some element
    * computation a number of times. */
  def fill[T: ClassTag](n1: Int, n2: Int)(elem: => T): Array[Array[T]] = $\ldots$
  $\ldots$

  /** Returns an array containing values of a given function over a range of integer
    * values starting from 0. */
  def tabulate[T: ClassTag](n: Int)(f: Int => T): Array[T] = $\ldots$
  /** Returns a two-dimensional array containing values of a given function
    * over ranges of integer values starting from `0`. */
  def tabulate[T: ClassTag](n1: Int, n2: Int)(f: (Int, Int) => T): Array[Array[T]] = $\ldots$
  $\ldots$

  /** Returns an array containing a sequence of increasing integers in a range. */
  def range(start: Int, end: Int): Array[Int] = $\ldots$
  /** Returns an array containing equally spaced values in some integer interval. */
  def range(start: Int, end: Int, step: Int): Array[Int] = $\ldots$

  /** Returns an array containing repeated applications of a function to a start value. */
  def iterate[T: ClassTag](start: T, len: Int)(f: T => T): Array[T] = $\ldots$

  /** Enables pattern matching over arrays */
  def unapplySeq[A](x: Array[A]): Option[IndexedSeq[A]] = Some(x)
}
```

## Class Node

```scala
package scala.xml

trait Node {

  /** the label of this node */
  def label: String

  /** attribute axis */
  def attribute: Map[String, String]

  /** child axis (all children of this node) */
  def child: Seq[Node]

  /** descendant axis (all descendants of this node) */
  def descendant: Seq[Node] = child.toList.flatMap {
    x => x::x.descendant.asInstanceOf[List[Node]]
  }

  /** descendant axis (all descendants of this node) */
  def descendant_or_self: Seq[Node] = this::child.toList.flatMap {
    x => x::x.descendant.asInstanceOf[List[Node]]
  }

  override def equals(x: Any): Boolean = x match {
    case that:Node =>
      that.label == this.label &&
        that.attribute.sameElements(this.attribute) &&
          that.child.sameElements(this.child)
    case _ => false
  }

 /** XPath style projection function. Returns all children of this node
  *  that are labeled with 'that'. The document order is preserved.
  */
    def \(that: Symbol): NodeSeq = {
      new NodeSeq({
        that.name match {
          case "_" => child.toList
          case _ =>
            var res:List[Node] = Nil
            for (x <- child.elements if x.label == that.name) {
              res = x::res
            }
            res.reverse
        }
      })
    }

 /** XPath style projection function. Returns all nodes labeled with the
  *  name 'that' from the 'descendant_or_self' axis. Document order is preserved.
  */
  def \\(that: Symbol): NodeSeq = {
    new NodeSeq(
      that.name match {
        case "_" => this.descendant_or_self
        case _ => this.descendant_or_self.asInstanceOf[List[Node]].
        filter(x => x.label == that.name)
      })
  }

  /** hashcode for this XML node */
  override def hashCode =
    Utility.hashCode(label, attribute.toList.hashCode, child)

  /** string representation of this node */
  override def toString = Utility.toXML(this)

}
```

## The `Predef` Object

The `Predef` object defines standard functions and type aliases
for Scala programs. It is always implicitly imported, so that all its
defined members are available without qualification. Its definition
for the JVM environment conforms to the following signature:

```scala
package scala
object Predef {

  // classOf ---------------------------------------------------------

  /** Returns the runtime representation of a class type. */
  def classOf[T]: Class[T] = null
   // this is a dummy, classOf is handled by compiler.

  // Standard type aliases ---------------------------------------------

  type String    = java.lang.String
  type Class[T]  = java.lang.Class[T]

  // Miscellaneous -----------------------------------------------------

  type Function[-A, +B] = Function1[A, B]

  type Map[A, +B] = collection.immutable.Map[A, B]
  type Set[A] = collection.immutable.Set[A]

  val Map = collection.immutable.Map
  val Set = collection.immutable.Set

  // Manifest types, companions, and incantations for summoning ---------

  type ClassManifest[T] = scala.reflect.ClassManifest[T]
  type Manifest[T]      = scala.reflect.Manifest[T]
  type OptManifest[T]   = scala.reflect.OptManifest[T]
  val ClassManifest     = scala.reflect.ClassManifest
  val Manifest          = scala.reflect.Manifest
  val NoManifest        = scala.reflect.NoManifest

  def manifest[T](implicit m: Manifest[T])           = m
  def classManifest[T](implicit m: ClassManifest[T]) = m
  def optManifest[T](implicit m: OptManifest[T])     = m

  // Minor variations on identity functions -----------------------------
  def identity[A](x: A): A         = x    // @see `conforms` for the implicit version
  def implicitly[T](implicit e: T) = e    // for summoning implicit values from the nether world
  @inline def locally[T](x: T): T  = x    // to communicate intent and avoid unmoored statements

  // Asserts, Preconditions, Postconditions -----------------------------

  def assert(assertion: Boolean) {
    if (!assertion)
      throw new java.lang.AssertionError("assertion failed")
  }

  def assert(assertion: Boolean, message: => Any) {
    if (!assertion)
      throw new java.lang.AssertionError("assertion failed: " + message)
  }

  def assume(assumption: Boolean) {
    if (!assumption)
      throw new IllegalArgumentException("assumption failed")
  }

  def assume(assumption: Boolean, message: => Any) {
    if (!assumption)
      throw new IllegalArgumentException(message.toString)
  }

  def require(requirement: Boolean) {
    if (!requirement)
      throw new IllegalArgumentException("requirement failed")
  }

  def require(requirement: Boolean, message: => Any) {
    if (!requirement)
      throw new IllegalArgumentException("requirement failed: "+ message)
  }
```

```scala
  // tupling ---------------------------------------------------------

  type Pair[+A, +B] = Tuple2[A, B]
  object Pair {
    def apply[A, B](x: A, y: B) = Tuple2(x, y)
    def unapply[A, B](x: Tuple2[A, B]): Option[Tuple2[A, B]] = Some(x)
  }

  type Triple[+A, +B, +C] = Tuple3[A, B, C]
  object Triple {
    def apply[A, B, C](x: A, y: B, z: C) = Tuple3(x, y, z)
    def unapply[A, B, C](x: Tuple3[A, B, C]): Option[Tuple3[A, B, C]] = Some(x)
  }

  // Printing and reading -----------------------------------------------

  def print(x: Any) = Console.print(x)
  def println() = Console.println()
  def println(x: Any) = Console.println(x)
  def printf(text: String, xs: Any*) = Console.printf(text.format(xs: _*))

  def readLine(): String = Console.readLine()
  def readLine(text: String, args: Any*) = Console.readLine(text, args)
  def readBoolean() = Console.readBoolean()
  def readByte() = Console.readByte()
  def readShort() = Console.readShort()
  def readChar() = Console.readChar()
  def readInt() = Console.readInt()
  def readLong() = Console.readLong()
  def readFloat() = Console.readFloat()
  def readDouble() = Console.readDouble()
  def readf(format: String) = Console.readf(format)
  def readf1(format: String) = Console.readf1(format)
  def readf2(format: String) = Console.readf2(format)
  def readf3(format: String) = Console.readf3(format)

  // Implict conversions ------------------------------------------------

  ...
}
```

### Predefined Implicit Definitions

The `Predef` object also contains a number of implicit definitions, which are available by default (because `Predef` is implicitly imported).
Implicit definitions come in two priorities. High-priority implicits are defined in the `Predef` class itself whereas low priority implicits are defined in a class inherited by `Predef`. The rules of
static [overloading resolution](06-expressions.html#overloading-resolution)
stipulate that, all other things being equal, implicit resolution
prefers high-priority implicits over low-priority ones.

The available low-priority implicits include definitions falling into the following categories.

1.  For every primitive type, a wrapper that takes values of that type
    to instances of a `runtime.Rich*` class. For instance, values of type `Int`
    can be implicitly converted to instances of class `runtime.RichInt`.

1.  For every array type with elements of primitive type, a wrapper that
    takes the arrays of that type to instances of a `runtime.WrappedArray` class. For instance, values of type `Array[Float]` can be implicitly converted to instances of class `runtime.WrappedArray[Float]`.
    There are also generic array wrappers that take elements
    of type `Array[T]` for arbitrary `T` to `WrappedArray`s.

1.  An implicit conversion from `String` to `WrappedString`.

The available high-priority implicits include definitions falling into the following categories.

  * An implicit wrapper that adds `ensuring` methods
    with the following overloaded variants to type `Any`.

    ```
    def ensuring(cond: Boolean): A = { assert(cond); x }
    def ensuring(cond: Boolean, msg: Any): A = { assert(cond, msg); x }
    def ensuring(cond: A => Boolean): A = { assert(cond(x)); x }
    def ensuring(cond: A => Boolean, msg: Any): A = { assert(cond(x), msg); x }
    ```

  * An implicit wrapper that adds a `->` method with the following implementation
    to type `Any`.

    ```
    def -> [B](y: B): (A, B) = (x, y)
    ```

  * For every array type with elements of primitive type, a wrapper that
    takes the arrays of that type to instances of a `runtime.ArrayOps`
    class. For instance, values of type `Array[Float]` can be implicitly
    converted to instances of class `runtime.ArrayOps[Float]`.  There are
    also generic array wrappers that take elements of type `Array[T]` for
    arbitrary `T` to `ArrayOps`s.

  * An implicit wrapper that adds `+` and `formatted` method with the following
    implementations to type `Any`.

    ```
    def +(other: String) = String.valueOf(self) + other
    def formatted(fmtstr: String): String = fmtstr format self
    ```

  * Numeric primitive conversions that implement the transitive closure of the
    following mappings:

    ```
    Byte  -> Short
    Short -> Int
    Char  -> Int
    Int   -> Long
    Long  -> Float
    Float -> Double
    ```

  * Boxing and unboxing conversions between primitive types and their boxed
    versions:

    ```
    Byte    <-> java.lang.Byte
    Short   <-> java.lang.Short
    Char    <-> java.lang.Character
    Int     <-> java.lang.Integer
    Long    <-> java.lang.Long
    Float   <-> java.lang.Float
    Double  <-> java.lang.Double
    Boolean <-> java.lang.Boolean
    ```

  * An implicit definition that generates instances of type `T <:< T`, for
    any type `T`. Here, `<:<` is a class defined as follows.

    ```
    sealed abstract class <:<[-From, +To] extends (From => To)
    ```

    Implicit parameters of `<:<` types are typically used to implement type constraints.<|MERGE_RESOLUTION|>--- conflicted
+++ resolved
@@ -332,11 +332,7 @@
 ## Standard Reference Classes
 
 This section presents some standard Scala reference classes which are
-<<<<<<< HEAD
 treated in a special way by the Scala compiler -- either Scala provides
-=======
-treated in a special way by the Scala compiler – either Scala provides
->>>>>>> ee291bdc
 syntactic sugar for them, or the Scala compiler generates special code
 for their operations. Other classes in the standard Scala library are
 documented in the Scala library documentation by HTML pages.
