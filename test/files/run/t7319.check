
scala> class M[A]
defined class M

scala> implicit def ma0[A](a: A): M[A] = null
ma0: [A](a: A)M[A]

scala> implicit def ma1[A](a: A): M[A] = null
ma1: [A](a: A)M[A]

scala> def convert[F[X <: F[X]]](builder: F[_ <: F[_]]) = 0
convert: [F[X <: F[X]]](builder: F[_ <: F[_]])Int

scala> convert(Some[Int](0))
<console>:16: error: no type parameters for method convert: (builder: F[_ <: F[_]])Int exist so that it can be applied to arguments (Some[Int])
 --- because ---
argument expression's type is not compatible with formal parameter type;
 found   : Some[Int]
 required: ?F[_$1] forSome { type _$1 <: ?F[_$2] forSome { type _$2 } }
       convert(Some[Int](0))
       ^
<console>:16: error: type mismatch;
 found   : Some[Int]
 required: F[_ <: F[_]]
       convert(Some[Int](0))
                        ^

scala> Range(1,2).toArray: Seq[_]
<<<<<<< HEAD
<console>:11: error: polymorphic expression cannot be instantiated to expected type;
 found   : [B >: Int] => Array[B]
=======
<console>:15: error: polymorphic expression cannot be instantiated to expected type;
 found   : [B >: Int]Array[B]
>>>>>>> ee291bdc
 required: Seq[_]
       Range(1,2).toArray: Seq[_]
                  ^

scala> 0
res2: Int = 0

scala> :quit<|MERGE_RESOLUTION|>--- conflicted
+++ resolved
@@ -26,13 +26,8 @@
                         ^
 
 scala> Range(1,2).toArray: Seq[_]
-<<<<<<< HEAD
-<console>:11: error: polymorphic expression cannot be instantiated to expected type;
- found   : [B >: Int] => Array[B]
-=======
 <console>:15: error: polymorphic expression cannot be instantiated to expected type;
  found   : [B >: Int]Array[B]
->>>>>>> ee291bdc
  required: Seq[_]
        Range(1,2).toArray: Seq[_]
                   ^
