--- conflicted
+++ resolved
@@ -27,20 +27,15 @@
        |class User(c: %sCommented)""".stripMargin.format(comment, tags take nTags mkString "\n", caret)
 
   override lazy val compiler = {
-<<<<<<< HEAD
-    new {
-      override val settings = {
-        prepareSettings(Test.this.settings)
-        Test.this.settings
-      }
-    } with Global(settings, compilerReporter) with MemberLookupBase with CommentFactoryBase {
-      outer =>
-
-=======
     prepareSettings(settings)
     new Global(settings, compilerReporter) with MemberLookupBase with CommentFactoryBase {
->>>>>>> 2952d0fa
+      outer =>
       val global: this.type = this
+
+      override lazy val analyzer = new {
+        val global: outer.type = outer
+      } with doc.ScaladocAnalyzer
+
       def chooseLink(links: List[LinkTo]): LinkTo = links.head
       def internalLink(sym: Symbol, site: Symbol) = None
       def toString(link: LinkTo) = link.toString
@@ -48,10 +43,6 @@
       def findExternalLink(sym: Symbol, name: String) = None
 
       override def forScaladoc = true
-
-      override lazy val analyzer = new {
-        val global: outer.type = outer
-      } with doc.ScaladocAnalyzer
 
       def getComment(sym: Symbol, source: SourceFile) = {
         val docResponse = new Response[(String, String, Position)]
